<<<<<<< HEAD
# Angular build artifacts
/dist
/.angular
/node_modules

# Temporary files
*.tmp
*.temp

# IDE files
.vscode/settings.json

# Offline files that shouldn't be processed
.offline/

# Build outputs
./tmp/

# Testing artifacts
./coverage
./playwright-report
./test-results
./playwright/.cache/
=======
# Jekyll site
_site/
vendor/
.bundle/
>>>>>>> 3d5f6c29
<|MERGE_RESOLUTION|>--- conflicted
+++ resolved
@@ -1,4 +1,3 @@
-<<<<<<< HEAD
 # Angular build artifacts
 /dist
 /.angular
@@ -15,16 +14,15 @@
 .offline/
 
 # Build outputs
-./tmp/
+../tmp/
 
 # Testing artifacts
-./coverage
-./playwright-report
-./test-results
-./playwright/.cache/
-=======
-# Jekyll site
+../coverage
+../playwright-report
+../test-results
+../playwright/.cache/
+
+# Jekyll site artifacts (for legacy compatibility)
 _site/
 vendor/
-.bundle/
->>>>>>> 3d5f6c29
+.bundle/