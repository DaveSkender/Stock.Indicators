--- conflicted
+++ resolved
@@ -2,8 +2,7 @@
 
 Visit [dotnet.stockindicators.dev](https://dotnet.stockindicators.dev) to read our documentation.
 
-<<<<<<< HEAD
-It is developed with Angular and is not intended to be read from the code repo.
+It is developed with Angular with standalone components and is not intended to be read from the code repo.
 
 ## Development
 
@@ -23,15 +22,4 @@
 # Run tests
 npm run test        # Jest unit tests
 npm run e2e         # Playwright e2e tests
-```
-=======
-This site is built with Angular. Unit tests use Jest and end-to-end tests use Playwright.
-
-Common commands:
-
-- Install: npm install
-- Dev server: npm start
-- Build: npm run build:complete
-- Unit tests: npm test
-- E2E tests: npm run e2e
->>>>>>> dffa2e73
+```