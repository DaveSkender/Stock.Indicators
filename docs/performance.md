---
title: Performance benchmarks
permalink: /performance/
relative_path: performance.md
layout: page
---

<<<<<<< HEAD
# {{ page.title }} for v2.0.0
=======
# {{ page.title }} for v2.0.1
>>>>>>> 869e8fed

These are the execution times for the current indicators using two years of historical daily stock quotes (502 periods) with default or typical parameters.

``` bash
BenchmarkDotNet=v0.13.1, OS=Windows 10.0.19044.1766 (21H2)
Intel Core i7-7700HQ CPU 2.80GHz (Kaby Lake), 1 CPU, 8 logical and 4 physical cores
.NET SDK=7.0.100-preview.3.22179.4
```

## indicators

|             Method |         Mean |     Error |    StdDev |       Median |
|------------------- |-------------:|----------:|----------:|-------------:|
|             GetAdl |    60.401 μs | 0.1959 μs | 0.1737 μs |    60.401 μs |
|      GetAdlWithSma |    68.466 μs | 0.5235 μs | 0.4641 μs |    68.438 μs |
|             GetAdx |    80.929 μs | 0.3495 μs | 0.2919 μs |    80.886 μs |
|       GetAlligator |    63.722 μs | 0.2399 μs | 0.2003 μs |    63.697 μs |
|            GetAlma |    59.039 μs | 0.2792 μs | 0.2475 μs |    58.978 μs |
|           GetAroon |   115.987 μs | 0.8159 μs | 0.6813 μs |   115.802 μs |
|             GetAtr |    64.065 μs | 1.1651 μs | 2.0710 μs |    63.254 μs |
|         GetAwesome |    74.882 μs | 0.6478 μs | 0.6059 μs |    74.894 μs |
|            GetBeta |   217.582 μs | 4.1445 μs | 6.6926 μs |   215.369 μs |
|          GetBetaUp |   228.262 μs | 4.0399 μs | 8.8676 μs |   224.475 μs |
|        GetBetaDown |   224.283 μs | 1.7050 μs | 1.4237 μs |   223.839 μs |
|         GetBetaAll |   469.895 μs | 4.2181 μs | 3.9457 μs |   469.415 μs |
|  GetBollingerBands |   104.302 μs | 0.7697 μs | 0.7200 μs |   104.151 μs |
|             GetBop |    64.928 μs | 0.4819 μs | 0.4272 μs |    64.955 μs |
|             GetCci |    76.659 μs | 0.3135 μs | 0.2618 μs |    76.615 μs |
|      GetChaikinOsc |    83.184 μs | 0.4868 μs | 0.4554 μs |    83.065 μs |
|      GetChandelier |   110.127 μs | 2.1114 μs | 2.1682 μs |   108.960 μs |
|            GetChop |   111.753 μs | 0.4332 μs | 0.3617 μs |   111.595 μs |
|             GetCmf |   123.505 μs | 1.5849 μs | 1.3234 μs |   123.127 μs |
|      GetConnorsRsi |   180.640 μs | 2.0833 μs | 1.9487 μs |   180.132 μs |
|     GetCorrelation |   169.848 μs | 1.3102 μs | 1.2255 μs |   169.936 μs |
|            GetDema |    52.860 μs | 0.1701 μs | 0.1508 μs |    52.850 μs |
|            GetDoji |   111.176 μs | 0.7611 μs | 0.6747 μs |   110.931 μs |
|        GetDonchian |   302.248 μs | 3.2866 μs | 2.9135 μs |   301.033 μs |
|             GetDpo |    94.287 μs | 0.4761 μs | 0.4453 μs |    94.156 μs |
|        GetElderRay |   100.479 μs | 0.6941 μs | 0.6492 μs |   100.254 μs |
|             GetEma |    50.153 μs | 0.1380 μs | 0.1153 μs |    50.134 μs |
|       GetEmaStream |     9.969 μs | 0.0451 μs | 0.0400 μs |     9.964 μs |
|            GetEpma |    90.063 μs | 0.5556 μs | 0.5197 μs |    89.963 μs |
|             GetFcb |   353.782 μs | 1.8686 μs | 1.5604 μs |   354.253 μs |
| GetFisherTransform |    85.597 μs | 0.2858 μs | 0.2533 μs |    85.563 μs |
|      GetForceIndex |    61.787 μs | 0.5898 μs | 0.5517 μs |    61.810 μs |
|         GetFractal |    95.368 μs | 1.7979 μs | 1.5938 μs |    94.717 μs |
|           GetGator |   105.632 μs | 0.5642 μs | 0.5278 μs |   105.561 μs |
|      GetHeikinAshi |   160.004 μs | 2.5597 μs | 3.5884 μs |   158.735 μs |
|             GetHma |   223.092 μs | 1.5513 μs | 1.3751 μs |   222.806 μs |
|     GetHtTrendline |   118.754 μs | 0.5026 μs | 0.4702 μs |   118.830 μs |
|           GetHurst | 1,061.926 μs | 5.4270 μs | 4.8109 μs | 1,062.514 μs |
|        GetIchimoku |   852.482 μs | 3.2533 μs | 3.0431 μs |   852.061 μs |
|            GetKama |    65.343 μs | 0.3154 μs | 0.2634 μs |    65.327 μs |
|         GetKlinger |    73.408 μs | 0.3397 μs | 0.2837 μs |    73.441 μs |
|         GetKeltner |   113.475 μs | 0.9271 μs | 0.8219 μs |   113.144 μs |
|             GetKvo |    73.810 μs | 0.3192 μs | 0.2830 μs |    73.819 μs |
|            GetMacd |    75.029 μs | 0.3637 μs | 0.3402 μs |    75.011 μs |
|     GetMaEnvelopes |    92.618 μs | 0.5254 μs | 0.4915 μs |    92.591 μs |
|            GetMama |   109.790 μs | 0.6556 μs | 0.6133 μs |   109.699 μs |
|        GetMarubozu |   134.154 μs | 0.9513 μs | 0.8433 μs |   134.258 μs |
|             GetMfi |    94.140 μs | 0.5471 μs | 0.4850 μs |    94.089 μs |
|             GetObv |    63.282 μs | 0.4854 μs | 0.4303 μs |    63.221 μs |
|      GetObvWithSma |    74.727 μs | 0.4527 μs | 0.4013 μs |    74.714 μs |
|    GetParabolicSar |    67.773 μs | 0.3893 μs | 0.3642 μs |    67.799 μs |
|     GetPivotPoints |    85.761 μs | 0.4942 μs | 0.4623 μs |    85.653 μs |
|          GetPivots |   167.801 μs | 0.8489 μs | 0.7526 μs |   167.589 μs |
|             GetPmo |    67.160 μs | 0.3315 μs | 0.2938 μs |    67.190 μs |
|             GetPrs |   100.005 μs | 0.4441 μs | 0.3937 μs |   100.081 μs |
|      GetPrsWithSma |   104.659 μs | 0.5368 μs | 0.5021 μs |   104.532 μs |
|             GetPvo |    75.112 μs | 0.5299 μs | 0.4956 μs |    75.059 μs |
|           GetRenko |    91.823 μs | 0.5937 μs | 0.5553 μs |    91.622 μs |
|        GetRenkoAtr |    96.930 μs | 0.5960 μs | 0.5575 μs |    96.818 μs |
|             GetRoc |    52.916 μs | 0.3180 μs | 0.2819 μs |    52.831 μs |
|           GetRocWb |    77.336 μs | 0.5365 μs | 0.4756 μs |    77.320 μs |
|      GetRocWithSma |    62.133 μs | 0.4011 μs | 0.3556 μs |    62.091 μs |
|   GetRollingPivots |   353.444 μs | 1.9217 μs | 1.7035 μs |   353.427 μs |
|             GetRsi |    55.279 μs | 0.3249 μs | 0.2880 μs |    55.142 μs |
|           GetSlope |    95.059 μs | 1.6530 μs | 2.7160 μs |    94.369 μs |
|             GetSma |    59.746 μs | 0.2861 μs | 0.2389 μs |    59.698 μs |
|     GetSmaAnalysis |    78.802 μs | 0.4904 μs | 0.4347 μs |    78.869 μs |
|             GetSmi |    69.983 μs | 0.5190 μs | 0.4601 μs |    69.830 μs |
|            GetSmma |    51.918 μs | 0.1073 μs | 0.0952 μs |    51.906 μs |
|      GetStarcBands |   128.279 μs | 1.0295 μs | 0.9630 μs |   128.181 μs |
|             GetStc |   119.185 μs | 0.8572 μs | 0.8018 μs |   119.144 μs |
|          GetStdDev |   103.578 μs | 0.6917 μs | 0.5776 μs |   103.456 μs |
|   GetStdDevWithSma |   113.721 μs | 0.7027 μs | 0.6573 μs |   113.890 μs |
|  GetStdDevChannels |   104.527 μs | 0.5476 μs | 0.4573 μs |   104.396 μs |
|           GetStoch |   106.815 μs | 0.7737 μs | 0.6858 μs |   106.769 μs |
|       GetStochSMMA |    91.534 μs | 0.7453 μs | 0.6971 μs |    91.777 μs |
|        GetStochRsi |   118.031 μs | 0.7115 μs | 0.6656 μs |   117.903 μs |
|      GetSuperTrend |    93.278 μs | 0.8014 μs | 0.7496 μs |    93.452 μs |
|              GetT3 |    57.669 μs | 0.2464 μs | 0.1923 μs |    57.668 μs |
|            GetTema |    53.633 μs | 0.2364 μs | 0.2096 μs |    53.608 μs |
|            GetTrix |    55.807 μs | 0.3254 μs | 0.3044 μs |    55.732 μs |
|     GetTrixWithSma |    66.804 μs | 1.3132 μs | 1.7975 μs |    67.382 μs |
|             GetTsi |    59.860 μs | 0.9879 μs | 1.0571 μs |    59.737 μs |
|      GetUlcerIndex |   197.894 μs | 3.0568 μs | 2.7098 μs |   197.095 μs |
|        GetUltimate |    86.138 μs | 0.7006 μs | 0.6211 μs |    85.929 μs |
|  GetVolatilityStop |   107.804 μs | 0.5877 μs | 0.5209 μs |   107.716 μs |
|          GetVortex |    70.626 μs | 0.3349 μs | 0.2797 μs |    70.576 μs |
|            GetVwap |    70.844 μs | 1.1411 μs | 1.0116 μs |    70.744 μs |
|            GetVwma |    83.530 μs | 1.6607 μs | 1.7054 μs |    83.173 μs |
|       GetWilliamsR |    99.584 μs | 1.0061 μs | 1.9384 μs |    99.050 μs |
|             GetWma |    65.439 μs | 0.5449 μs | 0.4830 μs |    65.296 μs |
|          GetZigZag |   154.676 μs | 0.4790 μs | 0.4480 μs |   154.837 μs |<|MERGE_RESOLUTION|>--- conflicted
+++ resolved
@@ -5,11 +5,7 @@
 layout: page
 ---
 
-<<<<<<< HEAD
-# {{ page.title }} for v2.0.0
-=======
 # {{ page.title }} for v2.0.1
->>>>>>> 869e8fed
 
 These are the execution times for the current indicators using two years of historical daily stock quotes (502 periods) with default or typical parameters.
 
