---
title: Example usage code
description: The Stock Indicators for .NET library is a simple yet flexible tool to help you build your financial market systems.  Here's a few complete working examples that you can download and try yourself.
permalink: /examples/
relative_path: examples/README.md
---

# {{ page.title }}

To help you get started, here are a few minimalist [.NET 9.0](https://dotnet.microsoft.com/en-us/download/dotnet/9.0) C# projects that you can review.  They are complete working examples.

- `ConsoleApp` is a minimalist example of how to use the library (start here)
- `Backtest` is a slightly more complicated example of how to analyze results
<<<<<<< HEAD
- `CustomIndicatorsLibrary` shows how you can [create your own custom indicators](/CustomIndicators)
- `CustomIndicatorsUsage` shows how you'd use a custom indicator just like any other in the main library
- `ObserveStream` [preview] shows how you'd use live quotes from WebSocket, using the Alpaca SDK for .NET
=======
- `CustomIndicatorsLibrary` shows how you can [create your own custom indicators]({{site.baseurl}}/custom-indicators/#content)
- `CustomIndicatorsUsage` shows how you'd use custom indicators just like any other in the main library
>>>>>>> 4ac871fb
- `UseQuoteApi` shows how you'd get quotes from an API quote source, using the Alpaca SDK for .NET

For more information on how to use this library overall, see the [Guide and Pro Tips](../pages/guide.md).

## Getting started with our sample projects

We use an external API quote source for our **streaming** and **quote API** examples.  If you intend to run those locally, you'll need to
[get a free Alpaca API key and secret](https://alpaca.markets/docs/market-data/getting-started/),
then set your local environment variables.

Run the following command line items to set, after replacing the `MY-ALPACA-KEY` and `MY-ALPACA-SECRET` values; then restart your IDE.

```bash
# use your own keys
setx ALPACA_KEY "MY-ALPACA-KEY"
setx ALPACA_SECRET "MY-ALPACA-SECRET"
```

## Get and run the sample projects

1. [Download the ZIP file](Skender.Stock.Indicators-Examples.zip) and extract contents
2. Open `Examples.sln` in [Visual Studio](https://visualstudio.microsoft.com)
3. Review the code in the `Program.cs` file(s)
4. Run the `ConsoleApp` or any other project with one of the following methods:
   - select (will be bold in Solution Explorer) and press the `CTRL+F5` key
   - execute `dotnet run` CLI command in the `ConsoleApp` project folder
   - clicking the play button

     ![how to execute the code](run.png)

## Backtest example

``` csharp
/* This is a basic 20-year backtest-style analysis of
 * Stochastic RSI.  It will buy-to-open (BTO) one share
 * when the Stoch RSI (%K) is below 20 and crosses over the
 * Signal (%D). The reverse Sell-to-Close (STC) and
 * Sell-To-Open (STO) occurs when the Stoch RSI is above 80 and
 * crosses below the Signal.
 *
 * As a result, there will always be one open LONG or SHORT
 * position that is opened and closed at signal crossover
 * points in the overbought and oversold regions of the indicator.
 */

// fetch historical quotes from data provider
List<Quote> quotesList = GetQuotesFromFeed()
  .ToList();

// calculate Stochastic RSI
List<StochRsiResult> resultsList =
  quotesList
  .GetStochRsi(14, 14, 3, 1)
  .ToList();

// initialize
decimal trdPrice = 0;
decimal trdQty = 0;
decimal rlzGain = 0;

Console.WriteLine("   Date   Close  StRSI Signal  Cross  Net Gains");
Console.WriteLine("-------------------------------------------------------");

// roll through source values
for (int i = 1; i < quotesList.Count; i++)
{
  Quote q = quotesList[i];
  StochRsiResult e = resultsList[i];   // evaluation period
  StochRsiResult l = resultsList[i - 1]; // last (prior) period
  string cross = string.Empty;

  // unrealized gain on open trade
  decimal trdGain = trdQty * (q.Close - trdPrice);

  // check for LONG event
  // condition: Stoch RSI was <= 20 and Stoch RSI crosses over Signal
  if (l.StochRsi <= 20
   && l.StochRsi < l.Signal
   && e.StochRsi >= e.Signal
   && trdQty != 1)
  {
    // emulates BTC + BTO
    rlzGain += trdGain;
    trdQty = 1;
    trdPrice = q.Close;
    cross = "LONG";
  }

  // check for SHORT event
  // condition: Stoch RSI was >= 80 and Stoch RSI crosses under Signal
  if (l.StochRsi >= 80
   && l.StochRsi > l.Signal
   && e.StochRsi <= e.Signal
   && trdQty != -1)
  {
    // emulates STC + STO
    rlzGain += trdGain;
    trdQty = -1;
    trdPrice = q.Close;
    cross = "SHORT";
  }

  if (cross != string.Empty)
  {
    Console.WriteLine(
    $"{q.Date,10:yyyy-MM-dd} " +
    $"{q.Close,10:c2}" +
    $"{e.StochRsi,7:N1}" +
    $"{e.Signal,7:N1}" +
    $"{cross,7}" +
    $"{rlzGain + trdGain,13:c2}");
  }
}
```

### Console output

```console
   Date         Close  StRSI Signal  Cross    Net Gains
-------------------------------------------------------
1999-11-01  $1,354.12   92.0   97.3  SHORT        $0.00
1999-12-01  $1,397.72   14.6    4.9   LONG     ($87.20)
1999-12-28  $1,457.66   96.9   97.6  SHORT       $76.28
2000-01-06  $1,403.45    5.2    2.9   LONG      $124.76
2000-02-09  $1,411.71   63.4   80.3  SHORT       $87.07
2000-02-22  $1,352.17    9.3    6.0   LONG      $197.89
2000-03-06  $1,391.28   77.8   92.6  SHORT      $216.57
2000-04-06  $1,501.34   22.0    7.3   LONG     ($42.66)
2000-05-17  $1,447.80   77.6   92.5  SHORT     ($39.68)
2000-05-24  $1,399.05   33.8   19.8   LONG      $111.36
2000-06-05  $1,467.63   89.9   96.1  SHORT      $199.77
2000-06-26  $1,455.31   29.8    9.9   LONG      $155.83
2000-07-14  $1,509.98  100.0  100.0  SHORT      $252.85
2000-07-25  $1,474.47   18.9   14.3   LONG      $269.20
2000-08-09  $1,472.87   82.5   90.9  SHORT      $230.49
2000-09-07  $1,502.51   29.4   18.2   LONG      $172.81
2000-10-23  $1,395.78   99.0   99.7  SHORT     ($11.01)
2000-11-14  $1,382.95   45.2   15.1   LONG      $121.38
2000-12-12  $1,371.18   89.0   94.1  SHORT       $85.01
2000-12-18  $1,322.74   34.5   34.4   LONG      $193.66
2001-01-05  $1,298.35   58.2   81.8  SHORT       $96.44
2001-02-09  $1,314.76    0.0    0.0   LONG       $88.01
2001-03-09  $1,233.42   46.1   74.1  SHORT     ($58.26)
2001-03-13  $1,197.66   36.0   27.4   LONG       $94.60
2001-03-28  $1,153.29   72.7   79.1  SHORT     ($29.90)
2001-05-15  $1,249.44   12.0   10.9   LONG    ($177.83)
2001-05-18  $1,291.96  100.0  100.0  SHORT        $3.36
2001-05-31  $1,255.82   10.4    3.5   LONG       $33.12
2001-07-05  $1,219.24   57.2   83.8  SHORT     ($76.18)
2001-07-12  $1,208.14   71.5   23.8   LONG     ($17.40)
2001-07-16  $1,202.45   62.9   74.1  SHORT     ($39.88)
2001-07-25  $1,190.49   63.7   42.5   LONG     ($10.27)
2001-08-02  $1,220.75  100.0  100.0  SHORT       $38.29
2001-08-16  $1,181.66   13.5    9.3   LONG       $86.21
2001-08-28  $1,161.51   42.8   75.9  SHORT        $6.82
2001-08-31  $1,133.58   12.8    9.8   LONG       $82.83
[...]
2020-01-08  $3,253.05   22.8   13.4   LONG      $633.19
2020-01-21  $3,320.79   70.1   81.6  SHORT      $797.71
2020-01-28  $3,276.24   24.6    8.2   LONG      $819.07
2020-02-18  $3,370.29   86.4   92.8  SHORT      $962.62
2020-02-26  $3,116.39    0.0    0.0   LONG    $1,376.37
2020-03-27  $2,541.47   87.3   95.8  SHORT     ($27.37)
2020-05-14  $2,852.50   23.5   11.3   LONG     ($74.51)
2020-05-21  $2,948.51   78.6   83.2  SHORT      $428.54
2020-06-15  $3,066.59   19.7   10.6   LONG       $96.37
2020-07-07  $3,145.32   73.8   86.8  SHORT      $371.91
2020-07-27  $3,239.41   32.7   25.2   LONG      $105.00
2020-08-07  $3,351.28  100.0  100.0  SHORT      $422.83
```

## More info

- Tutorial: [Create a simple C# console app](https://docs.microsoft.com/en-us/visualstudio/get-started/csharp/tutorial-console)
- These files can also be found in the [/docs/examples](https://github.com/DaveSkender/Stock.Indicators/tree/main/docs/examples) GitHub repo folder<|MERGE_RESOLUTION|>--- conflicted
+++ resolved
@@ -11,14 +11,9 @@
 
 - `ConsoleApp` is a minimalist example of how to use the library (start here)
 - `Backtest` is a slightly more complicated example of how to analyze results
-<<<<<<< HEAD
 - `CustomIndicatorsLibrary` shows how you can [create your own custom indicators](/CustomIndicators)
 - `CustomIndicatorsUsage` shows how you'd use a custom indicator just like any other in the main library
 - `ObserveStream` [preview] shows how you'd use live quotes from WebSocket, using the Alpaca SDK for .NET
-=======
-- `CustomIndicatorsLibrary` shows how you can [create your own custom indicators]({{site.baseurl}}/custom-indicators/#content)
-- `CustomIndicatorsUsage` shows how you'd use custom indicators just like any other in the main library
->>>>>>> 4ac871fb
 - `UseQuoteApi` shows how you'd get quotes from an API quote source, using the Alpaca SDK for .NET
 
 For more information on how to use this library overall, see the [Guide and Pro Tips](../pages/guide.md).
