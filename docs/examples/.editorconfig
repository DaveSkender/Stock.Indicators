--- conflicted
+++ resolved
@@ -1,11 +1,5 @@
-<<<<<<< HEAD
-# code analysis for EXAMPLES only
-root = false
-
-[*.cs]
-dotnet_diagnostic.CS1591.severity = none  # Missing XML comment for public members
-=======
 # top-most EditorConfig file
+# isolated for distro
 root = true
 
 # global baselines
@@ -36,6 +30,8 @@
 # Allow singular 'using' directive
 dotnet_style_namespace_match_folder = false:none
 
-# Don't require accessibility modifiers
+# Suppress intentional syntax that would
+# otherwise trigger a diagnostic message
 dotnet_diagnostic.IDE0058.severity = none
->>>>>>> e3e3a57d
+dotnet_diagnostic.IDE0305.severity = none
+dotnet_diagnostic.CA1859.severity  = none