<Project Sdk="Microsoft.NET.Sdk">

  <PropertyGroup>
    <OutputType>Exe</OutputType>
    <TargetFramework>net9.0</TargetFramework>
    <ImplicitUsings>enable</ImplicitUsings>
  </PropertyGroup>

  <ItemGroup>
<<<<<<< HEAD
    <PackageReference Include="Alpaca.Markets" Version="7.1.4" />
=======
    <PackageReference Include="Alpaca.Markets" Version="7.2.0" />
>>>>>>> 5c35506a
    <PackageReference Include="Skender.Stock.Indicators" Version="2.6.1" />
  </ItemGroup>

</Project><|MERGE_RESOLUTION|>--- conflicted
+++ resolved
@@ -7,11 +7,7 @@
   </PropertyGroup>
 
   <ItemGroup>
-<<<<<<< HEAD
-    <PackageReference Include="Alpaca.Markets" Version="7.1.4" />
-=======
     <PackageReference Include="Alpaca.Markets" Version="7.2.0" />
->>>>>>> 5c35506a
     <PackageReference Include="Skender.Stock.Indicators" Version="2.6.1" />
   </ItemGroup>
 
