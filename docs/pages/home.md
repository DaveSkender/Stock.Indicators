---
title: Stock Indicators for .NET
description: >-
  Transform financial market prices into technical analysis insights with this best in class C# NuGet library.
  Go further with chaining and custom indicators.
permalink: /
layout: base
lazy-images: true
---

<p style="text-align:center;">
<a href="https://www.nuget.org/packages/Skender.Stock.Indicators" aria-label="Get the NuGet package." class="not-mobile"><img src="https://img.shields.io/nuget/v/skender.stock.indicators?logo=NuGet&label=NuGet%20Package&color=blue&cacheSeconds=259200" alt="" width="170" height="20" /></a>
<a href="https://www.nuget.org/packages/Skender.Stock.Indicators" aria-label="Read more about package downloads." class="not-mobile"><img src="https://img.shields.io/nuget/dt/skender.stock.indicators?logo=NuGet&label=Downloads&cacheSeconds=259200" alt="" width=130 height="20" /></a>
</p>

<h1 style="display:none;">{{ page.title }}</h1>

**Stock Indicators for .NET** is a C# [library package](https://www.nuget.org/packages/Skender.Stock.Indicators) that produces financial market technical indicators.  Send in historical price quotes and get back desired indicators such as moving averages, Relative Strength Index, Stochastic Oscillator, Parabolic SAR, etc.  Nothing more.

Build your technical analysis, trading algorithms, machine learning, charting, or other intelligent market software with this library and your own [OHLCV]({{site.baseurl}}/guide/#historical-quotes) price quotes sources for equities, commodities, forex, cryptocurrencies, and others.  [Stock Indicators for Python](https://python.stockindicators.dev/) is also available.

Explore more information:

- [Indicators and overlays]({{site.baseurl}}/indicators/#content)
- [Guide and Pro tips]({{site.baseurl}}/guide/#content)
- [Utilities and helper functions]({{site.baseurl}}/utilities/#content)
- [Demo site](https://charts.stockindicators.dev/) (a stock chart)
- [Example usage code]({{site.baseurl}}/examples/#content)
- [Release notes]({{site.github.repository_url}}/releases)
- [Discussions]({{site.github.repository_url}}/discussions)
- [Contributing guidelines]({{site.baseurl}}/contributing/#content)

## Reputable and extensible indicators

You'll get all of the industry standard indicators out-of-the-box.  Additionally, you can create compatible [custom indicators]({{site.baseurl}}/custom-indicators/#content).

![sample indicators shown in chart](examples.webp)

## Easy to use in your application

```csharp
// example: get 20-period simple moving average
IReadOnlyList<SmaResult> results = quotes.GetSma(20);
```

See more [usage examples]({{site.baseurl}}/guide/#example-usage).

## Use chaining for unique insights

Optional chaining enables advanced uses cases; such as, indicator of indicators, [slope]({{site.baseurl}}/indicators/Slope/#content) (direction) of any result, or [moving average]({{site.baseurl}}/indicators/#moving-average) of an indicator.

```csharp
// example: advanced chaining (RSI of OBV)
IReadOnlyList<RsiResult> results
  = quotes
    .GetObv()
    .GetRsi(14);

// example: use any candle variant
IReadOnlyList<EmaResult> results
  = quotes
    .Use(CandlePart.HL2)
    .GetEma(20);
```

See the [guide]({{site.baseurl}}/guide/#content) and the [full list of indicators and overlays]({{site.baseurl}}/indicators/#content) for more information.

## Optimized for modern .NET frameworks

Our [NuGet library](https://www.nuget.org/packages/Skender.Stock.Indicators) directly targets all current frameworks for peak performance.

<<<<<<< HEAD
- .NET 8.0, 6.0
=======
- .NET 9.0, 8.0, 6.0
- .NET Standard 2.1
>>>>>>> 40c1e385

The compiled library package is [Common Language Specification (CLS) compliant](https://docs.microsoft.com/en-us/dotnet/standard/common-type-system) and can be used in other programming languages, including Python and everything in the .NET universe.

## Licensed for everyone

<a href="https://opensource.org/licenses/Apache-2.0"><img src="https://img.shields.io/badge/License-Apache%202.0-blue.svg?style=flat-square&cacheSeconds=259200" alt="Apache 2.0 license badge" width="124" height="20" class="lazyload" /></a>

This repository uses the standard Apache 2.0 open-source license.  Please review the [license](https://opensource.org/licenses/Apache-2.0) before using or contributing to the software.

## Share your ideas with the community

**Need help?**  Have ideas?  [Start a new discussion, ask a question &#128172;]({{site.github.repository_url}}/discussions), or [submit an issue]({{site.github.repository_url}}/issues) if it is publicly relevant.  You can also direct message [@daveskender](https://twitter.com/messages/compose?recipient_id=27475431).

## Give back with patronage

Thank you for your support!  This software is crafted with care by unpaid enthusiasts who &#128150; all forms of encouragement.  If you or your organization use this library or like what we're doing, add a &#11088; on the [GitHub Repo]({{site.github.repository_url}}) as a token of appreciation.

If you want to buy me a beer or are interested in ongoing support as a patron, [become a sponsor](https://github.com/sponsors/facioquo).  Patronage motivates continued maintenance and evolution of open-source projects, and to inspire new ones.

## Contribute to help others

This NuGet package is an open-source project [on GitHub](https://github.com/DaveSkender/Stock.Indicators).  If you want to report bugs or contribute fixes, new indicators, or new features, please review our [contributing guidelines]({{site.baseurl}}/contributing/#content) and [the backlog](https://github.com/users/DaveSkender/projects/1).

Special thanks to all of our community code contributors!

<ul class="list-style-none">
{% for contributor in site.github.contributors %}
  <li class="d-inline-block">
     <a href="{{ contributor.html_url }}" width="75" height="75"><img data-src="{{ contributor.avatar_url }}&s=75" width="75" height="75" class="circle lazyload" alt="{{ contributor.login }} avatar" /></a>
  </li>
{% endfor %}
</ul>

&#187; see our [full list of indicators and overlays]({{site.baseurl}}/indicators/#content)<|MERGE_RESOLUTION|>--- conflicted
+++ resolved
@@ -69,12 +69,7 @@
 
 Our [NuGet library](https://www.nuget.org/packages/Skender.Stock.Indicators) directly targets all current frameworks for peak performance.
 
-<<<<<<< HEAD
-- .NET 8.0, 6.0
-=======
 - .NET 9.0, 8.0, 6.0
-- .NET Standard 2.1
->>>>>>> 40c1e385
 
 The compiled library package is [Common Language Specification (CLS) compliant](https://docs.microsoft.com/en-us/dotnet/standard/common-type-system) and can be used in other programming languages, including Python and everything in the .NET universe.
 
