---
title: Guide and Pro tips
description: Learn how to use the Stock Indicators for .NET Nuget library in your own software tools and platforms.  Whether you're just getting started or an advanced professional, this guide explains how to get setup, example usage code, and instructions on how to use historical price quotes, make custom quote classes, chain indicators of indicators, and create custom technical indicators.
permalink: /guide/
relative_path: pages/guide.md
layout: page
---

# {{ page.title }}

<nav role="navigation" aria-label="guide page menu">
<ul class="pipe-list">
  <li><a href="#installation-and-setup">Installation and setup</a></li>
  <li><a href="#prerequisite-data">Prerequisite data</a></li>
  <li><a href="#example-usage">Example usage</a></li>
  <li><a href="#historical-quotes">Historical quotes</a></li>
  <li><a href="#using-custom-quote-classes">Using custom quote classes</a></li>
  <li><a href="#generating-indicator-of-indicators">Generating indicator of indicators</a></li>
  <li><a href="#candlestick-patterns">Candlestick patterns</a></li>
  <li><a href="{{site.baseurl}}/custom-indicators/#content">Creating custom indicators</a></li>
  <li><a href="{{site.baseurl}}/utilities/#content">Utilities and helper functions</a></li>
  <li><a href="{{site.baseurl}}/contributing/#content">Contributing guidelines</a></li>
</ul>
</nav>

## Getting started

### Installation and setup

Find and install the [Skender.Stock.Indicators](https://www.nuget.org/packages/Skender.Stock.Indicators) NuGet package into your Project.  See more [help for installing packages](https://www.google.com/search?q=install+nuget+package).

```powershell
# dotnet CLI example
dotnet add package Skender.Stock.Indicators

# package manager example
Install-Package Skender.Stock.Indicators
```

### Prerequisite data

Most indicators require that you provide historical quote data and additional configuration parameters.

You must get historical quotes from your own market data provider.  For clarification, the `GetQuotesFromFeed()` method shown in the example below **is not part of this library**, but rather an example to represent your own acquisition of historical quotes.

Historical price data can be provided as a `List`, `IReadOnlyList`, or `ICollection` of the `Quote` class ([see below](#historical-quotes)); however, it can also be supplied as a generic [custom TQuote type](#using-custom-quote-classes) if you prefer to use your own quote model.

For additional configuration parameters, default values are provided when there is an industry standard.  You can, of course, override these and provide your own values.

### Example usage

All indicator methods will produce all possible results for the provided historical quotes as a time series dataset -- it is not just a single data point returned.  For example, if you provide 3 years worth of historical quotes for the SMA method, you'll get 3 years of SMA result values.

```csharp
using Skender.Stock.Indicators;

[..]

// fetch historical quotes from your feed (your method)
IReadOnlyList<Quote> quotes = GetQuotesFromFeed("MSFT");

// calculate 20-period SMA
IReadOnlyList<SmaResult> results = quotes
  .GetSma(20);

// use results as needed for your use case (example only)
foreach (SmaResult r in results)
{
    Console.WriteLine($"SMA on {r.Timestamp:d} was ${r.Sma:N4}");
}
```

```console
SMA on 4/19/2018 was $255.0590
SMA on 4/20/2018 was $255.2015
SMA on 4/23/2018 was $255.6135
SMA on 4/24/2018 was $255.5105
SMA on 4/25/2018 was $255.6570
SMA on 4/26/2018 was $255.9705
..
```

See [individual indicator pages]({{site.baseurl}}/indicators/) for specific usage guidance.

More examples available:

- [Example usage code]({{site.baseurl}}/examples/#content) in a simple working console application
- [Demo site](https://charts.stockindicators.dev) (a stock chart)

## Historical quotes

You must provide historical price quotes to the library in the standard OHLCV `IReadOnlyList<Quote>` or a compatible `List` or `ICollection` format.  It should have a consistent period frequency (day, hour, minute, etc).  See [using custom quote classes](#using-custom-quote-classes) if you prefer to use your own quote class.

| name | type | notes
| -- |-- |--
| `Timestamp` | DateTime | Close date
| `Open` | decimal | Open price
| `High` | decimal | High price
| `Low` | decimal | Low price
| `Close` | decimal | Close price
| `Volume` | decimal | Volume

### Where can I get historical quote data?

There are many places to get financial market data.  Check with your brokerage or other commercial sites.  If you're looking for a free developer API, see our ongoing [discussion on market data]({{site.github.repository_url}}/discussions/579) for ideas.

### How much historical quote data do I need?

Each indicator will need different amounts of price `quotes` to calculate.  You can find guidance on the individual indicator documentation pages for minimum requirements; however, **most use cases will require that you provide more than the minimum**.  As a general rule of thumb, you will be safe if you provide 750 points of historical quote data (e.g. 3 years of daily data).

> &#128681; **IMPORTANT! Applying the _minimum_ amount of quote history as possible is NOT a good way to optimize your system.**  Some indicators use a smoothing technique that converges to better precision over time.  While you can calculate these with the minimum amount of quote data, the precision to two decimal points often requires 250 or more preceding historical records.
>
> For example, if you are using daily data and want one year of precise EMA(250) data, you need to provide 3 years of historical quotes (1 extra year for the lookback period and 1 extra year for convergence); thereafter, you would discard or not use the first two years of results.  Occasionally, even more is required for optimal precision.
>
> See [discussion on warmup and convergence]({{site.github.repository_url}}/discussions/688) for more information.

### Using custom quote classes

If you would like to use your own custom `MyCustomQuote` class, to avoid needing to transpose into the built-in library `Quote` class, you only need to add the `IQuote` interface and ensure that you've implemented a correct and compatible quote `record` or class.

> &#128681; **IMPORTANT!**
> Your custom quote class needs to be [equatable using property values](https://learn.microsoft.com/en-us/dotnet/csharp/programming-guide/statements-expressions-operators/how-to-define-value-equality-for-a-type).  Since this can be complicated to setup, we've provided the shown `EquatableQuote<TQuote>` base class.  You can exclude this base and write your own `IEquatable<IQuote>` interface by only implementing the `IQuote` interface; however, if you do not define it fully with `==` and `!=` operator overrides correctly, it may cause problems with streaming overflow handling.  **We recommend using the equatable `record` class** type for your custom quote class.

```csharp
using Skender.Stock.Indicators;

/// EASY METHOD (use record class)
public record class MyCustomQuote : IQuote
{
    // required base properties
    public DateTime Timestamp { get; set; }
    public decimal Open { get; set; }
    public decimal High { get; set; }
    public decimal Low { get; set; }
    public decimal Close { get; set; }
    public decimal Volume { get; set; }

    // custom properties
    public int MyOtherProperty { get; set; }

    // required mapping method for equality
    public bool Equals(IQuote? other)
        => base.Equals(other);
}
```

```csharp
/// EASY METHOD (use our base equatable class)
public class MyCustomQuote : EquatableQuote<MyCustomQuote>, IQuote
{
    // required inherited base properties do not need to be redefined,
    // however, if you prefer to explicitly define for clarity,
    // use the override keyword (optional)

    public override DateTime Timestamp { get; set; }
    public override decimal Open { get; set; }
    public override decimal High { get; set; }
    public override decimal Low { get; set; }
    public override decimal Close { get; set; }
    public override decimal Volume { get; set; }

    // custom properties
    public int MyOtherProperty { get; set; }
}
```

```csharp
/// HARD METHOD (define your own equatable overrides)
public class MyCustomQuote : IQuote
{
    // required base properties
    public DateTime Timestamp { get; set; }
    public decimal Open { get; set; }
    public decimal High { get; set; }
    public decimal Low { get; set; }
    public decimal Close { get; set; }
    public decimal Volume { get; set; }

    // custom properties
    public int MyOtherProperty { get; set; }

    // equatable overrides
    public override bool Equals(object? obj) => this.Equals(obj);
    public bool Equals(IQuote? other) => this.Equals(other);
    public bool Equals(MyCustomQuote? other) { ... }
    public static bool operator ==( ... ) { ... }
    public static bool operator !=( ... ) { ... }
    public override int GetHashCode()
      => HashCode.Combine(
         Timestamp, Open, High, Low, Close, Volume);
}
```

```csharp
// USAGE
// fetch historical quotes from your favorite feed
IReadOnlyList<MyCustomQuote> myQuotes = GetQuotesFromFeed("MSFT");

// example: get 20-period simple moving average
IReadOnlyList<SmaResult> results = myQuotes.GetSma(20);
```

#### Using custom quote property names

If you have a model that has different properties names, but the same meaning, you only need to map them.  For example, if your class has a property called `CloseDate` instead of `Timestamp`, it could be represented like this:

```csharp
// if using record type
public record class MyCustomQuote : IQuote
{
    // redirect required base properties
    // with your custom properties
    public DateTime Timestamp => CloseDate;
    public decimal Volume => Vol;

<<<<<<< HEAD
    // custom properties
    public int MyOtherProperty { get; set; }
    public DateTime CloseDate { get; set; }
    public decimal Vol { get; set; }
}
```
=======
  // compute indicator
  IEnumerable<EmaResult> emaResults = quotes.GetEma(14);

  // convert to my Ema class list [using LINQ]
  List<MyEma> myEmaResults = emaResults
    .Select(e => new MyEma
      {
        MyId = 123,
        Date = e.Date,
        Ema = e.Ema
      })
    .ToList();
>>>>>>> 4dd7e286

```csharp
// if using inherited equatable class type
public class MyCustomQuote : EquatableQuote<MyCustomQuote>, IQuote
{
    // override inherited, required base properties
    // with your custom properties
    public override DateTime Timestamp => CloseDate;
    public override decimal Volume => Vol;

    // custom properties
    public int MyOtherProperty { get; set; }
    public DateTime CloseDate { get; set; }
    public decimal Vol { get; set; }
}
```

Note the use of explicit interface (property declaration is `ISeries.Timestamp`), this is because having two properties that expose the same information can be confusing, this way `Timestamp` property is only accessible when working with the included `Quote` type, while if you are working with a `MyCustomQuote` the `Timestamp` property will be hidden, avoiding confusion.

For more information on explicit interfaces, refer to the [C# Programming Guide](https://docs.microsoft.com/en-us/dotnet/csharp/programming-guide/interfaces/explicit-interface-implementation).

## Generating indicator of indicators

If you want to compute an indicator of indicators, such as an SMA of an ADX or an [RSI of an OBV](https://medium.com/@robswc/this-is-what-happens-when-you-combine-the-obv-and-rsi-indicators-6616d991773d), use _**chaining**_ to calculate an indicator from prior results.
Example:

```csharp
// fetch historical quotes from your feed (your method)
IReadOnlyList<Quote> quotes = GetQuotesFromFeed("SPY");

// calculate RSI of OBV
IReadOnlyList<RsiResult> results
  = quotes
    .GetObv()
    .GetRsi(14);

// or with two separate operations
IReadOnlyList<ObvResult> obvResults = quotes.GetObv();
IReadOnlyList<RsiResult> rsiOfObv = obvResults.GetRsi(14);
```

## Candlestick patterns

[Candlestick Patterns]({{site.baseurl}}/indicators/#candlestick-pattern) are a unique form of indicator and have a common output model.

{% include candle-result.md %}

### Match

When a candlestick pattern is recognized, it produces a matching signal.  In some cases, an intrinsic confirmation is also available after the signal.  In cases where previous bars were used to identify a pattern, they are indicated as the basis for the signal.  This `enum` can also be referenced as an `int` value.  [Documentation for each candlestick pattern]({{site.baseurl}}/indicators/#candlestick-pattern) will indicate whether confirmation and/or basis information is produced.

| type | int | description
|-- |--: |--
| `Match.BullConfirmed` | 200 | Confirmation of a prior bull signal
| `Match.BullSignal` | 100 | Bullish signal
| `Match.BullBasis` | 10 | Bars supporting a bullish signal
| `Match.Neutral` | 1 | Signal for non-directional patterns
| `Match.None` | 0 | No match
| `Match.BearBasis` | -10 | Bars supporting a bearish signal
| `Match.BearSignal` | -100 | Bearish signal
| `Match.BearConfirmed` | -200 | Confirmation of a prior bear signal

### Candle

The `CandleProperties` class is an extended version of `Quote`, and contains additional calculated properties.  `TQuote` classes can be converted to `CandleProperties` with the `.ToCandle()` [utility]({{site.baseurl}}/utilities/#extended-candle-properties), and further used as the basis for calculating indicators.

{% include candle-properties.md %}

## Utilities

See [Utilities and helper functions]({{site.baseurl}}/utilities/#content) for additional tools.<|MERGE_RESOLUTION|>--- conflicted
+++ resolved
@@ -116,56 +116,13 @@
 
 ### Using custom quote classes
 
-If you would like to use your own custom `MyCustomQuote` class, to avoid needing to transpose into the built-in library `Quote` class, you only need to add the `IQuote` interface and ensure that you've implemented a correct and compatible quote `record` or class.
-
-> &#128681; **IMPORTANT!**
-> Your custom quote class needs to be [equatable using property values](https://learn.microsoft.com/en-us/dotnet/csharp/programming-guide/statements-expressions-operators/how-to-define-value-equality-for-a-type).  Since this can be complicated to setup, we've provided the shown `EquatableQuote<TQuote>` base class.  You can exclude this base and write your own `IEquatable<IQuote>` interface by only implementing the `IQuote` interface; however, if you do not define it fully with `==` and `!=` operator overrides correctly, it may cause problems with streaming overflow handling.  **We recommend using the equatable `record` class** type for your custom quote class.
+If you would like to use your own custom `MyCustomQuote` class, to avoid needing to transpose into the library `Quote` class, you only need to add the `IQuote` interface.
 
 ```csharp
 using Skender.Stock.Indicators;
 
-/// EASY METHOD (use record class)
-public record class MyCustomQuote : IQuote
-{
-    // required base properties
-    public DateTime Timestamp { get; set; }
-    public decimal Open { get; set; }
-    public decimal High { get; set; }
-    public decimal Low { get; set; }
-    public decimal Close { get; set; }
-    public decimal Volume { get; set; }
-
-    // custom properties
-    public int MyOtherProperty { get; set; }
-
-    // required mapping method for equality
-    public bool Equals(IQuote? other)
-        => base.Equals(other);
-}
-```
-
-```csharp
-/// EASY METHOD (use our base equatable class)
-public class MyCustomQuote : EquatableQuote<MyCustomQuote>, IQuote
-{
-    // required inherited base properties do not need to be redefined,
-    // however, if you prefer to explicitly define for clarity,
-    // use the override keyword (optional)
-
-    public override DateTime Timestamp { get; set; }
-    public override decimal Open { get; set; }
-    public override decimal High { get; set; }
-    public override decimal Low { get; set; }
-    public override decimal Close { get; set; }
-    public override decimal Volume { get; set; }
-
-    // custom properties
-    public int MyOtherProperty { get; set; }
-}
-```
-
-```csharp
-/// HARD METHOD (define your own equatable overrides)
+[..]
+
 public class MyCustomQuote : IQuote
 {
     // required base properties
@@ -178,21 +135,10 @@
 
     // custom properties
     public int MyOtherProperty { get; set; }
-
-    // equatable overrides
-    public override bool Equals(object? obj) => this.Equals(obj);
-    public bool Equals(IQuote? other) => this.Equals(other);
-    public bool Equals(MyCustomQuote? other) { ... }
-    public static bool operator ==( ... ) { ... }
-    public static bool operator !=( ... ) { ... }
-    public override int GetHashCode()
-      => HashCode.Combine(
-         Timestamp, Open, High, Low, Close, Volume);
 }
 ```
 
 ```csharp
-// USAGE
 // fetch historical quotes from your favorite feed
 IReadOnlyList<MyCustomQuote> myQuotes = GetQuotesFromFeed("MSFT");
 
@@ -211,38 +157,11 @@
     // redirect required base properties
     // with your custom properties
     public DateTime Timestamp => CloseDate;
-    public decimal Volume => Vol;
-
-<<<<<<< HEAD
-    // custom properties
-    public int MyOtherProperty { get; set; }
-    public DateTime CloseDate { get; set; }
-    public decimal Vol { get; set; }
-}
-```
-=======
-  // compute indicator
-  IEnumerable<EmaResult> emaResults = quotes.GetEma(14);
-
-  // convert to my Ema class list [using LINQ]
-  List<MyEma> myEmaResults = emaResults
-    .Select(e => new MyEma
-      {
-        MyId = 123,
-        Date = e.Date,
-        Ema = e.Ema
-      })
-    .ToList();
->>>>>>> 4dd7e286
-
-```csharp
-// if using inherited equatable class type
-public class MyCustomQuote : EquatableQuote<MyCustomQuote>, IQuote
-{
-    // override inherited, required base properties
-    // with your custom properties
-    public override DateTime Timestamp => CloseDate;
-    public override decimal Volume => Vol;
+    public decimal Open { get; set; }
+    public decimal High { get; set; }
+    public decimal Low { get; set; }
+    public decimal Close { get; set; }
+    decimal IQuote.Volume => Vol;
 
     // custom properties
     public int MyOtherProperty { get; set; }
