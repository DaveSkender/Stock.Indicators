--- conflicted
+++ resolved
@@ -27,15 +27,9 @@
     commonmarker (0.23.11)
     concurrent-ruby (1.3.5)
     connection_pool (2.5.3)
-<<<<<<< HEAD
-    cssminify2 (2.0.1)
-    csv (3.3.5)
-    dnsruby (1.72.4)
-=======
     cssminify2 (2.1.0)
     csv (3.3.5)
     dnsruby (1.72.3)
->>>>>>> 00357645
       base64 (~> 0.2.0)
       simpleidn (~> 0.2.1)
     drb (2.2.3)
@@ -46,11 +40,7 @@
       ffi (>= 1.15.0)
     eventmachine (1.2.7)
     execjs (2.10.0)
-<<<<<<< HEAD
-    faraday (2.13.2)
-=======
     faraday (2.13.4)
->>>>>>> 00357645
       faraday-net_http (>= 2.0, < 3.5)
       json
       logger
@@ -237,11 +227,7 @@
       gemoji (>= 3, < 5)
       html-pipeline (~> 2.2)
       jekyll (>= 3.0, < 5.0)
-<<<<<<< HEAD
-    json (2.12.2)
-=======
     json (2.13.2)
->>>>>>> 00357645
     json-minify (0.0.3)
       json (> 0)
     kramdown (2.4.0)
