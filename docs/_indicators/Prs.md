--- conflicted
+++ resolved
@@ -22,11 +22,7 @@
 
 ## Parameters
 
-<<<<<<< HEAD
-**`quotesBase`** _`IEnumerable<TQuote>`_ - [Historical quotes](pages/guide.md#historical-quotes) used as the basis for comparison.  This is usually market index data.  You must have the same number of periods as `quotesEval`.
-=======
-**`quotesBase`** _`IReadOnlyList<TQuote>`_ - [Historical quotes]({{site.baseurl}}/guide/#historical-quotes) used as the basis for comparison.  This is usually market index data.  You must have the same number of periods as `quotesEval`.
->>>>>>> c676ed97
+**`quotesBase`** _`IEnumerable<TQuote>`_ - [Historical quotes]({{site.baseurl}}/guide/#historical-quotes) used as the basis for comparison.  This is usually market index data.  You must have the same number of periods as `quotesEval`.
 
 **`lookbackPeriods`** _`int`_ - Optional.  Number of periods (`N`) to lookback to compute % difference.  Must be greater than 0 if specified or `null`.
 
@@ -34,11 +30,7 @@
 
 You must have at least `N` periods of `quotesEval` to calculate `PrsPercent` if `lookbackPeriods` is specified; otherwise, you must specify at least `S+1` periods.  More than the minimum is typically specified.  For this indicator, the elements must match (e.g. the `n`th elements must be the same date).  An `Exception` will be thrown for mismatch dates.  Historical price quotes should have a consistent frequency (day, hour, minute, etc).
 
-<<<<<<< HEAD
-`quotesEval` is an `IEnumerable<TQuote>` collection of historical price quotes.  It should have a consistent frequency (day, hour, minute, etc).  See [the Guide](pages/guide.md#historical-quotes) for more information.
-=======
-`quotesEval` is an `IReadOnlyList<TQuote>` collection of historical price quotes.  It should have a consistent frequency (day, hour, minute, etc).  See [the Guide]({{site.baseurl}}/guide/#historical-quotes) for more information.
->>>>>>> c676ed97
+`quotesEval` is an `IReadOnlyList<TQuote>` collection of historical price quotes.  It should have a consistent frequency (day, hour, minute, etc).  See [the Guide](pages/guide.md#historical-quotes) for more information.
 
 ## Response
 
