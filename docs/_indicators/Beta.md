---
title: Beta Coefficient
description: Beta Coefficient with Beta+/Beta- shows how strongly one asset's price responds to systemic volatility of the entire market.  Upside Beta (Beta+) and Downside Beta (Beta-),  popularized by Harry M. Markowitz, are also included.
permalink: /indicators/Beta/
image: /assets/charts/Beta.png
type: numerical-analysis
layout: indicator
---

# {{ page.title }}

[Beta](https://en.wikipedia.org/wiki/Beta_(finance)) shows how strongly one asset's price responds to systemic volatility of the entire market.  [Upside Beta](https://en.wikipedia.org/wiki/Upside_beta) (Beta+) and [Downside Beta](https://en.wikipedia.org/wiki/Downside_beta) (Beta-), [popularized by Harry M. Markowitz](https://www.jstor.org/stable/j.ctt1bh4c8h), are also included.
[[Discuss] &#128172;](https://github.com/DaveSkender/Stock.Indicators/discussions/268 "Community discussion about this indicator")

![chart for {{page.title}}]({{page.image}})

```csharp
// C# usage syntax
IReadOnlyList<BetaResult> results = quotesEval
  .GetBeta(quotesMarket, lookbackPeriods, type);
```

## Parameters

<<<<<<< HEAD
**`quotesMarket`** _`IEnumerable<TQuote>`_ - [Historical quotes](pages/guide.md#historical-quotes) market data should be at any consistent frequency (day, hour, minute, etc).  This `market` quotes will be used to establish the baseline.
=======
**`quotesMarket`** _`IReadOnlyList<TQuote>`_ - [Historical quotes]({{site.baseurl}}/guide/#historical-quotes) market data should be at any consistent frequency (day, hour, minute, etc).  This `market` quotes will be used to establish the baseline.
>>>>>>> c676ed97

**`lookbackPeriods`** _`int`_ - Number of periods (`N`) in the lookback window.  Must be greater than 0 to calculate; however we suggest a larger period for statistically appropriate sample size and especially when using Beta +/-.

**`type`** _`BetaType`_ -  Type of Beta to calculate.  Default is `BetaType.Standard`. See [BetaType options](#betatype-options) below.

### Historical quotes requirements

You must have at least `N` periods of `quotesEval` to cover the warmup periods.  You must have at least the same matching date elements of `quotesMarket`.  An `InvalidQuotesException` will be thrown if not matched.  Historical price quotes should have a consistent frequency (day, hour, minute, etc).  See [the Guide](pages/guide.md#historical-quotes) for more information.

#### BetaType options

**`Standard`** - Standard Beta only.  Uses all historical quotes.

**`Up`** - Upside Beta only.  Uses historical quotes from market up bars only.

**`Down`** - Downside Beta only.  Uses historical quotes from market down bars only.

**`All`** - Returns all of the above.  Use this option if you want `Ratio` and `Convexity` values returned.  Note: 3× slower to calculate.

> &#128161; **Pro tip**
>
> Financial institutions often depict a single number for Beta on their sites.  To get that same long-term Beta value, use 5 years of monthly bars for `quotes` and a value of 60 for `lookbackPeriods`.  If you only have smaller bars, use the [Aggregate()](pages/utilities.md#resize-quote-history) utility to convert it.
>
> [Alpha](https://en.wikipedia.org/wiki/Alpha_(finance)) is calculated as `R – Rf – Beta (Rm - Rf)`, where `Rf` is the risk-free rate.

## Response

```csharp
IReadOnlyList<BetaResult>
```

- This method returns a time series of all available indicator values for the `quotes` provided.
- It always returns the same number of elements as there are in the historical quotes.
- It does not return a single incremental indicator value.
- The first `N-1` periods will have `null` values since there's not enough data to calculate.

### BetaResult

**`Timestamp`** _`DateTime`_ - date from evaluated `TQuote`

**`Beta`** _`double`_ - Beta coefficient based

**`BetaUp`** _`double`_ - Beta+ (Up Beta)

**`BetaDown`** _`double`_ - Beta- (Down Beta)

**`Ratio`** _`double`_ - Beta ratio is `BetaUp/BetaDown`

**`Convexity`** _`double`_ - Beta convexity is <code>(BetaUp-BetaDown)<sup>2</sup></code>

**`ReturnsEval`** _`double`_ - Returns of evaluated quotes (`R`)

**`ReturnsMrkt`** _`double`_ - Returns of market quotes (`Rm`)

### Utilities

- [.Condense()](pages/utilities.md#condense)
- [.Find(lookupDate)](pages/utilities.md#find-indicator-result-by-date)
- [.RemoveWarmupPeriods()](pages/utilities.md#remove-warmup-periods)
- [.RemoveWarmupPeriods(qty)](pages/utilities.md#remove-warmup-periods)

See [Utilities and helpers](pages/utilities.md#utilities-for-indicator-results) for more information.

## Chaining

This indicator may be generated from any chain-enabled indicator or method.

```csharp
// example
var results = quotesEval
    .Use(CandlePart.HL2)
    .GetBeta(quotesMarket.Use(CandlePart.HL2), ..);
```

> &#128681; **Warning!** Both eval and market arguments must contain the same number of elements and be the results of a chainable indicator or `.Use()` method.

Results can be further processed on `Beta` with additional chain-enabled indicators.

```csharp
// example
var results = quotesEval
    .GetBeta(quotesMarket, ..)
    .GetSlope(..);
```<|MERGE_RESOLUTION|>--- conflicted
+++ resolved
@@ -22,11 +22,7 @@
 
 ## Parameters
 
-<<<<<<< HEAD
-**`quotesMarket`** _`IEnumerable<TQuote>`_ - [Historical quotes](pages/guide.md#historical-quotes) market data should be at any consistent frequency (day, hour, minute, etc).  This `market` quotes will be used to establish the baseline.
-=======
-**`quotesMarket`** _`IReadOnlyList<TQuote>`_ - [Historical quotes]({{site.baseurl}}/guide/#historical-quotes) market data should be at any consistent frequency (day, hour, minute, etc).  This `market` quotes will be used to establish the baseline.
->>>>>>> c676ed97
+**`quotesMarket`** _`IReadOnlyList<TQuote>`_ - [Historical quotes](pages/guide.md#historical-quotes) market data should be at any consistent frequency (day, hour, minute, etc).  This `market` quotes will be used to establish the baseline.
 
 **`lookbackPeriods`** _`int`_ - Number of periods (`N`) in the lookback window.  Must be greater than 0 to calculate; however we suggest a larger period for statistically appropriate sample size and especially when using Beta +/-.
 
