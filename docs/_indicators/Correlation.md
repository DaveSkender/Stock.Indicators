---
title: Correlation Coefficient
description: Created by Karl Pearson, the Correlation Coefficient depicts the linear statistical correlation between two quote histories.  R-Squared (R&sup2;), Variance, and Covariance are also output.  This is also called the Pearson Correlation Coefficient or Coefficient of Determination.
permalink: /indicators/Correlation/
image: /assets/charts/Correlation.png
type: numerical-analysis
layout: indicator
---

# {{ page.title }}

Created by Karl Pearson, the [Correlation Coefficient](https://en.wikipedia.org/wiki/Correlation_coefficient) depicts the linear statistical correlation between two quote histories.  R-Squared (R&sup2;), Variance, and Covariance are also output.
[[Discuss] &#128172;](https://github.com/DaveSkender/Stock.Indicators/discussions/259 "Community discussion about this indicator")

![chart for {{page.title}}]({{page.image}})

```csharp
// C# usage syntax
IReadOnlyList<CorrResult> results =
  quotesA.GetCorrelation(quotesB, lookbackPeriods);
```

## Parameters

<<<<<<< HEAD
**`quotesB`** _`IEnumerable<TQuote>`_ - [Historical quotes](pages/guide.md#historical-quotes) (B) must have at least the same matching date elements of `quotesA`.
=======
**`quotesB`** _`IReadOnlyList<TQuote>`_ - [Historical quotes]({{site.baseurl}}/guide/#historical-quotes) (B) must have at least the same matching date elements of `quotesA`.
>>>>>>> c676ed97

**`lookbackPeriods`** _`int`_ - Number of periods (`N`) in the lookback period.  Must be greater than 0 to calculate; however we suggest a larger period for statistically appropriate sample size.

### Historical quotes requirements

You must have at least `N` periods for both versions of `quotes` to cover the warmup periods.  Mismatch histories will produce a `InvalidQuotesException`.  Historical price quotes should have a consistent frequency (day, hour, minute, etc).

<<<<<<< HEAD
`quotesA` is an `IEnumerable<TQuote>` collection of historical price quotes.  It should have a consistent frequency (day, hour, minute, etc).  See [the Guide](pages/guide.md#historical-quotes) for more information.
=======
`quotesA` is an `IReadOnlyList<TQuote>` collection of historical price quotes.  It should have a consistent frequency (day, hour, minute, etc).  See [the Guide]({{site.baseurl}}/guide/#historical-quotes) for more information.
>>>>>>> c676ed97

## Response

```csharp
IReadOnlyList<CorrResult>
```

- This method returns a time series of all available indicator values for the `quotes` provided.
- It always returns the same number of elements as there are in the historical quotes.
- It does not return a single incremental indicator value.
- The first `N-1` periods will have `null` values since there's not enough data to calculate.

### CorrResult

**`Timestamp`** _`DateTime`_ - date from evaluated `TQuote`

**`VarianceA`** _`double`_ - Variance of A

**`VarianceB`** _`double`_ - Variance of B

**`Covariance`** _`double`_ - Covariance of A+B

**`Correlation`** _`double`_ - Correlation `R`

**`RSquared`** _`double`_ - R-Squared (R&sup2;), aka Coefficient of Determination.  Simple linear regression models is used (square of Correlation).

### Utilities

- [.Condense()](pages/utilities.md#condense)
- [.Find(lookupDate)](pages/utilities.md#find-indicator-result-by-date)
- [.RemoveWarmupPeriods()](pages/utilities.md#remove-warmup-periods)
- [.RemoveWarmupPeriods(qty)](pages/utilities.md#remove-warmup-periods)

See [Utilities and helpers](pages/utilities.md#utilities-for-indicator-results) for more information.

## Chaining

This indicator may be generated from any chain-enabled indicator or method.

```csharp
// example
var results = quotes
    .Use(CandlePart.HL2)
    .GetCorrelation(quotesMarket.Use(CandlePart.HL2),20);
```

> &#128681; **Warning!** Both `quotesA` and `quotesB` arguments must contain the same number of elements and be the results of a chainable indicator or `.Use()` method.

Results can be further processed on `Correlation` with additional chain-enabled indicators.

```csharp
// example
var results = quotes
    .GetCorrelation(..)
    .GetSlope(..);
```<|MERGE_RESOLUTION|>--- conflicted
+++ resolved
@@ -22,11 +22,7 @@
 
 ## Parameters
 
-<<<<<<< HEAD
-**`quotesB`** _`IEnumerable<TQuote>`_ - [Historical quotes](pages/guide.md#historical-quotes) (B) must have at least the same matching date elements of `quotesA`.
-=======
-**`quotesB`** _`IReadOnlyList<TQuote>`_ - [Historical quotes]({{site.baseurl}}/guide/#historical-quotes) (B) must have at least the same matching date elements of `quotesA`.
->>>>>>> c676ed97
+**`quotesB`** _`IReadOnlyList<TQuote>`_ - [Historical quotes](pages/guide.md#historical-quotes) (B) must have at least the same matching date elements of `quotesA`.
 
 **`lookbackPeriods`** _`int`_ - Number of periods (`N`) in the lookback period.  Must be greater than 0 to calculate; however we suggest a larger period for statistically appropriate sample size.
 
@@ -34,11 +30,7 @@
 
 You must have at least `N` periods for both versions of `quotes` to cover the warmup periods.  Mismatch histories will produce a `InvalidQuotesException`.  Historical price quotes should have a consistent frequency (day, hour, minute, etc).
 
-<<<<<<< HEAD
-`quotesA` is an `IEnumerable<TQuote>` collection of historical price quotes.  It should have a consistent frequency (day, hour, minute, etc).  See [the Guide](pages/guide.md#historical-quotes) for more information.
-=======
-`quotesA` is an `IReadOnlyList<TQuote>` collection of historical price quotes.  It should have a consistent frequency (day, hour, minute, etc).  See [the Guide]({{site.baseurl}}/guide/#historical-quotes) for more information.
->>>>>>> c676ed97
+`quotesA` is an `IReadOnlyList<TQuote>` collection of historical price quotes.  It should have a consistent frequency (day, hour, minute, etc).  See [the Guide](pages/guide.md#historical-quotes) for more information.
 
 ## Response
 
