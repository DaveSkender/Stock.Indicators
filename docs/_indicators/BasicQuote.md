---
title: Basic quote transforms
description: Basic quote transforms (e.g. HL2, OHL3, etc.) and isolation of individual price quote candle parts from a full OHLCV quote.
permalink: /indicators/BasicQuote/
type: price-transform
layout: indicator
---

# {{ page.title }}

Returns a basic quote transform (e.g. HL2, OHL3, etc.) and isolation of individual price quote candle parts from a full OHLCV quote.

```csharp
<<<<<<< HEAD
// usage
IEnumerable<BasicResult> results =
=======
// C# usage syntax
IEnumerable<BasicData> results =
>>>>>>> 472f2ef0
  quotes.GetBaseQuote(candlePart);
```

## Parameters

**`candlePart`** _`CandlePart`_ - The [OHLCV]({{site.baseurl}}/guide/#historical-quotes) element or simple price transform.  See [CandlePart options](#candlepart-options) below.

### Historical quotes requirements

You must have at least 1 period of `quotes`.

`quotes` is a collection of generic `TQuote` historical price quotes.  It should have a consistent frequency (day, hour, minute, etc).  See [the Guide]({{site.baseurl}}/guide/#historical-quotes) for more information.

{% include candlepart-options.md %}

## Response

```csharp
IEnumerable<BasicResult>
```

- This method returns a time series of all available indicator values for the `quotes` provided.
- It always returns the same number of elements as there are in the historical quotes.
- It does not return a single incremental indicator value.

### BasicResult

**`Date`** _`DateTime`_ - Date from evaluated `TQuote`

**`Value`** _`double`_ - Price of `CandlePart` option

### Utilities

- [.Find(lookupDate)]({{site.baseurl}}/utilities#find-indicator-result-by-date)

See [Utilities and helpers]({{site.baseurl}}/utilities#utilities-for-indicator-results) for more information.

## Chaining

Results can be further processed on `Value` with additional chain-enabled indicators.

```csharp
// example
var results = quotes
    .GetBaseQuote(CandlePart.OHLC4)
    .GetRsi(..);

// and is equivalent to
var results = quotes
    .Use(CandlePart.OHLC4)
    .GetRsi(..);
```

This indicator must be generated from `quotes` and **cannot** be generated from results of another chain-enabled indicator or method.<|MERGE_RESOLUTION|>--- conflicted
+++ resolved
@@ -11,13 +11,8 @@
 Returns a basic quote transform (e.g. HL2, OHL3, etc.) and isolation of individual price quote candle parts from a full OHLCV quote.
 
 ```csharp
-<<<<<<< HEAD
-// usage
+// C# usage syntax
 IEnumerable<BasicResult> results =
-=======
-// C# usage syntax
-IEnumerable<BasicData> results =
->>>>>>> 472f2ef0
   quotes.GetBaseQuote(candlePart);
 ```
 
