--- conflicted
+++ resolved
@@ -7,20 +7,6 @@
 
 public static partial class QuoteUtility
 {
-<<<<<<< HEAD
-    private static readonly CultureInfo NativeCulture = Thread.CurrentThread.CurrentUICulture;
-=======
-    /* STANDARD DECIMAL QUOTES */
-
-    // convert TQuotes to basic double tuple list
-    /// <include file='./info.xml' path='info/type[@name="UseCandlePart"]/*' />
-    ///
-    public static IEnumerable<(DateTime Date, double Value)> Use<TQuote>(
-        this IEnumerable<TQuote> quotes,
-        CandlePart candlePart = CandlePart.Close)
-        where TQuote : IQuote => quotes
-            .Select(x => x.ToTuple(candlePart));
->>>>>>> 89fc2407
 
     // TUPLE QUOTES
 
