--- conflicted
+++ resolved
@@ -6,7 +6,6 @@
 
 public static partial class Quotes
 {
-<<<<<<< HEAD
     private static readonly CultureInfo invariantCulture
         = CultureInfo.InvariantCulture;
 
@@ -22,28 +21,16 @@
     /// <exception cref="InvalidQuotesException">
     /// Duplicate or out of sequence quotes found.
     /// </exception>
-=======
-    private static readonly CultureInfo invCulture = CultureInfo.InvariantCulture;
-
-    // VALIDATION
-    /// <include file='./info.xml' path='info/type[@name="Validate"]/*' />
-    ///
->>>>>>> b908d813
     public static IReadOnlyList<TQuote> Validate<TQuote>(
         this IReadOnlyList<TQuote> quotes)
         where TQuote : IQuote
     {
-<<<<<<< HEAD
         ArgumentNullException.ThrowIfNull(quotes);
 
         if (quotes.Count == 0)
         {
             return quotes;
         }
-=======
-        // we cannot rely on date consistency when looking back, so we force sort
-        List<TQuote> quotesList = quotes.ToSortedList();
->>>>>>> b908d813
 
         DateTime lastDate = quotes[0].Timestamp;
         for (int i = 1; i < quotes.Count; i++)
@@ -52,9 +39,8 @@
 
             if (lastDate == currentDate)
             {
-<<<<<<< HEAD
                 string msg =
-                    $"Duplicate date found on {currentDate.ToString("MM/dd/yyyy", invariantCulture)}.";
+                    $"Duplicate date found on {currentDate.ToString("o", invariantCulture)}.";
 
                 throw new InvalidQuotesException(nameof(quotes), msg);
             }
@@ -62,13 +48,9 @@
             if (lastDate > currentDate)
             {
                 string msg =
-                    $"Quotes are out of sequence on {currentDate.ToString("MM/dd/yyyy", invariantCulture)}.";
+                    $"Quotes are out of sequence on {currentDate.ToString("o", invariantCulture)}.";
 
                 throw new InvalidQuotesException(nameof(quotes), msg);
-=======
-                throw new InvalidQuotesException(
-                    $"Duplicate date found on {q.Timestamp.ToString("o", invCulture)}.");
->>>>>>> b908d813
             }
 
             lastDate = currentDate;
