using System.Globalization;

namespace Skender.Stock.Indicators;

// QUOTE UTILITIES

public static partial class Utility
{
    private static readonly CultureInfo invCulture = CultureInfo.InvariantCulture;

    // VALIDATION
    /// <include file='./info.xml' path='info/type[@name="Validate"]/*' />
    ///
    public static IReadOnlyList<TQuote> Validate<TQuote>(
        this IEnumerable<TQuote> quotes)
        where TQuote : IQuote
    {
        // we cannot rely on date consistency when looking back, so we force sort
        List<TQuote> quotesList = quotes.ToSortedList();

        // check for duplicates
        DateTime lastDate = DateTime.MinValue;
        foreach (TQuote q in quotesList)
        {
            if (lastDate == q.Timestamp)
            {
                throw new InvalidQuotesException(
<<<<<<< HEAD
                    string.Format(NativeCulture, "Duplicate date found on {0}.", q.Timestamp));
=======
                    $"Duplicate date found on {q.Date.ToString("o", invCulture)}.");
>>>>>>> eeb02bc9
            }

            lastDate = q.Timestamp;
        }

        return quotesList;
    }
}<|MERGE_RESOLUTION|>--- conflicted
+++ resolved
@@ -25,11 +25,7 @@
             if (lastDate == q.Timestamp)
             {
                 throw new InvalidQuotesException(
-<<<<<<< HEAD
-                    string.Format(NativeCulture, "Duplicate date found on {0}.", q.Timestamp));
-=======
-                    $"Duplicate date found on {q.Date.ToString("o", invCulture)}.");
->>>>>>> eeb02bc9
+                    $"Duplicate date found on {q.Timestamp.ToString("o", invCulture)}.");
             }
 
             lastDate = q.Timestamp;
