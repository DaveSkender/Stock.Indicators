using System.Runtime.CompilerServices;

namespace Skender.Stock.Indicators;

/// <summary>
<<<<<<< HEAD
/// Nullable System.<see cref="Math"/> functions.
=======
/// Nullable <c>System.<see cref="Math"/></c> functions.
>>>>>>> 531ae8ce
/// </summary>
/// <remarks>
/// <c>System.Math</c> infamously does not allow
/// or handle nullable input values.
/// Instead of adding repetitive inline defensive code,
/// we're using these equivalents.  Most are simple wrappers.
/// </remarks>
public static class NullMath
{
    /// <summary>
    /// Returns the absolute value of a nullable double.
    /// </summary>
    /// <param name="value">The nullable double value.</param>
    /// <returns>The absolute value, or null if the input is null.</returns>
<<<<<<< HEAD
    public static double? Abs(this double? value)
        => value is null
        ? null
        : value < 0 ? (double)-value : (double)value;
=======
    [MethodImpl(MethodImplOptions.AggressiveInlining)]
    public static double? Abs(this double? value)
        => value.HasValue
        ? (value.GetValueOrDefault() < 0
            ? -value.GetValueOrDefault()
            : value)
        : null;
>>>>>>> 531ae8ce

    /// <summary>
    /// Rounds a nullable decimal value to a specified number of fractional digits.
    /// </summary>
    /// <param name="value">The nullable decimal value.</param>
    /// <param name="digits">The number of fractional digits.</param>
    /// <returns>The rounded value, or null if the input is null.</returns>
<<<<<<< HEAD
    public static decimal? Round(this decimal? value, int digits)
        => value is null
        ? null
        : Math.Round((decimal)value, digits);
=======
    [MethodImpl(MethodImplOptions.AggressiveInlining)]
    public static decimal? Round(this decimal? value, int digits)
        => value.HasValue
        ? Math.Round(value.GetValueOrDefault(), digits)
        : null;
>>>>>>> 531ae8ce

    /// <summary>
    /// Rounds a nullable double value to a specified number of fractional digits.
    /// </summary>
    /// <param name="value">The nullable double value.</param>
    /// <param name="digits">The number of fractional digits.</param>
    /// <returns>The rounded value, or null if the input is null.</returns>
<<<<<<< HEAD
    public static double? Round(this double? value, int digits)
        => value is null
        ? null
        : Math.Round((double)value, digits);

    /// <summary>
    /// Rounds a double value to a specified number of fractional digits.
=======
    [MethodImpl(MethodImplOptions.AggressiveInlining)]
    public static double? Round(this double? value, int digits)
        => value.HasValue
        ? Math.Round(value.GetValueOrDefault(), digits)
        : null;

    /// <summary>
    /// Rounds a double value to a specified number of fractional digits.
    /// It is an extension alias of <see cref="Math.Round(double, int)"/>
>>>>>>> 531ae8ce
    /// </summary>
    /// <param name="value">The double value.</param>
    /// <param name="digits">The number of fractional digits.</param>
    /// <returns>The rounded value.</returns>
<<<<<<< HEAD
=======
    [MethodImpl(MethodImplOptions.AggressiveInlining)]
>>>>>>> 531ae8ce
    public static double Round(this double value, int digits)
        => Math.Round(value, digits);

    /// <summary>
    /// Rounds a decimal value to a specified number of fractional digits.
<<<<<<< HEAD
=======
    /// It is an extension alias of <see cref="Math.Round(decimal, int)"/>
>>>>>>> 531ae8ce
    /// </summary>
    /// <param name="value">The decimal value.</param>
    /// <param name="digits">The number of fractional digits.</param>
    /// <returns>The rounded value.</returns>
<<<<<<< HEAD
=======
    [MethodImpl(MethodImplOptions.AggressiveInlining)]
>>>>>>> 531ae8ce
    public static decimal Round(this decimal value, int digits)
        => Math.Round(value, digits);

    /// <summary>
    /// Converts a nullable double value to NaN if it is null.
    /// </summary>
    /// <param name="value">The nullable double value.</param>
    /// <returns>The value, or NaN if the input is null.</returns>
<<<<<<< HEAD
=======
    [MethodImpl(MethodImplOptions.AggressiveInlining)]
>>>>>>> 531ae8ce
    public static double Null2NaN(this double? value)
        => value.GetValueOrDefault(double.NaN);

    /// <summary>
    /// Converts a nullable decimal value to NaN if it is null.
    /// </summary>
    /// <param name="value">The nullable decimal value.</param>
    /// <returns>The value as a double, or NaN if the input is null.</returns>
    [MethodImpl(MethodImplOptions.AggressiveInlining)]
    public static double Null2NaN(this decimal? value)
        => value.HasValue
        ? (double)value.GetValueOrDefault()
        : double.NaN;

    /// <summary>
<<<<<<< HEAD
    /// Converts a nullable decimal value to NaN if it is null.
    /// </summary>
    /// <param name="value">The nullable decimal value.</param>
    /// <returns>The value as a double, or NaN if the input is null.</returns>
    public static double Null2NaN(this decimal? value)
        => value is null
        ? double.NaN
        : (double)value;

    /// <summary>
=======
>>>>>>> 531ae8ce
    /// Converts a nullable double value to null if it is NaN.
    /// </summary>
    /// <param name="value">The nullable double value.</param>
    /// <returns>The value, or null if the input is NaN.</returns>
<<<<<<< HEAD
    public static double? NaN2Null(this double? value)
        => value is double.NaN
=======
    [MethodImpl(MethodImplOptions.AggressiveInlining)]
    public static double? NaN2Null(this double? value)
        => value.HasValue && double.IsNaN(value.GetValueOrDefault())
>>>>>>> 531ae8ce
        ? null
        : value;

    /// <summary>
    /// Converts a double value to null if it is NaN.
    /// </summary>
    /// <param name="value">The double value.</param>
    /// <returns>The value, or null if the input is NaN.</returns>
<<<<<<< HEAD
=======
    [MethodImpl(MethodImplOptions.AggressiveInlining)]
>>>>>>> 531ae8ce
    public static double? NaN2Null(this double value)
        => double.IsNaN(value)
        ? null
        : value;
}<|MERGE_RESOLUTION|>--- conflicted
+++ resolved
@@ -3,11 +3,7 @@
 namespace Skender.Stock.Indicators;
 
 /// <summary>
-<<<<<<< HEAD
-/// Nullable System.<see cref="Math"/> functions.
-=======
 /// Nullable <c>System.<see cref="Math"/></c> functions.
->>>>>>> 531ae8ce
 /// </summary>
 /// <remarks>
 /// <c>System.Math</c> infamously does not allow
@@ -22,12 +18,6 @@
     /// </summary>
     /// <param name="value">The nullable double value.</param>
     /// <returns>The absolute value, or null if the input is null.</returns>
-<<<<<<< HEAD
-    public static double? Abs(this double? value)
-        => value is null
-        ? null
-        : value < 0 ? (double)-value : (double)value;
-=======
     [MethodImpl(MethodImplOptions.AggressiveInlining)]
     public static double? Abs(this double? value)
         => value.HasValue
@@ -35,7 +25,6 @@
             ? -value.GetValueOrDefault()
             : value)
         : null;
->>>>>>> 531ae8ce
 
     /// <summary>
     /// Rounds a nullable decimal value to a specified number of fractional digits.
@@ -43,18 +32,11 @@
     /// <param name="value">The nullable decimal value.</param>
     /// <param name="digits">The number of fractional digits.</param>
     /// <returns>The rounded value, or null if the input is null.</returns>
-<<<<<<< HEAD
-    public static decimal? Round(this decimal? value, int digits)
-        => value is null
-        ? null
-        : Math.Round((decimal)value, digits);
-=======
     [MethodImpl(MethodImplOptions.AggressiveInlining)]
     public static decimal? Round(this decimal? value, int digits)
         => value.HasValue
         ? Math.Round(value.GetValueOrDefault(), digits)
         : null;
->>>>>>> 531ae8ce
 
     /// <summary>
     /// Rounds a nullable double value to a specified number of fractional digits.
@@ -62,15 +44,6 @@
     /// <param name="value">The nullable double value.</param>
     /// <param name="digits">The number of fractional digits.</param>
     /// <returns>The rounded value, or null if the input is null.</returns>
-<<<<<<< HEAD
-    public static double? Round(this double? value, int digits)
-        => value is null
-        ? null
-        : Math.Round((double)value, digits);
-
-    /// <summary>
-    /// Rounds a double value to a specified number of fractional digits.
-=======
     [MethodImpl(MethodImplOptions.AggressiveInlining)]
     public static double? Round(this double? value, int digits)
         => value.HasValue
@@ -80,32 +53,22 @@
     /// <summary>
     /// Rounds a double value to a specified number of fractional digits.
     /// It is an extension alias of <see cref="Math.Round(double, int)"/>
->>>>>>> 531ae8ce
     /// </summary>
     /// <param name="value">The double value.</param>
     /// <param name="digits">The number of fractional digits.</param>
     /// <returns>The rounded value.</returns>
-<<<<<<< HEAD
-=======
     [MethodImpl(MethodImplOptions.AggressiveInlining)]
->>>>>>> 531ae8ce
     public static double Round(this double value, int digits)
         => Math.Round(value, digits);
 
     /// <summary>
     /// Rounds a decimal value to a specified number of fractional digits.
-<<<<<<< HEAD
-=======
     /// It is an extension alias of <see cref="Math.Round(decimal, int)"/>
->>>>>>> 531ae8ce
     /// </summary>
     /// <param name="value">The decimal value.</param>
     /// <param name="digits">The number of fractional digits.</param>
     /// <returns>The rounded value.</returns>
-<<<<<<< HEAD
-=======
     [MethodImpl(MethodImplOptions.AggressiveInlining)]
->>>>>>> 531ae8ce
     public static decimal Round(this decimal value, int digits)
         => Math.Round(value, digits);
 
@@ -114,10 +77,7 @@
     /// </summary>
     /// <param name="value">The nullable double value.</param>
     /// <returns>The value, or NaN if the input is null.</returns>
-<<<<<<< HEAD
-=======
     [MethodImpl(MethodImplOptions.AggressiveInlining)]
->>>>>>> 531ae8ce
     public static double Null2NaN(this double? value)
         => value.GetValueOrDefault(double.NaN);
 
@@ -133,31 +93,13 @@
         : double.NaN;
 
     /// <summary>
-<<<<<<< HEAD
-    /// Converts a nullable decimal value to NaN if it is null.
-    /// </summary>
-    /// <param name="value">The nullable decimal value.</param>
-    /// <returns>The value as a double, or NaN if the input is null.</returns>
-    public static double Null2NaN(this decimal? value)
-        => value is null
-        ? double.NaN
-        : (double)value;
-
-    /// <summary>
-=======
->>>>>>> 531ae8ce
     /// Converts a nullable double value to null if it is NaN.
     /// </summary>
     /// <param name="value">The nullable double value.</param>
     /// <returns>The value, or null if the input is NaN.</returns>
-<<<<<<< HEAD
-    public static double? NaN2Null(this double? value)
-        => value is double.NaN
-=======
     [MethodImpl(MethodImplOptions.AggressiveInlining)]
     public static double? NaN2Null(this double? value)
         => value.HasValue && double.IsNaN(value.GetValueOrDefault())
->>>>>>> 531ae8ce
         ? null
         : value;
 
@@ -166,10 +108,7 @@
     /// </summary>
     /// <param name="value">The double value.</param>
     /// <returns>The value, or null if the input is NaN.</returns>
-<<<<<<< HEAD
-=======
     [MethodImpl(MethodImplOptions.AggressiveInlining)]
->>>>>>> 531ae8ce
     public static double? NaN2Null(this double value)
         => double.IsNaN(value)
         ? null
