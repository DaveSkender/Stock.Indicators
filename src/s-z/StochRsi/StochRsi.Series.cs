--- conflicted
+++ resolved
@@ -33,15 +33,9 @@
             .Select(x => new QuoteD
             {
                 Date = x.Date,
-<<<<<<< HEAD
-                High = NullMath.Null2NaN(x.Rsi),
-                Low = NullMath.Null2NaN(x.Rsi),
-                Close = NullMath.Null2NaN(x.Rsi)
-=======
                 High = x.Rsi.Null2NaN(),
                 Low = x.Rsi.Null2NaN(),
                 Close = x.Rsi.Null2NaN()
->>>>>>> 77502b95
             })
             .ToList()
             .CalcStoch(
