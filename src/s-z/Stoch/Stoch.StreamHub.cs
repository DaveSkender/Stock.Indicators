namespace Skender.Stock.Indicators;

// STOCHASTIC OSCILLATOR (STREAM HUB)

/// <summary>
/// Provides methods for creating Stochastic Oscillator hubs.
/// </summary>
<<<<<<< HEAD
public class StochHub<TIn>
    : StreamHub<TIn, StochResult>, IStoch
    where TIn : IQuote
=======
public class StochHub
    : StreamHub<IQuote, StochResult>, IStoch
>>>>>>> 63fdf4b8
{
    #region constructors

    private readonly string hubName;

    /// <summary>
    /// Initializes a new instance of the <see cref="StochHub"/> class.
    /// </summary>
    /// <param name="provider">The quote provider.</param>
    /// <param name="lookbackPeriods">The lookback period for the oscillator.</param>
    /// <param name="signalPeriods">The signal period for the oscillator.</param>
    /// <param name="smoothPeriods">The smoothing period for the oscillator.</param>
    internal StochHub(
        IStreamObservable<IQuote> provider,
        int lookbackPeriods,
        int signalPeriods,
        int smoothPeriods) : this(provider, lookbackPeriods, signalPeriods, smoothPeriods, 3, 2, MaType.SMA)
    {
    }

    /// <summary>
    /// Initializes a new instance of the <see cref="StochHub"/> class with extended parameters.
    /// </summary>
    /// <param name="provider">The quote provider.</param>
    /// <param name="lookbackPeriods">The lookback period for the oscillator.</param>
    /// <param name="signalPeriods">The signal period for the oscillator.</param>
    /// <param name="smoothPeriods">The smoothing period for the oscillator.</param>
    /// <param name="kFactor">The K factor for the Stochastic calculation.</param>
    /// <param name="dFactor">The D factor for the Stochastic calculation.</param>
    /// <param name="movingAverageType">The type of moving average to use.</param>
    internal StochHub(
        IStreamObservable<IQuote> provider,
        int lookbackPeriods,
        int signalPeriods,
        int smoothPeriods,
        double kFactor,
        double dFactor,
        MaType movingAverageType) : base(provider)
    {
        Stoch.Validate(lookbackPeriods, signalPeriods, smoothPeriods, kFactor, dFactor, movingAverageType);

        LookbackPeriods = lookbackPeriods;
        SignalPeriods = signalPeriods;
        SmoothPeriods = smoothPeriods;
        KFactor = kFactor;
        DFactor = dFactor;
        MovingAverageType = movingAverageType;

        hubName = $"STOCH({lookbackPeriods},{signalPeriods},{smoothPeriods})";

        Reinitialize();
    }

    #endregion

    #region properties

    /// <inheritdoc />
    public int LookbackPeriods { get; init; }

    /// <inheritdoc />
    public int SignalPeriods { get; init; }

    /// <inheritdoc />
    public int SmoothPeriods { get; init; }

    /// <inheritdoc />
    public double KFactor { get; init; }

    /// <inheritdoc />
    public double DFactor { get; init; }

    /// <inheritdoc />
    public MaType MovingAverageType { get; init; }

    #endregion

    #region methods

    /// <inheritdoc/>
    public override string ToString() => hubName;

    /// <inheritdoc/>
    protected override (StochResult result, int index)
        ToIndicator(IQuote item, int? indexHint)
    {
        ArgumentNullException.ThrowIfNull(item);
        int i = indexHint ?? ProviderCache.IndexOf(item, true);

        // Calculate raw %K oscillator
        double rawK = double.NaN;
        if (i >= LookbackPeriods - 1)
        {
            double highHigh = double.MinValue;
            double lowLow = double.MaxValue;
            bool isViable = true;

            // Get lookback window
            for (int p = i - LookbackPeriods + 1; p <= i; p++)
            {
                IQuote x = (IQuote)ProviderCache[p];

                if (double.IsNaN((double)x.High) ||
                    double.IsNaN((double)x.Low) ||
                    double.IsNaN((double)x.Close))
                {
                    isViable = false;
                    break;
                }

                if ((double)x.High > highHigh)
                {
                    highHigh = (double)x.High;
                }

                if ((double)x.Low < lowLow)
                {
                    lowLow = (double)x.Low;
                }
            }

            rawK = !isViable
                 ? double.NaN
                 : highHigh - lowLow != 0
                 ? 100 * ((double)item.Close - lowLow) / (highHigh - lowLow)
                 : 0;
        }

        // Calculate smoothed %K (oscillator) - matches StaticSeries logic
        double oscillator = double.NaN;
        if (SmoothPeriods <= 1)
        {
            oscillator = rawK;
        }
        else if (i >= SmoothPeriods)
        {
            switch (MovingAverageType)
            {
                case MaType.SMA:
                    {
                        double sum = 0;
                        // Recalculate raw K for each position in the smoothing window
                        for (int p = i - SmoothPeriods + 1; p <= i; p++)
                        {
                            double rawKAtP = double.NaN;
                            if (p >= LookbackPeriods - 1 && p >= 0)
                            {
                                double hh = double.MinValue;
                                double ll = double.MaxValue;
                                bool viable = true;

                                for (int q = p - LookbackPeriods + 1; q <= p; q++)
                                {
                                    if (q < 0 || q >= ProviderCache.Count)
                                    {
                                        viable = false;
                                        break;
                                    }

                                    IQuote x = (IQuote)ProviderCache[q];
                                    if (double.IsNaN((double)x.High) ||
                                        double.IsNaN((double)x.Low) ||
                                        double.IsNaN((double)x.Close))
                                    {
                                        viable = false;
                                        break;
                                    }

                                    if ((double)x.High > hh)
                                    {
                                        hh = (double)x.High;
                                    }

                                    if ((double)x.Low < ll)
                                    {
                                        ll = (double)x.Low;
                                    }
                                }

                                if (p >= 0 && p < ProviderCache.Count)
                                {
                                    IQuote pItem = (IQuote)ProviderCache[p];
                                    rawKAtP = !viable
                                           ? double.NaN
                                           : hh - ll != 0
                                           ? 100 * ((double)pItem.Close - ll) / (hh - ll)
                                           : 0;
                                }
                            }

                            sum += rawKAtP;
                        }

                        oscillator = sum / SmoothPeriods;
                        break;
                    }

                case MaType.SMMA:
                    {
                        // Get previous smoothed K from cache
                        double prevSmoothK;
                        if (i > SmoothPeriods && Cache.Count >= i && Cache[i - 1].Oscillator.HasValue)
                        {
                            prevSmoothK = Cache[i - 1].Oscillator!.Value;
                        }
                        else
                        {
                            // Re/initialize with current raw K
                            prevSmoothK = rawK;
                        }

                        oscillator = ((prevSmoothK * (SmoothPeriods - 1)) + rawK) / SmoothPeriods;
                        break;
                    }

                default:
                    throw new InvalidOperationException("Invalid Stochastic moving average type.");
            }
        }

        // Calculate %D signal line - matches StaticSeries logic
        double signal = double.NaN;
        if (SignalPeriods <= 1)
        {
            signal = oscillator;
        }
        else if (i >= SignalPeriods)
        {
            switch (MovingAverageType)
            {
                case MaType.SMA:
                    {
                        double sum = 0;
                        // Get smoothed K values from cache for the signal window
                        for (int p = i - SignalPeriods + 1; p <= i; p++)
                        {
                            double smoothKAtP = double.NaN;
                            if (p < i && Cache.Count > p && Cache[p].Oscillator.HasValue)
                            {
                                // Get from cache for previous positions
                                smoothKAtP = Cache[p].Oscillator!.Value;
                            }
                            else if (p == i)
                            {
                                // Use current oscillator for position i
                                smoothKAtP = oscillator;
                            }

                            sum += smoothKAtP;
                        }

                        signal = sum / SignalPeriods;
                        break;
                    }

                case MaType.SMMA:
                    {
                        // Get previous signal from cache
                        double prevSignal;
                        if (i > SignalPeriods && Cache.Count >= i && Cache[i - 1].Signal.HasValue)
                        {
                            prevSignal = Cache[i - 1].Signal!.Value;
                        }
                        else
                        {
                            // Re/initialize with current oscillator
                            prevSignal = oscillator;
                        }

                        signal = ((prevSignal * (SignalPeriods - 1)) + oscillator) / SignalPeriods;
                        break;
                    }

                default:
                    throw new InvalidOperationException("Invalid Stochastic moving average type.");
            }
        }

        // Calculate %J only when both oscillator and signal are available
        double percentJ = double.NaN;
        if (!double.IsNaN(oscillator) && !double.IsNaN(signal))
        {
            percentJ = (KFactor * oscillator) - (DFactor * signal);
        }

        StochResult result = new(
            Timestamp: item.Timestamp,
            Oscillator: oscillator.NaN2Null(),
            Signal: signal.NaN2Null(),
            PercentJ: percentJ.NaN2Null());

        return (result, i);
    }

    #endregion
}


public static partial class Stoch
{
    /// <summary>
    /// Converts the quote provider to a Stochastic Oscillator hub.
    /// </summary>
<<<<<<< HEAD
    /// <typeparam name="TIn">The type of the input.</typeparam>
=======
>>>>>>> 63fdf4b8
    /// <param name="quoteProvider">The quote provider.</param>
    /// <param name="lookbackPeriods">The lookback period for the oscillator.</param>
    /// <param name="signalPeriods">The signal period for the oscillator.</param>
    /// <param name="smoothPeriods">The smoothing period for the oscillator.</param>
    /// <returns>A Stochastic Oscillator hub.</returns>
    /// <exception cref="ArgumentNullException">Thrown when the quote provider is null.</exception>
    /// <exception cref="ArgumentOutOfRangeException">Thrown when parameters are invalid.</exception>
<<<<<<< HEAD
    public static StochHub<TIn> ToStochHub<TIn>(
        this IStreamObservable<TIn> quoteProvider,
        int lookbackPeriods = 14,
        int signalPeriods = 3,
        int smoothPeriods = 3)
        where TIn : IQuote
        => new(quoteProvider, lookbackPeriods, signalPeriods, smoothPeriods);
=======
    public static StochHub ToStochHub(
        this IStreamObservable<IQuote> quoteProvider,
        int lookbackPeriods = 14,
        int signalPeriods = 3,
        int smoothPeriods = 3)
             => new(quoteProvider, lookbackPeriods, signalPeriods, smoothPeriods);
>>>>>>> 63fdf4b8

    /// <summary>
    /// Converts the quote provider to a Stochastic Oscillator hub with extended parameters.
    /// </summary>
<<<<<<< HEAD
    /// <typeparam name="TIn">The type of the input.</typeparam>
=======
>>>>>>> 63fdf4b8
    /// <param name="quoteProvider">The quote provider.</param>
    /// <param name="lookbackPeriods">The lookback period for the oscillator.</param>
    /// <param name="signalPeriods">The signal period for the oscillator.</param>
    /// <param name="smoothPeriods">The smoothing period for the oscillator.</param>
    /// <param name="kFactor">The K factor for the Stochastic calculation.</param>
    /// <param name="dFactor">The D factor for the Stochastic calculation.</param>
    /// <param name="movingAverageType">The type of moving average to use.</param>
    /// <returns>A Stochastic Oscillator hub.</returns>
    /// <exception cref="ArgumentNullException">Thrown when the quote provider is null.</exception>
    /// <exception cref="ArgumentOutOfRangeException">Thrown when parameters are invalid.</exception>
<<<<<<< HEAD
    public static StochHub<TIn> ToStoch<TIn>(
        this IStreamObservable<TIn> quoteProvider,
=======
    public static StochHub ToStoch(
        this IStreamObservable<IQuote> quoteProvider,
>>>>>>> 63fdf4b8
        int lookbackPeriods,
        int signalPeriods,
        int smoothPeriods,
        double kFactor,
        double dFactor,
        MaType movingAverageType)
<<<<<<< HEAD
        where TIn : IQuote
        => new(quoteProvider, lookbackPeriods, signalPeriods, smoothPeriods, kFactor, dFactor, movingAverageType);
=======
             => new(quoteProvider, lookbackPeriods, signalPeriods, smoothPeriods, kFactor, dFactor, movingAverageType);
>>>>>>> 63fdf4b8

    /// <summary>
    /// Creates a Stoch hub from a collection of quotes.
    /// </summary>
<<<<<<< HEAD
    /// <typeparam name="TQuote">The type of the quote.</typeparam>
=======
>>>>>>> 63fdf4b8
    /// <param name="quotes">The collection of quotes.</param>
    /// <param name="lookbackPeriods">Parameter for the calculation.</param>
    /// <param name="signalPeriods">Parameter for the calculation.</param>
    /// <param name="smoothPeriods">Parameter for the calculation.</param>
<<<<<<< HEAD
    /// <returns>An instance of <see cref="StochHub{TQuote}"/>.</returns>
    public static StochHub<TQuote> ToStochHub<TQuote>(
        this IReadOnlyList<TQuote> quotes,
        int lookbackPeriods = 14,
        int signalPeriods = 3,
        int smoothPeriods = 3)
        where TQuote : IQuote
    {
        QuoteHub<TQuote> quoteHub = new();
=======
    /// <returns>An instance of <see cref="StochHub"/>.</returns>
    public static StochHub ToStochHub(
        this IReadOnlyList<IQuote> quotes,
        int lookbackPeriods = 14,
        int signalPeriods = 3,
        int smoothPeriods = 3)
    {
        QuoteHub quoteHub = new();
>>>>>>> 63fdf4b8
        quoteHub.Add(quotes);
        return quoteHub.ToStochHub(lookbackPeriods, signalPeriods, smoothPeriods);
    }

}<|MERGE_RESOLUTION|>--- conflicted
+++ resolved
@@ -5,14 +5,8 @@
 /// <summary>
 /// Provides methods for creating Stochastic Oscillator hubs.
 /// </summary>
-<<<<<<< HEAD
-public class StochHub<TIn>
-    : StreamHub<TIn, StochResult>, IStoch
-    where TIn : IQuote
-=======
 public class StochHub
     : StreamHub<IQuote, StochResult>, IStoch
->>>>>>> 63fdf4b8
 {
     #region constructors
 
@@ -316,10 +310,6 @@
     /// <summary>
     /// Converts the quote provider to a Stochastic Oscillator hub.
     /// </summary>
-<<<<<<< HEAD
-    /// <typeparam name="TIn">The type of the input.</typeparam>
-=======
->>>>>>> 63fdf4b8
     /// <param name="quoteProvider">The quote provider.</param>
     /// <param name="lookbackPeriods">The lookback period for the oscillator.</param>
     /// <param name="signalPeriods">The signal period for the oscillator.</param>
@@ -327,30 +317,16 @@
     /// <returns>A Stochastic Oscillator hub.</returns>
     /// <exception cref="ArgumentNullException">Thrown when the quote provider is null.</exception>
     /// <exception cref="ArgumentOutOfRangeException">Thrown when parameters are invalid.</exception>
-<<<<<<< HEAD
-    public static StochHub<TIn> ToStochHub<TIn>(
-        this IStreamObservable<TIn> quoteProvider,
-        int lookbackPeriods = 14,
-        int signalPeriods = 3,
-        int smoothPeriods = 3)
-        where TIn : IQuote
-        => new(quoteProvider, lookbackPeriods, signalPeriods, smoothPeriods);
-=======
     public static StochHub ToStochHub(
         this IStreamObservable<IQuote> quoteProvider,
         int lookbackPeriods = 14,
         int signalPeriods = 3,
         int smoothPeriods = 3)
              => new(quoteProvider, lookbackPeriods, signalPeriods, smoothPeriods);
->>>>>>> 63fdf4b8
 
     /// <summary>
     /// Converts the quote provider to a Stochastic Oscillator hub with extended parameters.
     /// </summary>
-<<<<<<< HEAD
-    /// <typeparam name="TIn">The type of the input.</typeparam>
-=======
->>>>>>> 63fdf4b8
     /// <param name="quoteProvider">The quote provider.</param>
     /// <param name="lookbackPeriods">The lookback period for the oscillator.</param>
     /// <param name="signalPeriods">The signal period for the oscillator.</param>
@@ -361,48 +337,23 @@
     /// <returns>A Stochastic Oscillator hub.</returns>
     /// <exception cref="ArgumentNullException">Thrown when the quote provider is null.</exception>
     /// <exception cref="ArgumentOutOfRangeException">Thrown when parameters are invalid.</exception>
-<<<<<<< HEAD
-    public static StochHub<TIn> ToStoch<TIn>(
-        this IStreamObservable<TIn> quoteProvider,
-=======
     public static StochHub ToStoch(
         this IStreamObservable<IQuote> quoteProvider,
->>>>>>> 63fdf4b8
         int lookbackPeriods,
         int signalPeriods,
         int smoothPeriods,
         double kFactor,
         double dFactor,
         MaType movingAverageType)
-<<<<<<< HEAD
-        where TIn : IQuote
-        => new(quoteProvider, lookbackPeriods, signalPeriods, smoothPeriods, kFactor, dFactor, movingAverageType);
-=======
              => new(quoteProvider, lookbackPeriods, signalPeriods, smoothPeriods, kFactor, dFactor, movingAverageType);
->>>>>>> 63fdf4b8
 
     /// <summary>
     /// Creates a Stoch hub from a collection of quotes.
     /// </summary>
-<<<<<<< HEAD
-    /// <typeparam name="TQuote">The type of the quote.</typeparam>
-=======
->>>>>>> 63fdf4b8
     /// <param name="quotes">The collection of quotes.</param>
     /// <param name="lookbackPeriods">Parameter for the calculation.</param>
     /// <param name="signalPeriods">Parameter for the calculation.</param>
     /// <param name="smoothPeriods">Parameter for the calculation.</param>
-<<<<<<< HEAD
-    /// <returns>An instance of <see cref="StochHub{TQuote}"/>.</returns>
-    public static StochHub<TQuote> ToStochHub<TQuote>(
-        this IReadOnlyList<TQuote> quotes,
-        int lookbackPeriods = 14,
-        int signalPeriods = 3,
-        int smoothPeriods = 3)
-        where TQuote : IQuote
-    {
-        QuoteHub<TQuote> quoteHub = new();
-=======
     /// <returns>An instance of <see cref="StochHub"/>.</returns>
     public static StochHub ToStochHub(
         this IReadOnlyList<IQuote> quotes,
@@ -411,7 +362,6 @@
         int smoothPeriods = 3)
     {
         QuoteHub quoteHub = new();
->>>>>>> 63fdf4b8
         quoteHub.Add(quotes);
         return quoteHub.ToStochHub(lookbackPeriods, signalPeriods, smoothPeriods);
     }
