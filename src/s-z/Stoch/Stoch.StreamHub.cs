--- conflicted
+++ resolved
@@ -165,58 +165,11 @@
                     // Recalculate raw K for each position in the smoothing window
                     for (int p = i - SmoothPeriods + 1; p <= i; p++)
                     {
-<<<<<<< HEAD
-                        double rawKAtP = double.NaN;
-                        if (p >= LookbackPeriods - 1 && p >= 0)
-                        {
-                            double hh = double.MinValue;
-                            double ll = double.MaxValue;
-                            bool viable = true;
-
-                            for (int q = p - LookbackPeriods + 1; q <= p; q++)
-                            {
-                                if (q < 0 || q >= ProviderCache.Count)
-                                {
-                                    viable = false;
-                                    break;
-                                }
-
-                                IQuote x = ProviderCache[q];
-                                if (double.IsNaN((double)x.High) ||
-                                    double.IsNaN((double)x.Low) ||
-                                    double.IsNaN((double)x.Close))
-                                {
-                                    viable = false;
-                                    break;
-                                }
-
-                                if ((double)x.High > hh)
-                                {
-                                    hh = (double)x.High;
-                                }
-
-                                if ((double)x.Low < ll)
-                                {
-                                    ll = (double)x.Low;
-                                }
-                            }
-
-                            if (p >= 0 && p < ProviderCache.Count)
-                            {
-                                IQuote pItem = ProviderCache[p];
-                                rawKAtP = !viable
-                                       ? double.NaN
-                                       : hh - ll != 0
-                                       ? 100 * ((double)pItem.Close - ll) / (hh - ll)
-                                       : 0;
-                            }
-=======
                         // Use buffered raw K values for O(n) smoothing instead of O(n²) recalculation
                         double sum = 0;
                         foreach (double rawKValue in _rawKBuffer)
                         {
                             sum += rawKValue;
->>>>>>> 0929cb1c
                         }
 
                         sum += rawKAtP;
@@ -320,9 +273,6 @@
         return (result, i);
     }
 
-<<<<<<< HEAD
-    #endregion methods
-=======
     private static void ValidateFinite(double value, string paramName, DateTime timestamp)
     {
         if (!double.IsFinite(value))
@@ -404,7 +354,6 @@
     }
 
     #endregion
->>>>>>> 0929cb1c
 }
 
 
