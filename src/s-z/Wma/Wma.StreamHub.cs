namespace Skender.Stock.Indicators;

// WEIGHTED MOVING AVERAGE (STREAM HUB)

/// <summary>
/// Provides methods for creating WMA hubs.
/// </summary>
<<<<<<< HEAD
public class WmaHub<TIn>
    : ChainProvider<TIn, WmaResult>, IWma
    where TIn : IReusable
=======
public class WmaHub
    : ChainProvider<IReusable, WmaResult>, IWma
>>>>>>> 63fdf4b8
{
    private readonly string hubName;

    /// <summary>
    /// Initializes a new instance of the <see cref="WmaHub"/> class.
    /// </summary>
    /// <param name="provider">The chain provider.</param>
    /// <param name="lookbackPeriods">The number of lookback periods.</param>
    internal WmaHub(
        IChainProvider<IReusable> provider,
        int lookbackPeriods) : base(provider)
    {
        Wma.Validate(lookbackPeriods);
        LookbackPeriods = lookbackPeriods;
        hubName = $"WMA({lookbackPeriods})";

        Reinitialize();
    }

    /// <summary>
    /// Gets the number of lookback periods.
    /// </summary>
    public int LookbackPeriods { get; init; }

    // METHODS

    /// <inheritdoc />
    public override string ToString() => hubName;

    /// <inheritdoc />
    protected override (WmaResult result, int index)
        ToIndicator(IReusable item, int? indexHint)
    {
        ArgumentNullException.ThrowIfNull(item);
        int index = indexHint ?? ProviderCache.IndexOf(item, true);

        double wma = Wma.Increment(ProviderCache, LookbackPeriods, index);

        WmaResult result = new(
            Timestamp: item.Timestamp,
            Wma: wma.NaN2Null());

        return (result, index);
    }
}


public static partial class Wma
{
    /// <summary>
    /// Converts the chain provider to a WMA hub.
    /// </summary>
<<<<<<< HEAD
    /// <typeparam name="TIn">The type of the input.</typeparam>
=======
>>>>>>> 63fdf4b8
    /// <param name="chainProvider">The chain provider.</param>
    /// <param name="lookbackPeriods">The number of lookback periods.</param>
    /// <returns>A WMA hub.</returns>
    /// <exception cref="ArgumentNullException">Thrown when the chain provider is null.</exception>
    /// <exception cref="ArgumentOutOfRangeException">Thrown when the lookback periods are invalid.</exception>
<<<<<<< HEAD
    public static WmaHub<TIn> ToWmaHub<TIn>(
        this IChainProvider<TIn> chainProvider,
        int lookbackPeriods)
        where TIn : IReusable
=======
    public static WmaHub ToWmaHub(
        this IChainProvider<IReusable> chainProvider,
        int lookbackPeriods)
>>>>>>> 63fdf4b8
    {
        ArgumentNullException.ThrowIfNull(chainProvider);
        return new(chainProvider, lookbackPeriods);
    }

    /// <summary>
    /// Creates a Wma hub from a collection of quotes.
    /// </summary>
<<<<<<< HEAD
    /// <typeparam name="TQuote">The type of the quote.</typeparam>
    /// <param name="quotes">The collection of quotes.</param>
    /// <param name="lookbackPeriods">Parameter for the calculation.</param>
    /// <returns>An instance of <see cref="WmaHub{TQuote}"/>.</returns>
    public static WmaHub<TQuote> ToWmaHub<TQuote>(
        this IReadOnlyList<TQuote> quotes,
        int lookbackPeriods)
        where TQuote : IQuote
    {
        QuoteHub<TQuote> quoteHub = new();
=======
    /// <param name="quotes">The collection of quotes.</param>
    /// <param name="lookbackPeriods">Parameter for the calculation.</param>
    /// <returns>An instance of <see cref="WmaHub"/>.</returns>
    public static WmaHub ToWmaHub(
        this IReadOnlyList<IQuote> quotes,
        int lookbackPeriods)
    {
        QuoteHub quoteHub = new();
>>>>>>> 63fdf4b8
        quoteHub.Add(quotes);
        return quoteHub.ToWmaHub(lookbackPeriods);
    }

}<|MERGE_RESOLUTION|>--- conflicted
+++ resolved
@@ -5,14 +5,8 @@
 /// <summary>
 /// Provides methods for creating WMA hubs.
 /// </summary>
-<<<<<<< HEAD
-public class WmaHub<TIn>
-    : ChainProvider<TIn, WmaResult>, IWma
-    where TIn : IReusable
-=======
 public class WmaHub
     : ChainProvider<IReusable, WmaResult>, IWma
->>>>>>> 63fdf4b8
 {
     private readonly string hubName;
 
@@ -65,25 +59,14 @@
     /// <summary>
     /// Converts the chain provider to a WMA hub.
     /// </summary>
-<<<<<<< HEAD
-    /// <typeparam name="TIn">The type of the input.</typeparam>
-=======
->>>>>>> 63fdf4b8
     /// <param name="chainProvider">The chain provider.</param>
     /// <param name="lookbackPeriods">The number of lookback periods.</param>
     /// <returns>A WMA hub.</returns>
     /// <exception cref="ArgumentNullException">Thrown when the chain provider is null.</exception>
     /// <exception cref="ArgumentOutOfRangeException">Thrown when the lookback periods are invalid.</exception>
-<<<<<<< HEAD
-    public static WmaHub<TIn> ToWmaHub<TIn>(
-        this IChainProvider<TIn> chainProvider,
-        int lookbackPeriods)
-        where TIn : IReusable
-=======
     public static WmaHub ToWmaHub(
         this IChainProvider<IReusable> chainProvider,
         int lookbackPeriods)
->>>>>>> 63fdf4b8
     {
         ArgumentNullException.ThrowIfNull(chainProvider);
         return new(chainProvider, lookbackPeriods);
@@ -92,18 +75,6 @@
     /// <summary>
     /// Creates a Wma hub from a collection of quotes.
     /// </summary>
-<<<<<<< HEAD
-    /// <typeparam name="TQuote">The type of the quote.</typeparam>
-    /// <param name="quotes">The collection of quotes.</param>
-    /// <param name="lookbackPeriods">Parameter for the calculation.</param>
-    /// <returns>An instance of <see cref="WmaHub{TQuote}"/>.</returns>
-    public static WmaHub<TQuote> ToWmaHub<TQuote>(
-        this IReadOnlyList<TQuote> quotes,
-        int lookbackPeriods)
-        where TQuote : IQuote
-    {
-        QuoteHub<TQuote> quoteHub = new();
-=======
     /// <param name="quotes">The collection of quotes.</param>
     /// <param name="lookbackPeriods">Parameter for the calculation.</param>
     /// <returns>An instance of <see cref="WmaHub"/>.</returns>
@@ -112,7 +83,6 @@
         int lookbackPeriods)
     {
         QuoteHub quoteHub = new();
->>>>>>> 63fdf4b8
         quoteHub.Add(quotes);
         return quoteHub.ToWmaHub(lookbackPeriods);
     }
