--- conflicted
+++ resolved
@@ -1,14 +1,8 @@
 namespace Skender.Stock.Indicators;
 
-<<<<<<< HEAD
-public class UltimateHub<TIn>
-    : ChainProvider<TIn, UltimateResult>, IUltimate
-    where TIn : IQuote
-=======
 /// <inheritdoc />
 public class UltimateHub
     : ChainProvider<IReusable, UltimateResult>, IUltimate
->>>>>>> 63fdf4b8
 {
     #region constructors
 
@@ -142,24 +136,10 @@
     /// <summary>
     /// Converts the provided quote provider to an Ultimate Oscillator hub with the specified periods.
     /// </summary>
-<<<<<<< HEAD
-    /// <typeparam name="TIn">The type of the input quote.</typeparam>
-=======
->>>>>>> 63fdf4b8
     /// <param name="quoteProvider">The quote provider to convert.</param>
     /// <param name="shortPeriods">The number of short lookback periods. Default is 7.</param>
     /// <param name="middlePeriods">The number of middle lookback periods. Default is 14.</param>
     /// <param name="longPeriods">The number of long lookback periods. Default is 28.</param>
-<<<<<<< HEAD
-    /// <returns>An instance of <see cref="UltimateHub{TIn}"/>.</returns>
-    public static UltimateHub<TIn> ToUltimateHub<TIn>(
-        this IQuoteProvider<TIn> quoteProvider,
-        int shortPeriods = 7,
-        int middlePeriods = 14,
-        int longPeriods = 28)
-        where TIn : IQuote
-        => new(quoteProvider, shortPeriods, middlePeriods, longPeriods);
-=======
     /// <returns>An instance of <see cref="UltimateHub"/>.</returns>
     public static UltimateHub ToUltimateHub(
         this IQuoteProvider<IQuote> quoteProvider,
@@ -167,30 +147,14 @@
         int middlePeriods = 14,
         int longPeriods = 28)
              => new(quoteProvider, shortPeriods, middlePeriods, longPeriods);
->>>>>>> 63fdf4b8
 
     /// <summary>
     /// Creates a Ultimate hub from a collection of quotes.
     /// </summary>
-<<<<<<< HEAD
-    /// <typeparam name="TQuote">The type of the quote.</typeparam>
-=======
->>>>>>> 63fdf4b8
     /// <param name="quotes">The collection of quotes.</param>
     /// <param name="shortPeriods">Parameter for the calculation.</param>
     /// <param name="middlePeriods">Parameter for the calculation.</param>
     /// <param name="longPeriods">Parameter for the calculation.</param>
-<<<<<<< HEAD
-    /// <returns>An instance of <see cref="UltimateHub{TQuote}"/>.</returns>
-    public static UltimateHub<TQuote> ToUltimateHub<TQuote>(
-        this IReadOnlyList<TQuote> quotes,
-        int shortPeriods = 7,
-        int middlePeriods = 14,
-        int longPeriods = 28)
-        where TQuote : IQuote
-    {
-        QuoteHub<TQuote> quoteHub = new();
-=======
     /// <returns>An instance of <see cref="UltimateHub"/>.</returns>
     public static UltimateHub ToUltimateHub(
         this IReadOnlyList<IQuote> quotes,
@@ -199,7 +163,6 @@
         int longPeriods = 28)
     {
         QuoteHub quoteHub = new();
->>>>>>> 63fdf4b8
         quoteHub.Add(quotes);
         return quoteHub.ToUltimateHub(shortPeriods, middlePeriods, longPeriods);
     }
