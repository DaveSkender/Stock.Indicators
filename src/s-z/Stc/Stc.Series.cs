--- conflicted
+++ resolved
@@ -31,15 +31,9 @@
           .Select(x => new QuoteD
           {
               Date = x.Date,
-<<<<<<< HEAD
-              High = NullMath.Null2NaN(x.Macd),
-              Low = NullMath.Null2NaN(x.Macd),
-              Close = NullMath.Null2NaN(x.Macd)
-=======
               High = x.Macd.Null2NaN(),
               Low = x.Macd.Null2NaN(),
               Close = x.Macd.Null2NaN()
->>>>>>> 77502b95
           })
           .ToList()
           .CalcStoch(cyclePeriods, 1, 3, 3, 2, MaType.SMA);
