--- conflicted
+++ resolved
@@ -3,14 +3,8 @@
 /// <summary>
 /// Provides methods for calculating the Smoothed Moving Average (SMMA) indicator.
 /// </summary>
-<<<<<<< HEAD
-public class SmmaHub<TIn>
-    : ChainProvider<TIn, SmmaResult>, ISmma
-    where TIn : IReusable
-=======
 public class SmmaHub
     : ChainProvider<IReusable, SmmaResult>, ISmma
->>>>>>> 63fdf4b8
 {
     private readonly string hubName;
 
@@ -72,42 +66,19 @@
     /// <summary>
     /// Creates an SMMA streaming hub from a chain provider.
     /// </summary>
-<<<<<<< HEAD
-    /// <typeparam name="T">The type of the reusable data.</typeparam>
-=======
->>>>>>> 63fdf4b8
     /// <param name="chainProvider">The chain provider.</param>
     /// <param name="lookbackPeriods">The number of periods to look back for the calculation.</param>
     /// <returns>An SMMA hub.</returns>
     /// <exception cref="ArgumentNullException">Thrown when the chain provider is null.</exception>
     /// <exception cref="ArgumentOutOfRangeException">Thrown when the lookback periods are invalid.</exception>
-<<<<<<< HEAD
-    public static SmmaHub<T> ToSmmaHub<T>(
-        this IChainProvider<T> chainProvider,
-        int lookbackPeriods)
-        where T : IReusable
-=======
     public static SmmaHub ToSmmaHub(
         this IChainProvider<IReusable> chainProvider,
         int lookbackPeriods)
->>>>>>> 63fdf4b8
         => new(chainProvider, lookbackPeriods);
 
     /// <summary>
     /// Creates a Smma hub from a collection of quotes.
     /// </summary>
-<<<<<<< HEAD
-    /// <typeparam name="TQuote">The type of the quote.</typeparam>
-    /// <param name="quotes">The collection of quotes.</param>
-    /// <param name="lookbackPeriods">Parameter for the calculation.</param>
-    /// <returns>An instance of <see cref="SmmaHub{TQuote}"/>.</returns>
-    public static SmmaHub<TQuote> ToSmmaHub<TQuote>(
-        this IReadOnlyList<TQuote> quotes,
-        int lookbackPeriods)
-        where TQuote : IQuote
-    {
-        QuoteHub<TQuote> quoteHub = new();
-=======
     /// <param name="quotes">The collection of quotes.</param>
     /// <param name="lookbackPeriods">Parameter for the calculation.</param>
     /// <returns>An instance of <see cref="SmmaHub"/>.</returns>
@@ -116,7 +87,6 @@
         int lookbackPeriods)
     {
         QuoteHub quoteHub = new();
->>>>>>> 63fdf4b8
         quoteHub.Add(quotes);
         return quoteHub.ToSmmaHub(lookbackPeriods);
     }
