namespace Skender.Stock.Indicators;

/// <summary>
/// Provides methods for generating Renko chart series in a streaming manner.
/// </summary>
<<<<<<< HEAD
public class RenkoHub<TIn>
    : QuoteProvider<TIn, RenkoResult>, IRenko
    where TIn : IQuote
=======
public class RenkoHub
    : QuoteProvider<IQuote, RenkoResult>, IRenko
>>>>>>> 63fdf4b8
{
    #region constructors

    private readonly string hubName;

    private RenkoResult lastBrick
        = new(default, default, default,
            default, default, default, default);

    /// <summary>
    /// Initializes a new instance of the <see cref="RenkoHub"/> class.
    /// </summary>
    /// <param name="provider">The quote provider.</param>
    /// <param name="brickSize">The size of each Renko brick.</param>
    /// <param name="endType">The type of price to use for the end of the brick.</param>
    internal RenkoHub(
        IQuoteProvider<IQuote> provider,
        decimal brickSize,
        EndType endType) : base(provider)
    {
        Renko.Validate(brickSize);
        BrickSize = brickSize;
        EndType = endType;
        hubName = $"RENKO({brickSize},{endType.ToString().ToUpperInvariant()})";

        Reinitialize();
    }
    #endregion

    /// <summary>
    /// Renko hub settings. Since it can produce 0 or many bricks per quote,
    /// the default 1:1 in/out is not used and must be skipped to prevent
    /// same-date triggered rebuilds when caching.
    /// </summary>
    public override BinarySettings Properties { get; init; } = new(0b00000010);  // custom

    /// <inheritdoc/>
    public decimal BrickSize { get; }

    /// <inheritdoc/>
    public EndType EndType { get; }

    /// <inheritdoc/>
    public override string ToString() => hubName;

    /// <inheritdoc/>
    public override void OnAdd(IQuote item, bool notify, int? indexHint)
    {
        ArgumentNullException.ThrowIfNull(item);
        ToIndicator(item, notify, indexHint);
    }

    /// <inheritdoc />
    protected override (RenkoResult result, int index)
        ToIndicator(IQuote item, int? indexHint)
        => throw new InvalidOperationException(); // not used

    /// <summary>
    /// Restores the last brick marker to the state at the specified timestamp.
    /// </summary>
    /// <inheritdoc/>
    protected override void RollbackState(DateTime timestamp)
    {
        // restore last brick marker
        if (Cache.Count != 0)
        {
            lastBrick = Cache
                .Last(c => c.Timestamp <= timestamp);

            return;
        }

        // skip first quote
        if (ProviderCache.Count <= 1)
        {
            return;
        }

        SetBaselineBrick();
    }

    // re/initialize last brick marker
    private void SetBaselineBrick()
    {
        int decimals = BrickSize.GetDecimalPlaces();

        IQuote q0 = (IQuote)ProviderCache[0];

        decimal baseline
            = Math.Round(q0.Close,
                Math.Max(decimals - 1, 0));

        lastBrick = new(
            q0.Timestamp,
            Open: baseline,
            High: 0,
            Low: 0,
            Close: baseline,
            Volume: 0,
            IsUp: false);
    }

    // custom: build 0 to many bricks per quote
    private void ToIndicator(IQuote item, bool notify, int? indexHint)
    {
        int providerIndex = indexHint
            ?? throw new InvalidOperationException($"{nameof(indexHint)} cannot be empty");

        // nothing to do
        if (providerIndex <= 0)
        {
            return;
        }

        // establish baseline brick
        if (providerIndex == 1)
        {
            SetBaselineBrick();
        }

        // determine new brick quantity
        int newBrickQty
            = Renko.GetNewBrickQuantity(
                item, lastBrick, BrickSize, EndType);

        int absBrickQty = Math.Abs(newBrickQty);
        bool isUp = newBrickQty >= 0;

        // add new brick(s) ... can add more than one!
        if (absBrickQty > 0)
        {
            // get high/low/volume between bricks
            decimal h = decimal.MinValue;
            decimal l = decimal.MaxValue;
            decimal sumV = 0;  // cumulative

            // by aggregating provider cache range
            int lastBrickIndex = ProviderCache.IndexOf(lastBrick.Timestamp, true);

            for (int w = lastBrickIndex + 1; w <= providerIndex; w++)
            {
                IQuote pq = (IQuote)ProviderCache[w];

                h = Math.Max(h, pq.High);
                l = Math.Min(l, pq.Low);
                sumV += pq.Volume;
            }

            decimal v = sumV / absBrickQty;

            for (int b = 0; b < absBrickQty; b++)
            {
                decimal o = isUp
                    ? Math.Max(lastBrick.Open, lastBrick.Close)
                    : Math.Min(lastBrick.Open, lastBrick.Close);

                decimal c = isUp
                    ? o + BrickSize
                    : o - BrickSize;

                // candidate result
                RenkoResult r
                    = new(item.Timestamp, o, h, l, c, v, isUp);

                lastBrick = r;

                // save and send
                AppendCache(r, notify);

                // note: bypass rebuild bit set in Properties to allow
                // sequential bricks with duplicate dates that would
                // normally trigger rebuild, causing stack overflow.
            }
        }
    }
}


public static partial class Renko
{
    /// <summary>
    /// Converts a quote provider to a Renko hub.
    /// </summary>
<<<<<<< HEAD
    /// <typeparam name="TIn">The type of the quote values.</typeparam>
=======
>>>>>>> 63fdf4b8
    /// <param name="quoteProvider">The quote provider.</param>
    /// <param name="brickSize">The size of each Renko brick.</param>
    /// <param name="endType">The price candle end type to use as the brick threshold.</param>
    /// <returns>A Renko hub.</returns>
<<<<<<< HEAD
    public static RenkoHub<TIn> ToRenkoHub<TIn>(
        this IQuoteProvider<TIn> quoteProvider,
        decimal brickSize,
        EndType endType = EndType.Close)
        where TIn : IQuote
=======
    public static RenkoHub ToRenkoHub(
        this IQuoteProvider<IQuote> quoteProvider,
        decimal brickSize,
        EndType endType = EndType.Close)
>>>>>>> 63fdf4b8
        => new(quoteProvider, brickSize, endType);

    /// <summary>
    /// Creates a Renko hub from a collection of quotes.
    /// </summary>
<<<<<<< HEAD
    /// <typeparam name="TQuote">The type of the quote.</typeparam>
    /// <param name="quotes">The collection of quotes.</param>
    /// <param name="brickSize">Parameter for the calculation.</param>
    /// <param name="endType">Parameter for the calculation.</param>
    /// <returns>An instance of <see cref="RenkoHub{TQuote}"/>.</returns>
    public static RenkoHub<TQuote> ToRenkoHub<TQuote>(
        this IReadOnlyList<TQuote> quotes,
        decimal brickSize,
        EndType endType = EndType.Close)
        where TQuote : IQuote
    {
        QuoteHub<TQuote> quoteHub = new();
=======
    /// <param name="quotes">The collection of quotes.</param>
    /// <param name="brickSize">Parameter for the calculation.</param>
    /// <param name="endType">Parameter for the calculation.</param>
    /// <returns>An instance of <see cref="RenkoHub"/>.</returns>
    public static RenkoHub ToRenkoHub(
        this IReadOnlyList<IQuote> quotes,
        decimal brickSize,
        EndType endType = EndType.Close)
    {
        QuoteHub quoteHub = new();
>>>>>>> 63fdf4b8
        quoteHub.Add(quotes);
        return quoteHub.ToRenkoHub(brickSize, endType);
    }

}<|MERGE_RESOLUTION|>--- conflicted
+++ resolved
@@ -3,14 +3,8 @@
 /// <summary>
 /// Provides methods for generating Renko chart series in a streaming manner.
 /// </summary>
-<<<<<<< HEAD
-public class RenkoHub<TIn>
-    : QuoteProvider<TIn, RenkoResult>, IRenko
-    where TIn : IQuote
-=======
 public class RenkoHub
     : QuoteProvider<IQuote, RenkoResult>, IRenko
->>>>>>> 63fdf4b8
 {
     #region constructors
 
@@ -194,45 +188,19 @@
     /// <summary>
     /// Converts a quote provider to a Renko hub.
     /// </summary>
-<<<<<<< HEAD
-    /// <typeparam name="TIn">The type of the quote values.</typeparam>
-=======
->>>>>>> 63fdf4b8
     /// <param name="quoteProvider">The quote provider.</param>
     /// <param name="brickSize">The size of each Renko brick.</param>
     /// <param name="endType">The price candle end type to use as the brick threshold.</param>
     /// <returns>A Renko hub.</returns>
-<<<<<<< HEAD
-    public static RenkoHub<TIn> ToRenkoHub<TIn>(
-        this IQuoteProvider<TIn> quoteProvider,
-        decimal brickSize,
-        EndType endType = EndType.Close)
-        where TIn : IQuote
-=======
     public static RenkoHub ToRenkoHub(
         this IQuoteProvider<IQuote> quoteProvider,
         decimal brickSize,
         EndType endType = EndType.Close)
->>>>>>> 63fdf4b8
         => new(quoteProvider, brickSize, endType);
 
     /// <summary>
     /// Creates a Renko hub from a collection of quotes.
     /// </summary>
-<<<<<<< HEAD
-    /// <typeparam name="TQuote">The type of the quote.</typeparam>
-    /// <param name="quotes">The collection of quotes.</param>
-    /// <param name="brickSize">Parameter for the calculation.</param>
-    /// <param name="endType">Parameter for the calculation.</param>
-    /// <returns>An instance of <see cref="RenkoHub{TQuote}"/>.</returns>
-    public static RenkoHub<TQuote> ToRenkoHub<TQuote>(
-        this IReadOnlyList<TQuote> quotes,
-        decimal brickSize,
-        EndType endType = EndType.Close)
-        where TQuote : IQuote
-    {
-        QuoteHub<TQuote> quoteHub = new();
-=======
     /// <param name="quotes">The collection of quotes.</param>
     /// <param name="brickSize">Parameter for the calculation.</param>
     /// <param name="endType">Parameter for the calculation.</param>
@@ -243,7 +211,6 @@
         EndType endType = EndType.Close)
     {
         QuoteHub quoteHub = new();
->>>>>>> 63fdf4b8
         quoteHub.Add(quotes);
         return quoteHub.ToRenkoHub(brickSize, endType);
     }
