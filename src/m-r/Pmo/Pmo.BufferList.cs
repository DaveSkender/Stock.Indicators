namespace Skender.Stock.Indicators;

/// <summary>
/// Price Momentum Oscillator (PMO) from incremental reusable values.
/// </summary>
public class PmoList : BufferList<PmoResult>, IIncrementFromChain, IPmo
{
    private readonly double _smoothingConstant1;
    private readonly double _smoothingConstant2;
    private readonly double _smoothingConstant3;

    private double _prevPrice = double.NaN;
    private double _prevRocEma = double.NaN;
    private double _prevPmo = double.NaN;
    private double _prevSignal = double.NaN;

    private readonly List<double> _rocHistory;
    private readonly List<double> _rocEmaHistory;
    private readonly List<double> _pmoHistory;

    /// <summary>
    /// Initializes a new instance of the <see cref="PmoList"/> class.
    /// </summary>
    /// <param name="timePeriods">The number of periods for the time span.</param>
    /// <param name="smoothPeriods">The number of periods for smoothing.</param>
    /// <param name="signalPeriods">The number of periods for the signal line.</param>
    public PmoList(
        int timePeriods = 35,
        int smoothPeriods = 20,
        int signalPeriods = 10)
    {
        Pmo.Validate(timePeriods, smoothPeriods, signalPeriods);

        TimePeriods = timePeriods;
        SmoothPeriods = smoothPeriods;
        SignalPeriods = signalPeriods;

        _smoothingConstant1 = 2d / smoothPeriods;
        _smoothingConstant2 = 2d / timePeriods;
        _smoothingConstant3 = 2d / (signalPeriods + 1);

        _rocHistory = [];
        _rocEmaHistory = [];
        _pmoHistory = [];
    }

    /// <summary>
    /// Initializes a new instance of the <see cref="PmoList"/> class with initial reusable values.
    /// </summary>
    /// <param name="timePeriods">The number of periods for the time span.</param>
    /// <param name="smoothPeriods">The number of periods for smoothing.</param>
    /// <param name="signalPeriods">The number of periods for the signal line.</param>
    /// <param name="values">Initial reusable values to populate the list.</param>
    public PmoList(
        int timePeriods,
        int smoothPeriods,
        int signalPeriods,
        IReadOnlyList<IReusable> values)
        : this(timePeriods, smoothPeriods, signalPeriods)
        => Add(values);

    /// <summary>
    /// Gets the number of periods for the time span.
    /// </summary>
    public int TimePeriods { get; }

    /// <summary>
    /// Gets the number of periods for smoothing.
    /// </summary>
    public int SmoothPeriods { get; }

    /// <summary>
    /// Gets the number of periods for the signal line.
    /// </summary>
    public int SignalPeriods { get; }

    /// <inheritdoc />
    public void Add(DateTime timestamp, double value)
    {
        // Calculate rate of change (ROC)
        double roc = _prevPrice == 0 ? double.NaN : 100 * ((value / _prevPrice) - 1);
        _prevPrice = value;
        _rocHistory.Add(roc);

        // Calculate ROC smoothed moving average
        double rocEma;
        if (double.IsNaN(_prevRocEma) && _rocHistory.Count >= TimePeriods)
        {
            double sum = 0;
            for (int p = _rocHistory.Count - TimePeriods; p < _rocHistory.Count; p++)
            {
                sum += _rocHistory[p];
            }
<<<<<<< HEAD

=======
>>>>>>> a84b3514
            rocEma = sum / TimePeriods;
        }
        else
        {
            rocEma = _prevRocEma + (_smoothingConstant2 * (roc - _prevRocEma));
        }

        double rocEmaScaled = rocEma * 10;
        _rocEmaHistory.Add(rocEmaScaled);
        _prevRocEma = rocEma;

        // Calculate price momentum oscillator
        double pmo;
        if (double.IsNaN(_prevPmo) && _rocEmaHistory.Count >= SmoothPeriods)
        {
            double sum = 0;
            for (int p = _rocEmaHistory.Count - SmoothPeriods; p < _rocEmaHistory.Count; p++)
            {
                sum += _rocEmaHistory[p];
            }
<<<<<<< HEAD

=======
>>>>>>> a84b3514
            pmo = sum / SmoothPeriods;
        }
        else
        {
            pmo = _prevPmo + (_smoothingConstant1 * (rocEmaScaled - _prevPmo));
        }

        _pmoHistory.Add(pmo);
        _prevPmo = pmo;

        // Calculate signal (EMA of PMO)
        double signal;
        if (double.IsNaN(_prevSignal) && _pmoHistory.Count >= SignalPeriods)
        {
            double sum = 0;
            for (int p = _pmoHistory.Count - SignalPeriods; p < _pmoHistory.Count; p++)
            {
                sum += _pmoHistory[p];
            }
<<<<<<< HEAD

=======
>>>>>>> a84b3514
            signal = sum / SignalPeriods;
        }
        else
        {
            signal = Ema.Increment(_smoothingConstant3, _prevSignal, pmo);
        }

        _prevSignal = signal;

        PmoResult result = new(
            Timestamp: timestamp,
            Pmo: pmo.NaN2Null(),
            Signal: signal.NaN2Null());

        AddInternal(result);
    }

    /// <inheritdoc />
    public void Add(IReusable value)
    {
        ArgumentNullException.ThrowIfNull(value);
        Add(value.Timestamp, value.Value);
    }

    /// <inheritdoc />
    public void Add(IReadOnlyList<IReusable> values)
    {
        ArgumentNullException.ThrowIfNull(values);

        for (int i = 0; i < values.Count; i++)
        {
            Add(values[i].Timestamp, values[i].Value);
        }
    }

    /// <inheritdoc />
    public override void Clear()
    {
        base.Clear();
        _rocHistory.Clear();
        _rocEmaHistory.Clear();
        _pmoHistory.Clear();
        _prevPrice = double.NaN;
        _prevRocEma = double.NaN;
        _prevPmo = double.NaN;
        _prevSignal = double.NaN;
    }
}

public static partial class Pmo
{
    /// <summary>
    /// Creates a buffer list for Price Momentum Oscillator (PMO) calculations.
    /// </summary>
    public static PmoList ToPmoList(
        this IReadOnlyList<IReusable> source,
        int timePeriods = 35,
        int smoothPeriods = 20,
        int signalPeriods = 10)
        => new(timePeriods, smoothPeriods, signalPeriods) { source };
}<|MERGE_RESOLUTION|>--- conflicted
+++ resolved
@@ -91,10 +91,6 @@
             {
                 sum += _rocHistory[p];
             }
-<<<<<<< HEAD
-
-=======
->>>>>>> a84b3514
             rocEma = sum / TimePeriods;
         }
         else
@@ -115,10 +111,6 @@
             {
                 sum += _rocEmaHistory[p];
             }
-<<<<<<< HEAD
-
-=======
->>>>>>> a84b3514
             pmo = sum / SmoothPeriods;
         }
         else
@@ -138,10 +130,6 @@
             {
                 sum += _pmoHistory[p];
             }
-<<<<<<< HEAD
-
-=======
->>>>>>> a84b3514
             signal = sum / SignalPeriods;
         }
         else
