namespace Skender.Stock.Indicators;

// PRS (STREAM HUB)

/// <summary>
/// Provides methods for calculating the Price Relative Strength (PRS) series.
/// </summary>
<<<<<<< HEAD
public class PrsHub<TIn>
    : PairsProvider<TIn, PrsResult>
    where TIn : IReusable
=======
public class PrsHub
    : PairsProvider<IReusable, PrsResult>
>>>>>>> 63fdf4b8
{
    private readonly string hubName;
    private readonly int lookbackPeriods;

    /// <summary>
    /// Initializes a new instance of the <see cref="PrsHub"/> class.
    /// </summary>
    /// <param name="providerEval">The evaluation asset chain provider.</param>
    /// <param name="providerBase">The base/benchmark chain provider.</param>
    /// <param name="lookbackPeriods">
    /// The number of periods for the PRS% lookback calculation.
    /// Use int.MinValue to disable PrsPercent calculation.
    /// </param>
    /// <exception cref="ArgumentNullException">Thrown when either provider is null.</exception>
    internal PrsHub(
        IChainProvider<IReusable> providerEval,
        IChainProvider<IReusable> providerBase,
        int lookbackPeriods) : base(providerEval, providerBase)
    {
        ArgumentNullException.ThrowIfNull(providerBase);

        // Validate lookback periods
        if (lookbackPeriods is <= 0 and not int.MinValue)
        {
            throw new ArgumentOutOfRangeException(
                nameof(lookbackPeriods), lookbackPeriods,
                "Lookback periods must be greater than 0 for Price Relative Strength.");
        }

        this.lookbackPeriods = lookbackPeriods;
        hubName = lookbackPeriods == int.MinValue
            ? "PRS"
            : $"PRS({lookbackPeriods})";

        Reinitialize();
    }

    /// <inheritdoc/>
    public override string ToString() => hubName;

    /// <inheritdoc/>
    protected override (PrsResult result, int index)
        ToIndicator(IReusable item, int? indexHint)
    {
        ArgumentNullException.ThrowIfNull(item);
        int i = indexHint ?? ProviderCache.IndexOf(item, true);

        // PRS only requires 1 period; PrsPercent requires lookbackPeriods + 1
        if (!HasSufficientData(i, 1))
        {
            // Not enough data in one or both streams yet
            return (new PrsResult(Timestamp: item.Timestamp, Prs: null, PrsPercent: null), i);
        }

        // Validate timestamps match
        ValidateTimestampSync(i, item);

        // Get current values - safe to access now after HasSufficientData check
        double evalValue = item.Value;
        double baseValue = ProviderCacheB[i].Value;

        // Calculate PRS (relative strength ratio)
        double? prs = Math.Abs(baseValue) < double.Epsilon
            ? null
            : (evalValue / baseValue).NaN2Null();

        // Calculate PRS% if lookback is specified
        double? prsPercent = null;

        if (lookbackPeriods > 0 && i >= lookbackPeriods)
        {
            // Get values from lookback periods ago - safe because HasSufficientData already verified
            IReusable evalOld = ProviderCache[i - lookbackPeriods];
            IReusable baseOld = ProviderCacheB[i - lookbackPeriods];

            if (Math.Abs(baseOld.Value) >= double.Epsilon && Math.Abs(evalOld.Value) >= double.Epsilon)
            {
                double? pctBase = (baseValue - baseOld.Value) / baseOld.Value;
                double? pctEval = (evalValue - evalOld.Value) / evalOld.Value;

                prsPercent = (pctEval - pctBase).NaN2Null();
            }
        }

        PrsResult r = new(
            Timestamp: item.Timestamp,
            Prs: prs,
            PrsPercent: prsPercent);

        return (r, i);
    }
}


public static partial class Prs
{
    /// <summary>
    /// Creates a PRS hub from two synchronized chain providers.
    /// Note: Both providers must be synchronized (same timestamps).
    /// </summary>
<<<<<<< HEAD
    /// <typeparam name="T">The type of the reusable data (must be the same for both providers).</typeparam>
=======
>>>>>>> 63fdf4b8
    /// <param name="providerEval">The evaluation asset chain provider.</param>
    /// <param name="providerBase">The base/benchmark chain provider.</param>
    /// <param name="lookbackPeriods">
    /// The number of periods for the PRS% lookback calculation. Optional.
    /// Use int.MinValue to disable PrsPercent calculation.
    /// </param>
    /// <returns>A PRS hub.</returns>
    /// <exception cref="ArgumentNullException">Thrown when either provider is null.</exception>
<<<<<<< HEAD
    public static PrsHub<T> ToPrsHub<T>(
        this IChainProvider<T> providerEval,
        IChainProvider<T> providerBase,
        int lookbackPeriods = int.MinValue)
        where T : IReusable
    {
        ArgumentNullException.ThrowIfNull(providerEval);
        ArgumentNullException.ThrowIfNull(providerBase);
        return new PrsHub<T>(providerEval, providerBase, lookbackPeriods);
=======
    public static PrsHub ToPrsHub(
        this IChainProvider<IReusable> providerEval,
        IChainProvider<IReusable> providerBase,
        int lookbackPeriods = int.MinValue)
    {
        ArgumentNullException.ThrowIfNull(providerEval);
        ArgumentNullException.ThrowIfNull(providerBase);
        return new PrsHub(providerEval, providerBase, lookbackPeriods);
>>>>>>> 63fdf4b8
    }

}<|MERGE_RESOLUTION|>--- conflicted
+++ resolved
@@ -5,14 +5,8 @@
 /// <summary>
 /// Provides methods for calculating the Price Relative Strength (PRS) series.
 /// </summary>
-<<<<<<< HEAD
-public class PrsHub<TIn>
-    : PairsProvider<TIn, PrsResult>
-    where TIn : IReusable
-=======
 public class PrsHub
     : PairsProvider<IReusable, PrsResult>
->>>>>>> 63fdf4b8
 {
     private readonly string hubName;
     private readonly int lookbackPeriods;
@@ -113,10 +107,6 @@
     /// Creates a PRS hub from two synchronized chain providers.
     /// Note: Both providers must be synchronized (same timestamps).
     /// </summary>
-<<<<<<< HEAD
-    /// <typeparam name="T">The type of the reusable data (must be the same for both providers).</typeparam>
-=======
->>>>>>> 63fdf4b8
     /// <param name="providerEval">The evaluation asset chain provider.</param>
     /// <param name="providerBase">The base/benchmark chain provider.</param>
     /// <param name="lookbackPeriods">
@@ -125,17 +115,6 @@
     /// </param>
     /// <returns>A PRS hub.</returns>
     /// <exception cref="ArgumentNullException">Thrown when either provider is null.</exception>
-<<<<<<< HEAD
-    public static PrsHub<T> ToPrsHub<T>(
-        this IChainProvider<T> providerEval,
-        IChainProvider<T> providerBase,
-        int lookbackPeriods = int.MinValue)
-        where T : IReusable
-    {
-        ArgumentNullException.ThrowIfNull(providerEval);
-        ArgumentNullException.ThrowIfNull(providerBase);
-        return new PrsHub<T>(providerEval, providerBase, lookbackPeriods);
-=======
     public static PrsHub ToPrsHub(
         this IChainProvider<IReusable> providerEval,
         IChainProvider<IReusable> providerBase,
@@ -144,7 +123,6 @@
         ArgumentNullException.ThrowIfNull(providerEval);
         ArgumentNullException.ThrowIfNull(providerBase);
         return new PrsHub(providerEval, providerBase, lookbackPeriods);
->>>>>>> 63fdf4b8
     }
 
 }