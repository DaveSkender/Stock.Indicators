--- conflicted
+++ resolved
@@ -3,14 +3,8 @@
 /// <summary>
 /// Provides methods for calculating the MESA Adaptive Moving Average (MAMA) indicator.
 /// </summary>
-<<<<<<< HEAD
-public class MamaHub<TIn>
-    : ChainProvider<TIn, MamaResult>, IMama
-    where TIn : IReusable
-=======
 public class MamaHub
     : ChainProvider<IReusable, MamaResult>, IMama
->>>>>>> 63fdf4b8
 {
     private readonly string hubName;
 
@@ -258,47 +252,21 @@
     /// <summary>
     /// Creates a MAMA streaming hub from a chain provider.
     /// </summary>
-<<<<<<< HEAD
-    /// <typeparam name="T">The type of the reusable data.</typeparam>
-=======
->>>>>>> 63fdf4b8
     /// <param name="chainProvider">The chain provider.</param>
     /// <param name="fastLimit">The fast limit for the MAMA calculation.</param>
     /// <param name="slowLimit">The slow limit for the MAMA calculation.</param>
     /// <returns>A MAMA hub.</returns>
     /// <exception cref="ArgumentNullException">Thrown when the chain provider is null.</exception>
     /// <exception cref="ArgumentOutOfRangeException">Thrown when the limits are invalid.</exception>
-<<<<<<< HEAD
-    public static MamaHub<T> ToMamaHub<T>(
-        this IChainProvider<T> chainProvider,
-        double fastLimit = 0.5,
-        double slowLimit = 0.05)
-        where T : IReusable
-=======
     public static MamaHub ToMamaHub(
         this IChainProvider<IReusable> chainProvider,
         double fastLimit = 0.5,
         double slowLimit = 0.05)
->>>>>>> 63fdf4b8
         => new(chainProvider, fastLimit, slowLimit);
 
     /// <summary>
     /// Creates a Mama hub from a collection of quotes.
     /// </summary>
-<<<<<<< HEAD
-    /// <typeparam name="TQuote">The type of the quote.</typeparam>
-    /// <param name="quotes">The collection of quotes.</param>
-    /// <param name="fastLimit">Parameter for the calculation.</param>
-    /// <param name="slowLimit">Parameter for the calculation.</param>
-    /// <returns>An instance of <see cref="MamaHub{TQuote}"/>.</returns>
-    public static MamaHub<TQuote> ToMamaHub<TQuote>(
-        this IReadOnlyList<TQuote> quotes,
-        double fastLimit = 0.5,
-        double slowLimit = 0.05)
-        where TQuote : IQuote
-    {
-        QuoteHub<TQuote> quoteHub = new();
-=======
     /// <param name="quotes">The collection of quotes.</param>
     /// <param name="fastLimit">Parameter for the calculation.</param>
     /// <param name="slowLimit">Parameter for the calculation.</param>
@@ -309,7 +277,6 @@
         double slowLimit = 0.05)
     {
         QuoteHub quoteHub = new();
->>>>>>> 63fdf4b8
         quoteHub.Add(quotes);
         return quoteHub.ToMamaHub(fastLimit, slowLimit);
     }
