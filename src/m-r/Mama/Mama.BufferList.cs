--- conflicted
+++ resolved
@@ -3,37 +3,7 @@
 /// <summary>
 /// MESA Adaptive Moving Average (MAMA) from incremental reusable values.
 /// </summary>
-<<<<<<< HEAD
-/// <remarks>
-/// <para>
-/// <b>Exception to BufferUtilities Pattern:</b> MAMA does not use the standard
-/// <see cref="BufferUtilities"/> extension methods (Update/UpdateWithDequeue) due to
-/// the unique complexity of the MESA (Maximum Entropy Spectrum Analysis) algorithm.
-/// </para>
-/// <para>
-/// <b>Algorithmic Requirements:</b>
-/// <list type="bullet">
-/// <item>Maintains 11 parallel state arrays (pr, sm, dt, pd, q1, i1, q2, i2, re, im, ph)
-/// for different phases of the MESA calculation</item>
-/// <item>Requires indexed lookback access up to 6 periods (e.g., <c>sm[i - 6]</c>)
-/// for phase calculations</item>
-/// <item>Performs multi-stage phasor calculations with cross-referencing between arrays</item>
-/// </list>
-/// </para>
-/// <para>
-/// <b>Why Queue&lt;T&gt; Cannot Be Used:</b> The standard <see cref="Queue{T}"/> data structure
-/// used by BufferUtilities does not provide indexed access to historical values, which is
-/// essential for the MESA algorithm's phase and period calculations.
-/// </para>
-/// <para>
-/// This implementation uses <see cref="List{T}"/> arrays to maintain full calculation history,
-/// matching the StaticSeries and StreamHub implementations for mathematical consistency.
-/// </para>
-/// </remarks>
-public class MamaList : List<MamaResult>, IMama, IBufferList, IBufferReusable
-=======
 public class MamaList : BufferList<MamaResult>, IBufferReusable, IMama
->>>>>>> 6708b235
 {
     // Internal state arrays matching StaticSeries implementation
     // These arrays grow with each added value to support indexed lookback access
