namespace Skender.Stock.Indicators;

/// <summary>
/// Provides methods for calculating the Relative Strength Index (RSI) indicator.
/// </summary>
<<<<<<< HEAD
public class RsiHub<TIn>
    : ChainProvider<TIn, RsiResult>, IRsi
    where TIn : IReusable
=======
public class RsiHub
    : ChainProvider<IReusable, RsiResult>, IRsi
>>>>>>> 63fdf4b8
{
    private readonly string hubName;

    /// <summary>
    /// Initializes a new instance of the <see cref="RsiHub"/> class.
    /// </summary>
    /// <param name="provider">The chain provider.</param>
    /// <param name="lookbackPeriods">The number of periods to look back for the calculation.</param>
    /// <exception cref="ArgumentNullException">Thrown when the provider is null.</exception>
    /// <exception cref="ArgumentOutOfRangeException">Thrown when the lookback periods are invalid.</exception>
    internal RsiHub(
        IChainProvider<IReusable> provider,
        int lookbackPeriods) : base(provider)
    {
        Rsi.Validate(lookbackPeriods);
        LookbackPeriods = lookbackPeriods;
        hubName = $"RSI({lookbackPeriods})";

        Reinitialize();
    }

    /// <inheritdoc/>
    public int LookbackPeriods { get; init; }

    /// <inheritdoc/>
    public override string ToString() => hubName;

    /// <inheritdoc/>
    protected override (RsiResult result, int index)
        ToIndicator(IReusable item, int? indexHint)
    {
        ArgumentNullException.ThrowIfNull(item);

        int i = indexHint ?? ProviderCache.IndexOf(item, true);

        double? rsi = null;

        if (i >= LookbackPeriods)
        {
            // Build a subset of provider cache for RSI calculation
            List<IReusable> subset = [];
            for (int k = 0; k <= i; k++)
            {
                subset.Add(ProviderCache[k]);
            }

            // Use the existing series calculation
            IReadOnlyList<RsiResult> seriesResults = ((IReadOnlyList<IReusable>)subset).ToRsi(LookbackPeriods);
            RsiResult? latestResult = seriesResults.Count > 0 ? seriesResults[seriesResults.Count - 1] : null;

            rsi = latestResult?.Rsi;
        }

        // candidate result
        RsiResult r = new(
            Timestamp: item.Timestamp,
            Rsi: rsi);

        return (r, i);
    }
}


public static partial class Rsi
{
    /// <summary>
    /// Creates an RSI streaming hub from a chain provider.
    /// </summary>
<<<<<<< HEAD
    /// <typeparam name="T">The type of the reusable data.</typeparam>
=======
>>>>>>> 63fdf4b8
    /// <param name="chainProvider">The chain provider.</param>
    /// <param name="lookbackPeriods">The number of periods to look back for the calculation.</param>
    /// <returns>An RSI hub.</returns>
    /// <exception cref="ArgumentNullException">Thrown when the chain provider is null.</exception>
    /// <exception cref="ArgumentOutOfRangeException">Thrown when the lookback periods are invalid.</exception>
<<<<<<< HEAD
    public static RsiHub<T> ToRsiHub<T>(
        this IChainProvider<T> chainProvider,
        int lookbackPeriods = 14)
        where T : IReusable
=======
    public static RsiHub ToRsiHub(
        this IChainProvider<IReusable> chainProvider,
        int lookbackPeriods = 14)
>>>>>>> 63fdf4b8
        => new(chainProvider, lookbackPeriods);

    /// <summary>
    /// Creates a Rsi hub from a collection of quotes.
    /// </summary>
<<<<<<< HEAD
    /// <typeparam name="TQuote">The type of the quote.</typeparam>
    /// <param name="quotes">The collection of quotes.</param>
    /// <param name="lookbackPeriods">Parameter for the calculation.</param>
    /// <returns>An instance of <see cref="RsiHub{TQuote}"/>.</returns>
    public static RsiHub<TQuote> ToRsiHub<TQuote>(
        this IReadOnlyList<TQuote> quotes,
        int lookbackPeriods = 14)
        where TQuote : IQuote
    {
        QuoteHub<TQuote> quoteHub = new();
=======
    /// <param name="quotes">The collection of quotes.</param>
    /// <param name="lookbackPeriods">Parameter for the calculation.</param>
    /// <returns>An instance of <see cref="RsiHub"/>.</returns>
    public static RsiHub ToRsiHub(
        this IReadOnlyList<IQuote> quotes,
        int lookbackPeriods = 14)
    {
        QuoteHub quoteHub = new();
>>>>>>> 63fdf4b8
        quoteHub.Add(quotes);
        return quoteHub.ToRsiHub(lookbackPeriods);
    }

}<|MERGE_RESOLUTION|>--- conflicted
+++ resolved
@@ -3,14 +3,8 @@
 /// <summary>
 /// Provides methods for calculating the Relative Strength Index (RSI) indicator.
 /// </summary>
-<<<<<<< HEAD
-public class RsiHub<TIn>
-    : ChainProvider<TIn, RsiResult>, IRsi
-    where TIn : IReusable
-=======
 public class RsiHub
     : ChainProvider<IReusable, RsiResult>, IRsi
->>>>>>> 63fdf4b8
 {
     private readonly string hubName;
 
@@ -79,42 +73,19 @@
     /// <summary>
     /// Creates an RSI streaming hub from a chain provider.
     /// </summary>
-<<<<<<< HEAD
-    /// <typeparam name="T">The type of the reusable data.</typeparam>
-=======
->>>>>>> 63fdf4b8
     /// <param name="chainProvider">The chain provider.</param>
     /// <param name="lookbackPeriods">The number of periods to look back for the calculation.</param>
     /// <returns>An RSI hub.</returns>
     /// <exception cref="ArgumentNullException">Thrown when the chain provider is null.</exception>
     /// <exception cref="ArgumentOutOfRangeException">Thrown when the lookback periods are invalid.</exception>
-<<<<<<< HEAD
-    public static RsiHub<T> ToRsiHub<T>(
-        this IChainProvider<T> chainProvider,
-        int lookbackPeriods = 14)
-        where T : IReusable
-=======
     public static RsiHub ToRsiHub(
         this IChainProvider<IReusable> chainProvider,
         int lookbackPeriods = 14)
->>>>>>> 63fdf4b8
         => new(chainProvider, lookbackPeriods);
 
     /// <summary>
     /// Creates a Rsi hub from a collection of quotes.
     /// </summary>
-<<<<<<< HEAD
-    /// <typeparam name="TQuote">The type of the quote.</typeparam>
-    /// <param name="quotes">The collection of quotes.</param>
-    /// <param name="lookbackPeriods">Parameter for the calculation.</param>
-    /// <returns>An instance of <see cref="RsiHub{TQuote}"/>.</returns>
-    public static RsiHub<TQuote> ToRsiHub<TQuote>(
-        this IReadOnlyList<TQuote> quotes,
-        int lookbackPeriods = 14)
-        where TQuote : IQuote
-    {
-        QuoteHub<TQuote> quoteHub = new();
-=======
     /// <param name="quotes">The collection of quotes.</param>
     /// <param name="lookbackPeriods">Parameter for the calculation.</param>
     /// <returns>An instance of <see cref="RsiHub"/>.</returns>
@@ -123,7 +94,6 @@
         int lookbackPeriods = 14)
     {
         QuoteHub quoteHub = new();
->>>>>>> 63fdf4b8
         quoteHub.Add(quotes);
         return quoteHub.ToRsiHub(lookbackPeriods);
     }
