namespace Skender.Stock.Indicators;

// RELATIVE STRENGTH INDEX (API)
public static partial class Indicator
{
    // SERIES, from TQuote
    /// <include file='./info.xml' path='info/*' />
    ///
    public static IEnumerable<RsiResult> GetRsi<TQuote>(
        this IEnumerable<TQuote> quotes,
        int lookbackPeriods = 14)
        where TQuote : IQuote => quotes
            .ToTuple(CandlePart.Close)
            .CalcRsi(lookbackPeriods);

    // SERIES, from CHAIN
    public static IEnumerable<RsiResult> GetRsi(
        this IEnumerable<IReusableResult> results,
<<<<<<< HEAD
        int lookbackPeriods) => results
            .ToTupleResult()
            .CalcRsi(lookbackPeriods);
=======
        int lookbackPeriods = 14) => results
            .ToTuple()
            .CalcRsi(lookbackPeriods)
            .SyncIndex(results, SyncType.Prepend);
>>>>>>> 5ab1dfdf

    // SERIES, from TUPLE
    public static IEnumerable<RsiResult> GetRsi(
        this IEnumerable<(DateTime, double)> priceTuples,
        int lookbackPeriods = 14) => priceTuples
            .ToSortedList()
            .CalcRsi(lookbackPeriods);
}<|MERGE_RESOLUTION|>--- conflicted
+++ resolved
@@ -16,16 +16,9 @@
     // SERIES, from CHAIN
     public static IEnumerable<RsiResult> GetRsi(
         this IEnumerable<IReusableResult> results,
-<<<<<<< HEAD
-        int lookbackPeriods) => results
+        int lookbackPeriods = 14) => results
             .ToTupleResult()
             .CalcRsi(lookbackPeriods);
-=======
-        int lookbackPeriods = 14) => results
-            .ToTuple()
-            .CalcRsi(lookbackPeriods)
-            .SyncIndex(results, SyncType.Prepend);
->>>>>>> 5ab1dfdf
 
     // SERIES, from TUPLE
     public static IEnumerable<RsiResult> GetRsi(
