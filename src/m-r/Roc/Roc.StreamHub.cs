namespace Skender.Stock.Indicators;

/// <summary>
/// Provides methods for calculating the Rate of Change (ROC) indicator.
/// </summary>
<<<<<<< HEAD
public class RocHub<TIn>
    : ChainProvider<TIn, RocResult>, IRoc
    where TIn : IReusable
=======
public class RocHub
    : ChainProvider<IReusable, RocResult>, IRoc
>>>>>>> 63fdf4b8
{
    private readonly string hubName;

    /// <summary>
    /// Initializes a new instance of the <see cref="RocHub"/> class.
    /// </summary>
    /// <param name="provider">The chain provider.</param>
    /// <param name="lookbackPeriods">The number of periods to look back for the calculation.</param>
    /// <exception cref="ArgumentNullException">Thrown when the provider is null.</exception>
    /// <exception cref="ArgumentOutOfRangeException">Thrown when the lookback periods are invalid.</exception>
    internal RocHub(
        IChainProvider<IReusable> provider,
        int lookbackPeriods) : base(provider)
    {
        Roc.Validate(lookbackPeriods);
        LookbackPeriods = lookbackPeriods;
        hubName = $"ROC({lookbackPeriods})";

        Reinitialize();
    }

    /// <inheritdoc/>
    public int LookbackPeriods { get; init; }

    /// <inheritdoc/>
    public override string ToString() => hubName;

    /// <inheritdoc/>
    protected override (RocResult result, int index)
        ToIndicator(IReusable item, int? indexHint)
    {
        ArgumentNullException.ThrowIfNull(item);

        int i = indexHint ?? ProviderCache.IndexOf(item, true);

        double roc;
        double momentum;

        if (i + 1 > LookbackPeriods)
        {
            IReusable back = ProviderCache[i - LookbackPeriods];

            momentum = item.Value - back.Value;

            roc = back.Value == 0
                ? double.NaN
                : 100d * momentum / back.Value;
        }
        else
        {
            momentum = double.NaN;
            roc = double.NaN;
        }

        // candidate result
        RocResult r = new(
            Timestamp: item.Timestamp,
            Momentum: momentum.NaN2Null(),
            Roc: roc.NaN2Null());

        return (r, i);
    }
}


public static partial class Roc
{
    /// <summary>
    /// Creates an ROC streaming hub from a chain provider.
    /// </summary>
<<<<<<< HEAD
    /// <typeparam name="TIn">The type of the reusable data.</typeparam>
=======
>>>>>>> 63fdf4b8
    /// <param name="chainProvider">The chain provider.</param>
    /// <param name="lookbackPeriods">The number of periods to look back for the calculation.</param>
    /// <returns>An EMA hub.</returns>
    /// <exception cref="ArgumentNullException">Thrown when the chain provider is null.</exception>
    /// <exception cref="ArgumentOutOfRangeException">Thrown when the lookback periods are invalid.</exception>
<<<<<<< HEAD
    public static RocHub<TIn> ToRocHub<TIn>(
        this IChainProvider<TIn> chainProvider,
        int lookbackPeriods = 14)
        where TIn : IReusable
        => new(chainProvider, lookbackPeriods);
=======
    public static RocHub ToRocHub(
        this IChainProvider<IReusable> chainProvider,
        int lookbackPeriods = 14)
             => new(chainProvider, lookbackPeriods);
>>>>>>> 63fdf4b8

    /// <summary>
    /// Creates a Roc hub from a collection of quotes.
    /// </summary>
<<<<<<< HEAD
    /// <typeparam name="TQuote">The type of the quote.</typeparam>
    /// <param name="quotes">The collection of quotes.</param>
    /// <param name="lookbackPeriods">Parameter for the calculation.</param>
    /// <returns>An instance of <see cref="RocHub{TQuote}"/>.</returns>
    public static RocHub<TQuote> ToRocHub<TQuote>(
        this IReadOnlyList<TQuote> quotes,
        int lookbackPeriods = 14)
        where TQuote : IQuote
    {
        QuoteHub<TQuote> quoteHub = new();
=======
    /// <param name="quotes">The collection of quotes.</param>
    /// <param name="lookbackPeriods">Parameter for the calculation.</param>
    /// <returns>An instance of <see cref="RocHub"/>.</returns>
    public static RocHub ToRocHub(
        this IReadOnlyList<IQuote> quotes,
        int lookbackPeriods = 14)
    {
        QuoteHub quoteHub = new();
>>>>>>> 63fdf4b8
        quoteHub.Add(quotes);
        return quoteHub.ToRocHub(lookbackPeriods);
    }

}<|MERGE_RESOLUTION|>--- conflicted
+++ resolved
@@ -3,14 +3,8 @@
 /// <summary>
 /// Provides methods for calculating the Rate of Change (ROC) indicator.
 /// </summary>
-<<<<<<< HEAD
-public class RocHub<TIn>
-    : ChainProvider<TIn, RocResult>, IRoc
-    where TIn : IReusable
-=======
 public class RocHub
     : ChainProvider<IReusable, RocResult>, IRoc
->>>>>>> 63fdf4b8
 {
     private readonly string hubName;
 
@@ -81,43 +75,19 @@
     /// <summary>
     /// Creates an ROC streaming hub from a chain provider.
     /// </summary>
-<<<<<<< HEAD
-    /// <typeparam name="TIn">The type of the reusable data.</typeparam>
-=======
->>>>>>> 63fdf4b8
     /// <param name="chainProvider">The chain provider.</param>
     /// <param name="lookbackPeriods">The number of periods to look back for the calculation.</param>
     /// <returns>An EMA hub.</returns>
     /// <exception cref="ArgumentNullException">Thrown when the chain provider is null.</exception>
     /// <exception cref="ArgumentOutOfRangeException">Thrown when the lookback periods are invalid.</exception>
-<<<<<<< HEAD
-    public static RocHub<TIn> ToRocHub<TIn>(
-        this IChainProvider<TIn> chainProvider,
-        int lookbackPeriods = 14)
-        where TIn : IReusable
-        => new(chainProvider, lookbackPeriods);
-=======
     public static RocHub ToRocHub(
         this IChainProvider<IReusable> chainProvider,
         int lookbackPeriods = 14)
              => new(chainProvider, lookbackPeriods);
->>>>>>> 63fdf4b8
 
     /// <summary>
     /// Creates a Roc hub from a collection of quotes.
     /// </summary>
-<<<<<<< HEAD
-    /// <typeparam name="TQuote">The type of the quote.</typeparam>
-    /// <param name="quotes">The collection of quotes.</param>
-    /// <param name="lookbackPeriods">Parameter for the calculation.</param>
-    /// <returns>An instance of <see cref="RocHub{TQuote}"/>.</returns>
-    public static RocHub<TQuote> ToRocHub<TQuote>(
-        this IReadOnlyList<TQuote> quotes,
-        int lookbackPeriods = 14)
-        where TQuote : IQuote
-    {
-        QuoteHub<TQuote> quoteHub = new();
-=======
     /// <param name="quotes">The collection of quotes.</param>
     /// <param name="lookbackPeriods">Parameter for the calculation.</param>
     /// <returns>An instance of <see cref="RocHub"/>.</returns>
@@ -126,7 +96,6 @@
         int lookbackPeriods = 14)
     {
         QuoteHub quoteHub = new();
->>>>>>> 63fdf4b8
         quoteHub.Add(quotes);
         return quoteHub.ToRocHub(lookbackPeriods);
     }
