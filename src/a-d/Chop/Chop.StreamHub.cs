--- conflicted
+++ resolved
@@ -3,14 +3,8 @@
 /// <summary>
 /// Provides methods for calculating the Choppiness Index (CHOP) on a series of quotes.
 /// </summary>
-<<<<<<< HEAD
-public class ChopHub<TIn>
-    : ChainProvider<TIn, ChopResult>, IChop
-    where TIn : IQuote
-=======
 public class ChopHub
     : ChainProvider<IQuote, ChopResult>, IChop
->>>>>>> 63fdf4b8
 {
     private readonly string hubName;
 
@@ -101,43 +95,19 @@
     /// <summary>
     /// Creates a Choppiness Index (CHOP) streaming hub from a quote provider.
     /// </summary>
-<<<<<<< HEAD
-    /// <typeparam name="TIn">The type of the input quote.</typeparam>
-=======
->>>>>>> 63fdf4b8
     /// <param name="quoteProvider">The quote provider.</param>
     /// <param name="lookbackPeriods">The number of periods to use for the lookback window. Default is 14.</param>
     /// <returns>A ChopHub instance.</returns>
     /// <exception cref="ArgumentNullException">Thrown when the quote provider is null.</exception>
     /// <exception cref="ArgumentOutOfRangeException">Thrown when the lookback periods are invalid.</exception>
-<<<<<<< HEAD
-    public static ChopHub<TIn> ToChopHub<TIn>(
-        this IQuoteProvider<TIn> quoteProvider,
-        int lookbackPeriods = 14)
-        where TIn : IQuote
-        => new(quoteProvider, lookbackPeriods);
-=======
     public static ChopHub ToChopHub(
         this IQuoteProvider<IQuote> quoteProvider,
         int lookbackPeriods = 14)
              => new(quoteProvider, lookbackPeriods);
->>>>>>> 63fdf4b8
 
     /// <summary>
     /// Creates a Chop hub from a collection of quotes.
     /// </summary>
-<<<<<<< HEAD
-    /// <typeparam name="TQuote">The type of the quote.</typeparam>
-    /// <param name="quotes">The collection of quotes.</param>
-    /// <param name="lookbackPeriods">Parameter for the calculation.</param>
-    /// <returns>An instance of <see cref="ChopHub{TQuote}"/>.</returns>
-    public static ChopHub<TQuote> ToChopHub<TQuote>(
-        this IReadOnlyList<TQuote> quotes,
-        int lookbackPeriods = 14)
-        where TQuote : IQuote
-    {
-        QuoteHub<TQuote> quoteHub = new();
-=======
     /// <param name="quotes">The collection of quotes.</param>
     /// <param name="lookbackPeriods">Parameter for the calculation.</param>
     /// <returns>An instance of <see cref="ChopHub"/>.</returns>
@@ -146,7 +116,6 @@
         int lookbackPeriods = 14)
     {
         QuoteHub quoteHub = new();
->>>>>>> 63fdf4b8
         quoteHub.Add(quotes);
         return quoteHub.ToChopHub(lookbackPeriods);
     }
