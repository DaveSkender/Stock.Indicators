namespace Skender.Stock.Indicators;

/// <summary>
/// Streaming hub for Commodity Channel Index (CCI) calculations.
/// </summary>
public class CciHub
    : ChainProvider<IQuote, CciResult>, ICci
{
    private readonly string hubName;
    private readonly CciList _cciList;

    /// <summary>
    /// Initializes a new instance of the <see cref="CciHub"/> class.
    /// </summary>
    /// <param name="provider">The quote provider.</param>
    /// <param name="lookbackPeriods">The number of periods to look back for the calculation.</param>
    /// <exception cref="ArgumentNullException">Thrown when the provider is null.</exception>
    /// <exception cref="ArgumentOutOfRangeException">Thrown when the lookback periods are invalid.</exception>
    internal CciHub(
        IQuoteProvider<IQuote> provider,
        int lookbackPeriods) : base(provider)
    {
        Cci.Validate(lookbackPeriods);
        LookbackPeriods = lookbackPeriods;
        hubName = $"CCI({lookbackPeriods})";
        _cciList = new CciList(lookbackPeriods);

        Reinitialize();
    }

    /// <inheritdoc/>
    public int LookbackPeriods { get; init; }

    /// <inheritdoc/>
    public override string ToString() => hubName;

    /// <inheritdoc/>
    protected override (CciResult result, int index)
        ToIndicator(IQuote item, int? indexHint)
    {
        ArgumentNullException.ThrowIfNull(item);
        int i = indexHint ?? ProviderCache.IndexOf(item, true);

        // Synchronize _cciList state with the current index
        if (i == 0)
        {
            // Starting fresh - clear and add first item
            _cciList.Clear();
            _cciList.Add(item);
        }
        else if (_cciList.Count == i)
        {
            // Normal incremental case - list is in sync, just add the new item
            _cciList.Add(item);
        }
        else if (_cciList.Count < i)
        {
            // Missing data - add any skipped items from ProviderCache, then add current
            for (int k = _cciList.Count; k < i; k++)
            {
                _cciList.Add(ProviderCache[k]);
            }

            _cciList.Add(item);
        }
        else // _cciList.Count > i
        {
            // Late arrival/rebuild scenario - items were removed/reordered
            // Must rebuild from scratch to ensure correctness
            _cciList.Clear();
            for (int k = 0; k < i; k++)
            {
                _cciList.Add(ProviderCache[k]);
            }

            _cciList.Add(item);
        }

        // Get the latest result from the CciList
        CciResult r = _cciList[^1];

        return (r, i);
    }
}

/// <summary>
/// Provides methods for calculating the Commodity Channel Index (CCI) indicator.
/// </summary>
public static partial class Cci
{
    /// <summary>
    /// Creates a CCI hub from a quote provider.
    /// </summary>
<<<<<<< HEAD
    /// <typeparam name="T">The type of the quote data.</typeparam>
=======
>>>>>>> 63fdf4b8
    /// <param name="quoteProvider">The quote provider.</param>
    /// <param name="lookbackPeriods">The number of periods to look back for the calculation.</param>
    /// <returns>A CCI hub.</returns>
    /// <exception cref="ArgumentNullException">Thrown when the quote provider is null.</exception>
    /// <exception cref="ArgumentOutOfRangeException">Thrown when the lookback periods are invalid.</exception>
<<<<<<< HEAD
    public static CciHub<T> ToCci<T>(
        this IQuoteProvider<T> quoteProvider,
        int lookbackPeriods = 20)
        where T : IQuote
=======
    public static CciHub ToCci(
        this IQuoteProvider<IQuote> quoteProvider,
        int lookbackPeriods = 20)
>>>>>>> 63fdf4b8
        => new(quoteProvider, lookbackPeriods);

    /// <summary>
    /// Creates a CCI hub from a collection of quotes.
    /// </summary>
<<<<<<< HEAD
    /// <typeparam name="TQuote">The type of the quote.</typeparam>
    /// <param name="quotes">The collection of quotes.</param>
    /// <param name="lookbackPeriods">The number of periods to look back for the calculation.</param>
    /// <returns>An instance of <see cref="CciHub{TQuote}"/>.</returns>
    public static CciHub<TQuote> ToCciHub<TQuote>(
        this IReadOnlyList<TQuote> quotes,
        int lookbackPeriods = 20)
        where TQuote : IQuote
    {
        QuoteHub<TQuote> quoteHub = new();
=======
    /// <param name="quotes">The collection of quotes.</param>
    /// <param name="lookbackPeriods">The number of periods to look back for the calculation.</param>
    /// <returns>An instance of <see cref="CciHub"/>.</returns>
    public static CciHub ToCciHub(
        this IReadOnlyList<IQuote> quotes,
        int lookbackPeriods = 20)
    {
        QuoteHub quoteHub = new();
>>>>>>> 63fdf4b8
        quoteHub.Add(quotes);
        return quoteHub.ToCci(lookbackPeriods);
    }
}<|MERGE_RESOLUTION|>--- conflicted
+++ resolved
@@ -91,42 +91,19 @@
     /// <summary>
     /// Creates a CCI hub from a quote provider.
     /// </summary>
-<<<<<<< HEAD
-    /// <typeparam name="T">The type of the quote data.</typeparam>
-=======
->>>>>>> 63fdf4b8
     /// <param name="quoteProvider">The quote provider.</param>
     /// <param name="lookbackPeriods">The number of periods to look back for the calculation.</param>
     /// <returns>A CCI hub.</returns>
     /// <exception cref="ArgumentNullException">Thrown when the quote provider is null.</exception>
     /// <exception cref="ArgumentOutOfRangeException">Thrown when the lookback periods are invalid.</exception>
-<<<<<<< HEAD
-    public static CciHub<T> ToCci<T>(
-        this IQuoteProvider<T> quoteProvider,
-        int lookbackPeriods = 20)
-        where T : IQuote
-=======
     public static CciHub ToCci(
         this IQuoteProvider<IQuote> quoteProvider,
         int lookbackPeriods = 20)
->>>>>>> 63fdf4b8
         => new(quoteProvider, lookbackPeriods);
 
     /// <summary>
     /// Creates a CCI hub from a collection of quotes.
     /// </summary>
-<<<<<<< HEAD
-    /// <typeparam name="TQuote">The type of the quote.</typeparam>
-    /// <param name="quotes">The collection of quotes.</param>
-    /// <param name="lookbackPeriods">The number of periods to look back for the calculation.</param>
-    /// <returns>An instance of <see cref="CciHub{TQuote}"/>.</returns>
-    public static CciHub<TQuote> ToCciHub<TQuote>(
-        this IReadOnlyList<TQuote> quotes,
-        int lookbackPeriods = 20)
-        where TQuote : IQuote
-    {
-        QuoteHub<TQuote> quoteHub = new();
-=======
     /// <param name="quotes">The collection of quotes.</param>
     /// <param name="lookbackPeriods">The number of periods to look back for the calculation.</param>
     /// <returns>An instance of <see cref="CciHub"/>.</returns>
@@ -135,7 +112,6 @@
         int lookbackPeriods = 20)
     {
         QuoteHub quoteHub = new();
->>>>>>> 63fdf4b8
         quoteHub.Add(quotes);
         return quoteHub.ToCci(lookbackPeriods);
     }
