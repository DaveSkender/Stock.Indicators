--- conflicted
+++ resolved
@@ -183,10 +183,6 @@
     /// <summary>
     /// Converts a chain provider to an Alligator hub.
     /// </summary>
-<<<<<<< HEAD
-    /// <typeparam name="TIn">The type of the input.</typeparam>
-=======
->>>>>>> 63fdf4b8
     /// <param name="chainProvider">The chain provider.</param>
     /// <param name="jawPeriods">The number of periods for the jaw.</param>
     /// <param name="jawOffset">The offset for the jaw.</param>
@@ -195,25 +191,14 @@
     /// <param name="lipsPeriods">The number of periods for the lips.</param>
     /// <param name="lipsOffset">The offset for the lips.</param>
     /// <returns>An Alligator hub.</returns>
-<<<<<<< HEAD
-    public static AlligatorHub<TIn> ToAlligatorHub<TIn>(
-        this IChainProvider<TIn> chainProvider,
-=======
     public static AlligatorHub ToAlligatorHub(
         this IChainProvider<IReusable> chainProvider,
->>>>>>> 63fdf4b8
         int jawPeriods = 13,
         int jawOffset = 8,
         int teethPeriods = 8,
         int teethOffset = 5,
         int lipsPeriods = 5,
-<<<<<<< HEAD
-        int lipsOffset = 3)
-        where TIn : IReusable
-        => new(
-=======
         int lipsOffset = 3) => new(
->>>>>>> 63fdf4b8
             chainProvider,
             jawPeriods,
             jawOffset,
@@ -225,10 +210,6 @@
     /// <summary>
     /// Creates an Alligator hub from a collection of quotes.
     /// </summary>
-<<<<<<< HEAD
-    /// <typeparam name="TQuote">The type of the quote.</typeparam>
-=======
->>>>>>> 63fdf4b8
     /// <param name="quotes">The collection of quotes.</param>
     /// <param name="jawPeriods">The number of periods for the jaw.</param>
     /// <param name="jawOffset">The offset for the jaw.</param>
@@ -236,29 +217,17 @@
     /// <param name="teethOffset">The offset for the teeth.</param>
     /// <param name="lipsPeriods">The number of periods for the lips.</param>
     /// <param name="lipsOffset">The offset for the lips.</param>
-<<<<<<< HEAD
-    /// <returns>An instance of <see cref="AlligatorHub{TQuote}"/>.</returns>
-    public static AlligatorHub<TQuote> ToAlligatorHub<TQuote>(
-        this IReadOnlyList<TQuote> quotes,
-=======
     /// <returns>An instance of <see cref="AlligatorHub"/>.</returns>
     public static AlligatorHub ToAlligatorHub(
         this IReadOnlyList<IQuote> quotes,
->>>>>>> 63fdf4b8
         int jawPeriods = 13,
         int jawOffset = 8,
         int teethPeriods = 8,
         int teethOffset = 5,
         int lipsPeriods = 5,
         int lipsOffset = 3)
-<<<<<<< HEAD
-        where TQuote : IQuote
-    {
-        QuoteHub<TQuote> quoteHub = new();
-=======
     {
         QuoteHub quoteHub = new();
->>>>>>> 63fdf4b8
         quoteHub.Add(quotes);
         return quoteHub.ToAlligatorHub(jawPeriods, jawOffset, teethPeriods, teethOffset, lipsPeriods, lipsOffset);
     }
