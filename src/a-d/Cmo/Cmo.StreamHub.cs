namespace Skender.Stock.Indicators;


/// <summary>
/// Streaming hub for Chande Momentum Oscillator (CMO) calculations.
/// </summary>
public class CmoHub
    : ChainProvider<IReusable, CmoResult>, ICmo
{
    private readonly string hubName;

    /// <summary>
    /// Initializes a new instance of the <see cref="CmoHub"/> class.
    /// </summary>
    /// <param name="provider">The chain provider.</param>
    /// <param name="lookbackPeriods">The number of periods to look back for the calculation.</param>
    /// <exception cref="ArgumentNullException">Thrown when the provider is null.</exception>
    /// <exception cref="ArgumentOutOfRangeException">Thrown when the lookback periods are invalid.</exception>
    internal CmoHub(
        IChainProvider<IReusable> provider,
        int lookbackPeriods) : base(provider)
    {
        Cmo.Validate(lookbackPeriods);
        LookbackPeriods = lookbackPeriods;
        hubName = $"CMO({lookbackPeriods})";

        Reinitialize();
    }

    /// <inheritdoc/>
    public int LookbackPeriods { get; init; }

    /// <inheritdoc/>
    public override string ToString() => hubName;

    /// <inheritdoc/>
    protected override (CmoResult result, int index)
        ToIndicator(IReusable item, int? indexHint)
    {
        ArgumentNullException.ThrowIfNull(item);
        int i = indexHint ?? ProviderCache.IndexOf(item, true);

        double? cmo = null;

        if (i >= LookbackPeriods)
        {
            // Build a subset of provider cache for CMO calculation
            List<IReusable> subset = [];
            for (int k = 0; k <= i; k++)
            {
                subset.Add(ProviderCache[k]);
            }

            // Use the existing series calculation
            IReadOnlyList<CmoResult> seriesResults = ((IReadOnlyList<IReusable>)subset).ToCmo(LookbackPeriods);
            CmoResult? latestResult = seriesResults.Count > 0 ? seriesResults[seriesResults.Count - 1] : null;

            cmo = latestResult?.Cmo;
        }

        // candidate result
        CmoResult r = new(
            Timestamp: item.Timestamp,
            Cmo: cmo);

        return (r, i);
    }

}


public static partial class Cmo
{
    /// <summary>
    /// Creates a CMO streaming hub from a chain provider.
    /// </summary>
<<<<<<< HEAD
    /// <typeparam name="T">The type of the reusable data.</typeparam>
=======
>>>>>>> 63fdf4b8
    /// <param name="chainProvider">The chain provider.</param>
    /// <param name="lookbackPeriods">The number of periods to look back for the calculation.</param>
    /// <returns>A CMO hub.</returns>
    /// <exception cref="ArgumentNullException">Thrown when the chain provider is null.</exception>
    /// <exception cref="ArgumentOutOfRangeException">Thrown when the lookback periods are invalid.</exception>
<<<<<<< HEAD
    public static CmoHub<T> ToCmo<T>(
        this IChainProvider<T> chainProvider,
        int lookbackPeriods = 14)
        where T : IReusable
=======
    public static CmoHub ToCmo(
        this IChainProvider<IReusable> chainProvider,
        int lookbackPeriods = 14)
>>>>>>> 63fdf4b8
        => new(chainProvider, lookbackPeriods);

    /// <summary>
    /// Creates a Cmo hub from a collection of quotes.
    /// </summary>
<<<<<<< HEAD
    /// <typeparam name="TQuote">The type of the quote.</typeparam>
    /// <param name="quotes">The collection of quotes.</param>
    /// <param name="14">Parameter for the calculation.</param>
    /// <returns>An instance of <see cref="CmoHub{TQuote}"/>.</returns>
    public static CmoHub<TQuote> ToCmoHub<TQuote>(
        this IReadOnlyList<TQuote> quotes, int lookbackPeriods = 14)
        where TQuote : IQuote
    {
        QuoteHub<TQuote> quoteHub = new();
        quoteHub.Add(quotes);
        return quoteHub.ToCmo(14);
=======
    /// <param name="quotes">The collection of quotes.</param>
    /// <param name="lookbackPeriods"></param>
    /// <returns>An instance of <see cref="CmoHub"/>.</returns>
    public static CmoHub ToCmoHub(
        this IReadOnlyList<IQuote> quotes, int lookbackPeriods = 14)
    {
        QuoteHub quoteHub = new();
        quoteHub.Add(quotes);
        return quoteHub.ToCmo(lookbackPeriods);
>>>>>>> 63fdf4b8
    }
}
<|MERGE_RESOLUTION|>--- conflicted
+++ resolved
@@ -74,43 +74,19 @@
     /// <summary>
     /// Creates a CMO streaming hub from a chain provider.
     /// </summary>
-<<<<<<< HEAD
-    /// <typeparam name="T">The type of the reusable data.</typeparam>
-=======
->>>>>>> 63fdf4b8
     /// <param name="chainProvider">The chain provider.</param>
     /// <param name="lookbackPeriods">The number of periods to look back for the calculation.</param>
     /// <returns>A CMO hub.</returns>
     /// <exception cref="ArgumentNullException">Thrown when the chain provider is null.</exception>
     /// <exception cref="ArgumentOutOfRangeException">Thrown when the lookback periods are invalid.</exception>
-<<<<<<< HEAD
-    public static CmoHub<T> ToCmo<T>(
-        this IChainProvider<T> chainProvider,
-        int lookbackPeriods = 14)
-        where T : IReusable
-=======
     public static CmoHub ToCmo(
         this IChainProvider<IReusable> chainProvider,
         int lookbackPeriods = 14)
->>>>>>> 63fdf4b8
         => new(chainProvider, lookbackPeriods);
 
     /// <summary>
     /// Creates a Cmo hub from a collection of quotes.
     /// </summary>
-<<<<<<< HEAD
-    /// <typeparam name="TQuote">The type of the quote.</typeparam>
-    /// <param name="quotes">The collection of quotes.</param>
-    /// <param name="14">Parameter for the calculation.</param>
-    /// <returns>An instance of <see cref="CmoHub{TQuote}"/>.</returns>
-    public static CmoHub<TQuote> ToCmoHub<TQuote>(
-        this IReadOnlyList<TQuote> quotes, int lookbackPeriods = 14)
-        where TQuote : IQuote
-    {
-        QuoteHub<TQuote> quoteHub = new();
-        quoteHub.Add(quotes);
-        return quoteHub.ToCmo(14);
-=======
     /// <param name="quotes">The collection of quotes.</param>
     /// <param name="lookbackPeriods"></param>
     /// <returns>An instance of <see cref="CmoHub"/>.</returns>
@@ -120,6 +96,5 @@
         QuoteHub quoteHub = new();
         quoteHub.Add(quotes);
         return quoteHub.ToCmo(lookbackPeriods);
->>>>>>> 63fdf4b8
     }
 }
