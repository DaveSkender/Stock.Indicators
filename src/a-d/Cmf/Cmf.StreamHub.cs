namespace Skender.Stock.Indicators;

/// <summary>
/// Provides methods for creating CMF stream hubs.
/// </summary>
<<<<<<< HEAD
public class CmfHub<TIn> : ChainProvider<TIn, CmfResult>, ICmf
    where TIn : IQuote
=======
public class CmfHub : ChainProvider<IQuote, CmfResult>, ICmf
>>>>>>> 63fdf4b8
{
    private readonly string hubName;

    /// <summary>
    /// Initializes a new instance of the <see cref="CmfHub"/> class.
    /// </summary>
    /// <param name="provider">The quote provider.</param>
    /// <param name="lookbackPeriods">The number of lookback periods.</param>
    internal CmfHub(
        IQuoteProvider<IQuote> provider,
        int lookbackPeriods)
        : base(provider)
    {
        Cmf.Validate(lookbackPeriods);

        LookbackPeriods = lookbackPeriods;
        hubName = $"CMF({lookbackPeriods})";

        Reinitialize();
    }

    /// <inheritdoc/>
    public int LookbackPeriods { get; init; }

    /// <inheritdoc/>
    public override string ToString() => Cache.Count == 0 ? hubName : $"{hubName}({Cache[0].Timestamp:d})";

    /// <inheritdoc/>
    protected override (CmfResult result, int index)
        ToIndicator(IQuote item, int? indexHint)
    {
        ArgumentNullException.ThrowIfNull(item);
        int i = indexHint ?? ProviderCache.IndexOf(item, true);

        // Calculate Money Flow Multiplier and Money Flow Volume using ADL formula
        double high = (double)item.High;
        double low = (double)item.Low;
        double close = (double)item.Close;
        double volume = (double)item.Volume;

        double mfm = high == low
            ? 0
            : (close - low - (high - close)) / (high - low);

        double mfv = mfm * volume;

        // Calculate CMF if we have enough data
        double? cmf = null;
        if (i >= LookbackPeriods - 1)
        {
            double sumMfv = 0;
            double sumVol = 0;

            // Sum over the lookback period
            for (int p = i + 1 - LookbackPeriods; p <= i; p++)
            {
                IQuote q = ProviderCache[p];
                double h = (double)q.High;
                double l = (double)q.Low;
                double c = (double)q.Close;
                double v = (double)q.Volume;

                double m = h == l ? 0 : (c - l - (h - c)) / (h - l);
                double mv = m * v;

                sumMfv += mv;
                sumVol += v;
            }

            double avgMfv = sumMfv / LookbackPeriods;
            double avgVol = sumVol / LookbackPeriods;

            if (avgVol != 0)
            {
                cmf = avgMfv / avgVol;
            }
        }

        // Create result
        CmfResult r = new(
            Timestamp: item.Timestamp,
            MoneyFlowMultiplier: mfm,
            MoneyFlowVolume: mfv,
            Cmf: cmf);

        return (r, i);
    }
}


public static partial class Cmf
{
    /// <summary>
    /// Converts the quote provider to a CMF hub.
    /// </summary>
<<<<<<< HEAD
    /// <typeparam name="TIn">The type of the input quote.</typeparam>
=======
>>>>>>> 63fdf4b8
    /// <param name="quoteProvider">The quote provider.</param>
    /// <param name="lookbackPeriods">The number of lookback periods. Default is 20.</param>
    /// <returns>A CMF hub.</returns>
    /// <exception cref="ArgumentNullException">Thrown when the quote provider is null.</exception>
    /// <exception cref="ArgumentOutOfRangeException">Thrown when the lookback periods are invalid.</exception>
<<<<<<< HEAD
    public static CmfHub<TIn> ToCmfHub<TIn>(
        this IQuoteProvider<TIn> quoteProvider,
        int lookbackPeriods = 20)
        where TIn : IQuote
=======
    public static CmfHub ToCmfHub(
        this IQuoteProvider<IQuote> quoteProvider,
        int lookbackPeriods = 20)
>>>>>>> 63fdf4b8
    {
        ArgumentNullException.ThrowIfNull(quoteProvider);
        return new(quoteProvider, lookbackPeriods);
    }

    /// <summary>
    /// Creates a Cmf hub from a collection of quotes.
    /// </summary>
<<<<<<< HEAD
    /// <typeparam name="TQuote">The type of the quote.</typeparam>
    /// <param name="quotes">The collection of quotes.</param>
    /// <param name="lookbackPeriods">Parameter for the calculation.</param>
    /// <returns>An instance of <see cref="CmfHub{TQuote}"/>.</returns>
    public static CmfHub<TQuote> ToCmfHub<TQuote>(
        this IReadOnlyList<TQuote> quotes,
        int lookbackPeriods = 20)
        where TQuote : IQuote
    {
        QuoteHub<TQuote> quoteHub = new();
=======
    /// <param name="quotes">The collection of quotes.</param>
    /// <param name="lookbackPeriods">Parameter for the calculation.</param>
    /// <returns>An instance of <see cref="CmfHub"/>.</returns>
    public static CmfHub ToCmfHub(
        this IReadOnlyList<IQuote> quotes,
        int lookbackPeriods = 20)
    {
        QuoteHub quoteHub = new();
>>>>>>> 63fdf4b8
        quoteHub.Add(quotes);
        return quoteHub.ToCmfHub(lookbackPeriods);
    }

}<|MERGE_RESOLUTION|>--- conflicted
+++ resolved
@@ -3,12 +3,7 @@
 /// <summary>
 /// Provides methods for creating CMF stream hubs.
 /// </summary>
-<<<<<<< HEAD
-public class CmfHub<TIn> : ChainProvider<TIn, CmfResult>, ICmf
-    where TIn : IQuote
-=======
 public class CmfHub : ChainProvider<IQuote, CmfResult>, ICmf
->>>>>>> 63fdf4b8
 {
     private readonly string hubName;
 
@@ -104,25 +99,14 @@
     /// <summary>
     /// Converts the quote provider to a CMF hub.
     /// </summary>
-<<<<<<< HEAD
-    /// <typeparam name="TIn">The type of the input quote.</typeparam>
-=======
->>>>>>> 63fdf4b8
     /// <param name="quoteProvider">The quote provider.</param>
     /// <param name="lookbackPeriods">The number of lookback periods. Default is 20.</param>
     /// <returns>A CMF hub.</returns>
     /// <exception cref="ArgumentNullException">Thrown when the quote provider is null.</exception>
     /// <exception cref="ArgumentOutOfRangeException">Thrown when the lookback periods are invalid.</exception>
-<<<<<<< HEAD
-    public static CmfHub<TIn> ToCmfHub<TIn>(
-        this IQuoteProvider<TIn> quoteProvider,
-        int lookbackPeriods = 20)
-        where TIn : IQuote
-=======
     public static CmfHub ToCmfHub(
         this IQuoteProvider<IQuote> quoteProvider,
         int lookbackPeriods = 20)
->>>>>>> 63fdf4b8
     {
         ArgumentNullException.ThrowIfNull(quoteProvider);
         return new(quoteProvider, lookbackPeriods);
@@ -131,18 +115,6 @@
     /// <summary>
     /// Creates a Cmf hub from a collection of quotes.
     /// </summary>
-<<<<<<< HEAD
-    /// <typeparam name="TQuote">The type of the quote.</typeparam>
-    /// <param name="quotes">The collection of quotes.</param>
-    /// <param name="lookbackPeriods">Parameter for the calculation.</param>
-    /// <returns>An instance of <see cref="CmfHub{TQuote}"/>.</returns>
-    public static CmfHub<TQuote> ToCmfHub<TQuote>(
-        this IReadOnlyList<TQuote> quotes,
-        int lookbackPeriods = 20)
-        where TQuote : IQuote
-    {
-        QuoteHub<TQuote> quoteHub = new();
-=======
     /// <param name="quotes">The collection of quotes.</param>
     /// <param name="lookbackPeriods">Parameter for the calculation.</param>
     /// <returns>An instance of <see cref="CmfHub"/>.</returns>
@@ -151,7 +123,6 @@
         int lookbackPeriods = 20)
     {
         QuoteHub quoteHub = new();
->>>>>>> 63fdf4b8
         quoteHub.Add(quotes);
         return quoteHub.ToCmfHub(lookbackPeriods);
     }
