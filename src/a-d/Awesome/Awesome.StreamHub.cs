--- conflicted
+++ resolved
@@ -5,14 +5,8 @@
 /// <summary>
 /// Provides methods for calculating the Awesome Oscillator.
 /// </summary>
-<<<<<<< HEAD
-public class AwesomeHub<TIn>
-    : ChainProvider<TIn, AwesomeResult>, IAwesome
-    where TIn : IReusable
-=======
 public class AwesomeHub
     : ChainProvider<IReusable, AwesomeResult>, IAwesome
->>>>>>> 63fdf4b8
 {
     private readonly string hubName;
 
@@ -98,47 +92,21 @@
     /// <summary>
     /// Creates an Awesome Oscillator hub from a chain provider.
     /// </summary>
-<<<<<<< HEAD
-    /// <typeparam name="T">The type of the reusable data.</typeparam>
-=======
->>>>>>> 63fdf4b8
     /// <param name="chainProvider">The chain provider.</param>
     /// <param name="fastPeriods">The number of periods for the fast moving average. Default is 5.</param>
     /// <param name="slowPeriods">The number of periods for the slow moving average. Default is 34.</param>
     /// <returns>An Awesome Oscillator hub.</returns>
     /// <exception cref="ArgumentNullException">Thrown when the chain provider is null.</exception>
     /// <exception cref="ArgumentOutOfRangeException">Thrown when the periods are invalid.</exception>
-<<<<<<< HEAD
-    public static AwesomeHub<T> ToAwesomeHub<T>(
-        this IChainProvider<T> chainProvider,
-        int fastPeriods = 5,
-        int slowPeriods = 34)
-        where T : IReusable
-=======
     public static AwesomeHub ToAwesomeHub(
         this IChainProvider<IReusable> chainProvider,
         int fastPeriods = 5,
         int slowPeriods = 34)
->>>>>>> 63fdf4b8
         => new(chainProvider, fastPeriods, slowPeriods);
 
     /// <summary>
     /// Creates a Awesome hub from a collection of quotes.
     /// </summary>
-<<<<<<< HEAD
-    /// <typeparam name="TQuote">The type of the quote.</typeparam>
-    /// <param name="quotes">The collection of quotes.</param>
-    /// <param name="fastPeriods">Parameter for the calculation.</param>
-    /// <param name="slowPeriods">Parameter for the calculation.</param>
-    /// <returns>An instance of <see cref="AwesomeHub{TQuote}"/>.</returns>
-    public static AwesomeHub<TQuote> ToAwesomeHub<TQuote>(
-        this IReadOnlyList<TQuote> quotes,
-        int fastPeriods = 5,
-        int slowPeriods = 34)
-        where TQuote : IQuote
-    {
-        QuoteHub<TQuote> quoteHub = new();
-=======
     /// <param name="quotes">The collection of quotes.</param>
     /// <param name="fastPeriods">Parameter for the calculation.</param>
     /// <param name="slowPeriods">Parameter for the calculation.</param>
@@ -149,7 +117,6 @@
         int slowPeriods = 34)
     {
         QuoteHub quoteHub = new();
->>>>>>> 63fdf4b8
         quoteHub.Add(quotes);
         return quoteHub.ToAwesomeHub(fastPeriods, slowPeriods);
     }
