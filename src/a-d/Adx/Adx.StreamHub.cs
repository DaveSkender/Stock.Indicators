--- conflicted
+++ resolved
@@ -386,27 +386,8 @@
     public static AdxHub ToAdxHub(
         this IReadOnlyList<IQuote> quotes,
         int lookbackPeriods = 14)
-<<<<<<< HEAD
-        where TIn : IQuote
-        => new(quoteProvider, lookbackPeriods);
-
-    /// <summary>
-    /// Creates an ADX hub from a collection of quotes.
-    /// </summary>
-    /// <typeparam name="TQuote">The type of the quote.</typeparam>
-    /// <param name="quotes">The collection of quotes.</param>
-    /// <param name="lookbackPeriods">The number of periods to look back.</param>
-    /// <returns>An instance of <see cref="AdxHub{TQuote}"/>.</returns>
-    public static AdxHub<TQuote> ToAdxHub<TQuote>(
-        this IReadOnlyList<TQuote> quotes,
-        int lookbackPeriods = 14)
-        where TQuote : IQuote
-    {
-        QuoteHub<TQuote> quoteHub = new();
-=======
     {
         QuoteHub quoteHub = new();
->>>>>>> 63fdf4b8
         quoteHub.Add(quotes);
         return quoteHub.ToAdxHub(lookbackPeriods);
     }
