namespace Skender.Stock.Indicators;

/// <summary>
/// Streaming hub for Arnaud Legoux Moving Average (ALMA) calculations.
/// </summary>
public class AlmaHub
    : ChainProvider<IReusable, AlmaResult>, IAlma
{
    private readonly string hubName;

    /// <summary>
    /// Initializes a new instance of the <see cref="AlmaHub"/> class.
    /// </summary>
    /// <param name="provider">The chain provider.</param>
    /// <param name="lookbackPeriods">The number of periods to look back for the calculation.</param>
    /// <param name="offset">The offset for the ALMA calculation.</param>
    /// <param name="sigma">The sigma for the ALMA calculation.</param>
    /// <exception cref="ArgumentNullException">Thrown when the provider is null.</exception>
    /// <exception cref="ArgumentOutOfRangeException">Thrown when the parameters are invalid.</exception>
    internal AlmaHub(
        IChainProvider<IReusable> provider,
        int lookbackPeriods,
        double offset,
        double sigma) : base(provider)
    {
        Alma.Validate(lookbackPeriods, offset, sigma);
        LookbackPeriods = lookbackPeriods;
        Offset = offset;
        Sigma = sigma;
        hubName = $"ALMA({lookbackPeriods},{offset},{sigma})";

        Reinitialize();
    }

    /// <inheritdoc/>
    public int LookbackPeriods { get; init; }

    /// <inheritdoc/>
    public double Offset { get; init; }

    /// <inheritdoc/>
    public double Sigma { get; init; }

    /// <inheritdoc/>
    public override string ToString() => hubName;

    /// <inheritdoc/>
    protected override (AlmaResult result, int index)
        ToIndicator(IReusable item, int? indexHint)
    {
        ArgumentNullException.ThrowIfNull(item);

        int i = indexHint ?? ProviderCache.IndexOf(item, true);

        double alma = i >= LookbackPeriods - 1
            ? Alma.Increment(ProviderCache, LookbackPeriods, Offset, Sigma, i)
            : double.NaN;

        // candidate result
        AlmaResult r = new(
            Timestamp: item.Timestamp,
            Alma: alma.NaN2Null());

        return (r, i);
    }
}

/// <summary>
/// Provides methods for calculating the Arnaud Legoux Moving Average (ALMA) indicator.
/// </summary>
public static partial class Alma
{
    /// <summary>
    /// Creates an ALMA streaming hub from a chain provider.
    /// </summary>
<<<<<<< HEAD
    /// <typeparam name="T">The type of the reusable data.</typeparam>
=======
>>>>>>> 63fdf4b8
    /// <param name="chainProvider">The chain provider.</param>
    /// <param name="lookbackPeriods">The number of periods to look back for the calculation.</param>
    /// <param name="offset">The offset for the ALMA calculation. Default is 0.85.</param>
    /// <param name="sigma">The sigma for the ALMA calculation. Default is 6.</param>
    /// <returns>An ALMA hub.</returns>
    /// <exception cref="ArgumentNullException">Thrown when the chain provider is null.</exception>
    /// <exception cref="ArgumentOutOfRangeException">Thrown when the parameters are invalid.</exception>
<<<<<<< HEAD
    public static AlmaHub<T> ToAlmaHub<T>(
        this IChainProvider<T> chainProvider,
        int lookbackPeriods = 9,
        double offset = 0.85,
        double sigma = 6)
        where T : IReusable
=======
    public static AlmaHub ToAlmaHub(
        this IChainProvider<IReusable> chainProvider,
        int lookbackPeriods = 9,
        double offset = 0.85,
        double sigma = 6)
>>>>>>> 63fdf4b8
        => new(chainProvider, lookbackPeriods, offset, sigma);

    /// <summary>
    /// Creates an ALMA hub from a collection of quotes.
    /// </summary>
<<<<<<< HEAD
    /// <typeparam name="TQuote">The type of the quote.</typeparam>
=======
>>>>>>> 63fdf4b8
    /// <param name="quotes">The collection of quotes.</param>
    /// <param name="lookbackPeriods">The number of periods to look back for the calculation.</param>
    /// <param name="offset">The offset for the ALMA calculation. Default is 0.85.</param>
    /// <param name="sigma">The sigma for the ALMA calculation. Default is 6.</param>
<<<<<<< HEAD
    /// <returns>An instance of <see cref="AlmaHub{TQuote}"/>.</returns>
    public static AlmaHub<TQuote> ToAlmaHub<TQuote>(
        this IReadOnlyList<TQuote> quotes,
        int lookbackPeriods = 9,
        double offset = 0.85,
        double sigma = 6)
        where TQuote : IQuote
    {
        QuoteHub<TQuote> quoteHub = new();
=======
    /// <returns>An instance of <see cref="AlmaHub"/>.</returns>
    public static AlmaHub ToAlmaHub(
        this IReadOnlyList<IQuote> quotes,
        int lookbackPeriods = 9,
        double offset = 0.85,
        double sigma = 6)
    {
        QuoteHub quoteHub = new();
>>>>>>> 63fdf4b8
        quoteHub.Add(quotes);
        return quoteHub.ToAlmaHub(lookbackPeriods, offset, sigma);
    }
}<|MERGE_RESOLUTION|>--- conflicted
+++ resolved
@@ -73,10 +73,6 @@
     /// <summary>
     /// Creates an ALMA streaming hub from a chain provider.
     /// </summary>
-<<<<<<< HEAD
-    /// <typeparam name="T">The type of the reusable data.</typeparam>
-=======
->>>>>>> 63fdf4b8
     /// <param name="chainProvider">The chain provider.</param>
     /// <param name="lookbackPeriods">The number of periods to look back for the calculation.</param>
     /// <param name="offset">The offset for the ALMA calculation. Default is 0.85.</param>
@@ -84,44 +80,20 @@
     /// <returns>An ALMA hub.</returns>
     /// <exception cref="ArgumentNullException">Thrown when the chain provider is null.</exception>
     /// <exception cref="ArgumentOutOfRangeException">Thrown when the parameters are invalid.</exception>
-<<<<<<< HEAD
-    public static AlmaHub<T> ToAlmaHub<T>(
-        this IChainProvider<T> chainProvider,
-        int lookbackPeriods = 9,
-        double offset = 0.85,
-        double sigma = 6)
-        where T : IReusable
-=======
     public static AlmaHub ToAlmaHub(
         this IChainProvider<IReusable> chainProvider,
         int lookbackPeriods = 9,
         double offset = 0.85,
         double sigma = 6)
->>>>>>> 63fdf4b8
         => new(chainProvider, lookbackPeriods, offset, sigma);
 
     /// <summary>
     /// Creates an ALMA hub from a collection of quotes.
     /// </summary>
-<<<<<<< HEAD
-    /// <typeparam name="TQuote">The type of the quote.</typeparam>
-=======
->>>>>>> 63fdf4b8
     /// <param name="quotes">The collection of quotes.</param>
     /// <param name="lookbackPeriods">The number of periods to look back for the calculation.</param>
     /// <param name="offset">The offset for the ALMA calculation. Default is 0.85.</param>
     /// <param name="sigma">The sigma for the ALMA calculation. Default is 6.</param>
-<<<<<<< HEAD
-    /// <returns>An instance of <see cref="AlmaHub{TQuote}"/>.</returns>
-    public static AlmaHub<TQuote> ToAlmaHub<TQuote>(
-        this IReadOnlyList<TQuote> quotes,
-        int lookbackPeriods = 9,
-        double offset = 0.85,
-        double sigma = 6)
-        where TQuote : IQuote
-    {
-        QuoteHub<TQuote> quoteHub = new();
-=======
     /// <returns>An instance of <see cref="AlmaHub"/>.</returns>
     public static AlmaHub ToAlmaHub(
         this IReadOnlyList<IQuote> quotes,
@@ -130,7 +102,6 @@
         double sigma = 6)
     {
         QuoteHub quoteHub = new();
->>>>>>> 63fdf4b8
         quoteHub.Add(quotes);
         return quoteHub.ToAlmaHub(lookbackPeriods, offset, sigma);
     }
