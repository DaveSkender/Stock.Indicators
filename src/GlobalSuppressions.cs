--- conflicted
+++ resolved
@@ -41,7 +41,16 @@
     Target = "~M:Skender.Stock.Indicators.ResultUtility.Condense``1(System.Collections.Generic.IEnumerable{``0})~System.Collections.Generic.IEnumerable{``0}")]
 
 [assembly: SuppressMessage(
-<<<<<<< HEAD
+    "Maintainability",
+    "CA1510:Use ArgumentNullException throw helper",
+    Justification = "Can only use with .NET 6 or later.  We support .NET Framework and .NET Standard.")]
+
+[assembly: SuppressMessage(
+    "StyleCop.CSharp.SpacingRules",
+    "SA1010:Opening square brackets should be spaced correctly",
+    Justification = "Invalid for new C# 12 [ collection ] syntax.")]
+
+[assembly: SuppressMessage(
     "Naming",
     "CA1725:Parameter names should match base declaration",
     Justification = "The microsoft OnError implementation uses reserved word Error",
@@ -59,14 +68,4 @@
     "Naming",
     "CA1716:Identifiers should not match keywords",
     Justification = "The microsoft OnError implementation uses reserved word Error",
-    Scope = "member", Target = "~M:Skender.Stock.Indicators.TupleObserver.OnError(System.Exception)")]
-=======
-    "Maintainability",
-    "CA1510:Use ArgumentNullException throw helper",
-    Justification = "Can only use with .NET 6 or later.  We support .NET Framework and .NET Standard.")]
-
-[assembly: SuppressMessage(
-    "StyleCop.CSharp.SpacingRules",
-    "SA1010:Opening square brackets should be spaced correctly",
-    Justification = "Invalid for new C# 12 [ collection ] syntax.")]
->>>>>>> 82e75013
+    Scope = "member", Target = "~M:Skender.Stock.Indicators.TupleObserver.OnError(System.Exception)")]