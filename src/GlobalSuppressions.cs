--- conflicted
+++ resolved
@@ -40,16 +40,9 @@
     Target = "~F:Skender.Stock.Indicators.ChandelierType.Short")]
 
 [assembly: SuppressMessage(
-<<<<<<< HEAD
     "Style",
     "IDE0056:Use index operator",
     Justification = "Does not support .NET Standard.")]
-=======
-    "StyleCop.CSharp.SpacingRules",
-    "SA1008:Opening parenthesis should be spaced correctly",
-    Justification = "Not compatible with `or` statement (analyzer bug)",
-    Scope = "member",
-    Target = "~M:Skender.Stock.Indicators.ResultUtility.Condense``1(System.Collections.Generic.IEnumerable{``0})~System.Collections.Generic.IEnumerable{``0}")]
 
 [assembly: SuppressMessage(
     "Maintainability",
@@ -59,25 +52,4 @@
 [assembly: SuppressMessage(
     "StyleCop.CSharp.SpacingRules",
     "SA1010:Opening square brackets should be spaced correctly",
-    Justification = "Invalid for new C# 12 [ collection ] syntax.")]
-
-[assembly: SuppressMessage(
-    "Naming",
-    "CA1725:Parameter names should match base declaration",
-    Justification = "The microsoft OnError implementation uses reserved word Error",
-    Scope = "member",
-    Target = "~M:Skender.Stock.Indicators.QuoteObserver.OnError(System.Exception)")]
-
-[assembly: SuppressMessage(
-    "Naming",
-    "CA1716:Identifiers should not match keywords",
-    Justification = "The microsoft OnError implementation uses reserved word Error",
-    Scope = "member",
-    Target = "~M:Skender.Stock.Indicators.QuoteObserver.OnError(System.Exception)")]
-
-[assembly: SuppressMessage(
-    "Naming",
-    "CA1716:Identifiers should not match keywords",
-    Justification = "The microsoft OnError implementation uses reserved word Error",
-    Scope = "member", Target = "~M:Skender.Stock.Indicators.TupleObserver.OnError(System.Exception)")]
->>>>>>> 0faa3f43
+    Justification = "Invalid for new C# 12 [ collection ] syntax.")]