{
  "version": 2,
  "dependencies": {
    "net8.0": {
      "Microsoft.SourceLink.GitHub": {
        "type": "Direct",
        "requested": "[8.0.0, )",
        "resolved": "8.0.0",
        "contentHash": "G5q7OqtwIyGTkeIOAc3u2ZuV/kicQaec5EaRnc0pIeSnh9LUjj+PYQrJYBURvDt7twGl2PKA7nSN0kz1Zw5bnQ==",
        "dependencies": {
          "Microsoft.Build.Tasks.Git": "8.0.0",
          "Microsoft.SourceLink.Common": "8.0.0"
        }
      },
      "Roslynator.Analyzers": {
        "type": "Direct",
        "requested": "[4.14.1, )",
        "resolved": "4.14.1",
        "contentHash": "yMSjze/xMYDF6PCE60/ULWx0tttNyKAndw2KijNxbKil0FX8nvDeEneDZGma8Uifk17RlfZqIXxf1mmBmhRHjg=="
      },
      "Microsoft.Build.Tasks.Git": {
        "type": "Transitive",
        "resolved": "8.0.0",
        "contentHash": "bZKfSIKJRXLTuSzLudMFte/8CempWjVamNUR5eHJizsy+iuOuO/k2gnh7W0dHJmYY0tBf+gUErfluCv5mySAOQ=="
      },
      "Microsoft.SourceLink.Common": {
        "type": "Transitive",
        "resolved": "8.0.0",
        "contentHash": "dk9JPxTCIevS75HyEQ0E4OVAFhB2N+V9ShCXf8Q6FkUQZDkgLI12y679Nym1YqsiSysuQskT7Z+6nUf3yab6Vw=="
      }
    },
<<<<<<< HEAD
    "net9.0": {
=======
    ".NETStandard,Version=v2.1": {
      "Microsoft.SourceLink.GitHub": {
        "type": "Direct",
        "requested": "[8.0.0, )",
        "resolved": "8.0.0",
        "contentHash": "G5q7OqtwIyGTkeIOAc3u2ZuV/kicQaec5EaRnc0pIeSnh9LUjj+PYQrJYBURvDt7twGl2PKA7nSN0kz1Zw5bnQ==",
        "dependencies": {
          "Microsoft.Build.Tasks.Git": "8.0.0",
          "Microsoft.SourceLink.Common": "8.0.0"
        }
      },
      "Microsoft.Build.Tasks.Git": {
        "type": "Transitive",
        "resolved": "8.0.0",
        "contentHash": "bZKfSIKJRXLTuSzLudMFte/8CempWjVamNUR5eHJizsy+iuOuO/k2gnh7W0dHJmYY0tBf+gUErfluCv5mySAOQ=="
      },
      "Microsoft.SourceLink.Common": {
        "type": "Transitive",
        "resolved": "8.0.0",
        "contentHash": "dk9JPxTCIevS75HyEQ0E4OVAFhB2N+V9ShCXf8Q6FkUQZDkgLI12y679Nym1YqsiSysuQskT7Z+6nUf3yab6Vw=="
      }
    },
    "net10.0": {
      "Microsoft.SourceLink.GitHub": {
        "type": "Direct",
        "requested": "[8.0.0, )",
        "resolved": "8.0.0",
        "contentHash": "G5q7OqtwIyGTkeIOAc3u2ZuV/kicQaec5EaRnc0pIeSnh9LUjj+PYQrJYBURvDt7twGl2PKA7nSN0kz1Zw5bnQ==",
        "dependencies": {
          "Microsoft.Build.Tasks.Git": "8.0.0",
          "Microsoft.SourceLink.Common": "8.0.0"
        }
      },
      "Microsoft.Build.Tasks.Git": {
        "type": "Transitive",
        "resolved": "8.0.0",
        "contentHash": "bZKfSIKJRXLTuSzLudMFte/8CempWjVamNUR5eHJizsy+iuOuO/k2gnh7W0dHJmYY0tBf+gUErfluCv5mySAOQ=="
      },
      "Microsoft.SourceLink.Common": {
        "type": "Transitive",
        "resolved": "8.0.0",
        "contentHash": "dk9JPxTCIevS75HyEQ0E4OVAFhB2N+V9ShCXf8Q6FkUQZDkgLI12y679Nym1YqsiSysuQskT7Z+6nUf3yab6Vw=="
      }
    },
    "net6.0": {
      "Microsoft.SourceLink.GitHub": {
        "type": "Direct",
        "requested": "[8.0.0, )",
        "resolved": "8.0.0",
        "contentHash": "G5q7OqtwIyGTkeIOAc3u2ZuV/kicQaec5EaRnc0pIeSnh9LUjj+PYQrJYBURvDt7twGl2PKA7nSN0kz1Zw5bnQ==",
        "dependencies": {
          "Microsoft.Build.Tasks.Git": "8.0.0",
          "Microsoft.SourceLink.Common": "8.0.0"
        }
      },
      "Microsoft.Build.Tasks.Git": {
        "type": "Transitive",
        "resolved": "8.0.0",
        "contentHash": "bZKfSIKJRXLTuSzLudMFte/8CempWjVamNUR5eHJizsy+iuOuO/k2gnh7W0dHJmYY0tBf+gUErfluCv5mySAOQ=="
      },
      "Microsoft.SourceLink.Common": {
        "type": "Transitive",
        "resolved": "8.0.0",
        "contentHash": "dk9JPxTCIevS75HyEQ0E4OVAFhB2N+V9ShCXf8Q6FkUQZDkgLI12y679Nym1YqsiSysuQskT7Z+6nUf3yab6Vw=="
      }
    },
    "net8.0": {
>>>>>>> e4c40d7c
      "Microsoft.SourceLink.GitHub": {
        "type": "Direct",
        "requested": "[8.0.0, )",
        "resolved": "8.0.0",
        "contentHash": "G5q7OqtwIyGTkeIOAc3u2ZuV/kicQaec5EaRnc0pIeSnh9LUjj+PYQrJYBURvDt7twGl2PKA7nSN0kz1Zw5bnQ==",
        "dependencies": {
          "Microsoft.Build.Tasks.Git": "8.0.0",
          "Microsoft.SourceLink.Common": "8.0.0"
        }
      },
      "Roslynator.Analyzers": {
        "type": "Direct",
        "requested": "[4.14.1, )",
        "resolved": "4.14.1",
        "contentHash": "yMSjze/xMYDF6PCE60/ULWx0tttNyKAndw2KijNxbKil0FX8nvDeEneDZGma8Uifk17RlfZqIXxf1mmBmhRHjg=="
      },
      "Microsoft.Build.Tasks.Git": {
        "type": "Transitive",
        "resolved": "8.0.0",
        "contentHash": "bZKfSIKJRXLTuSzLudMFte/8CempWjVamNUR5eHJizsy+iuOuO/k2gnh7W0dHJmYY0tBf+gUErfluCv5mySAOQ=="
      },
      "Microsoft.SourceLink.Common": {
        "type": "Transitive",
        "resolved": "8.0.0",
        "contentHash": "dk9JPxTCIevS75HyEQ0E4OVAFhB2N+V9ShCXf8Q6FkUQZDkgLI12y679Nym1YqsiSysuQskT7Z+6nUf3yab6Vw=="
      }
    }
  }
}<|MERGE_RESOLUTION|>--- conflicted
+++ resolved
@@ -1,6 +1,34 @@
 {
   "version": 2,
   "dependencies": {
+    "net10.0": {
+      "Microsoft.SourceLink.GitHub": {
+        "type": "Direct",
+        "requested": "[8.0.0, )",
+        "resolved": "8.0.0",
+        "contentHash": "G5q7OqtwIyGTkeIOAc3u2ZuV/kicQaec5EaRnc0pIeSnh9LUjj+PYQrJYBURvDt7twGl2PKA7nSN0kz1Zw5bnQ==",
+        "dependencies": {
+          "Microsoft.Build.Tasks.Git": "8.0.0",
+          "Microsoft.SourceLink.Common": "8.0.0"
+        }
+      },
+      "Roslynator.Analyzers": {
+        "type": "Direct",
+        "requested": "[4.14.1, )",
+        "resolved": "4.14.1",
+        "contentHash": "yMSjze/xMYDF6PCE60/ULWx0tttNyKAndw2KijNxbKil0FX8nvDeEneDZGma8Uifk17RlfZqIXxf1mmBmhRHjg=="
+      },
+      "Microsoft.Build.Tasks.Git": {
+        "type": "Transitive",
+        "resolved": "8.0.0",
+        "contentHash": "bZKfSIKJRXLTuSzLudMFte/8CempWjVamNUR5eHJizsy+iuOuO/k2gnh7W0dHJmYY0tBf+gUErfluCv5mySAOQ=="
+      },
+      "Microsoft.SourceLink.Common": {
+        "type": "Transitive",
+        "resolved": "8.0.0",
+        "contentHash": "dk9JPxTCIevS75HyEQ0E4OVAFhB2N+V9ShCXf8Q6FkUQZDkgLI12y679Nym1YqsiSysuQskT7Z+6nUf3yab6Vw=="
+      }
+    },
     "net8.0": {
       "Microsoft.SourceLink.GitHub": {
         "type": "Direct",
@@ -29,77 +57,7 @@
         "contentHash": "dk9JPxTCIevS75HyEQ0E4OVAFhB2N+V9ShCXf8Q6FkUQZDkgLI12y679Nym1YqsiSysuQskT7Z+6nUf3yab6Vw=="
       }
     },
-<<<<<<< HEAD
     "net9.0": {
-=======
-    ".NETStandard,Version=v2.1": {
-      "Microsoft.SourceLink.GitHub": {
-        "type": "Direct",
-        "requested": "[8.0.0, )",
-        "resolved": "8.0.0",
-        "contentHash": "G5q7OqtwIyGTkeIOAc3u2ZuV/kicQaec5EaRnc0pIeSnh9LUjj+PYQrJYBURvDt7twGl2PKA7nSN0kz1Zw5bnQ==",
-        "dependencies": {
-          "Microsoft.Build.Tasks.Git": "8.0.0",
-          "Microsoft.SourceLink.Common": "8.0.0"
-        }
-      },
-      "Microsoft.Build.Tasks.Git": {
-        "type": "Transitive",
-        "resolved": "8.0.0",
-        "contentHash": "bZKfSIKJRXLTuSzLudMFte/8CempWjVamNUR5eHJizsy+iuOuO/k2gnh7W0dHJmYY0tBf+gUErfluCv5mySAOQ=="
-      },
-      "Microsoft.SourceLink.Common": {
-        "type": "Transitive",
-        "resolved": "8.0.0",
-        "contentHash": "dk9JPxTCIevS75HyEQ0E4OVAFhB2N+V9ShCXf8Q6FkUQZDkgLI12y679Nym1YqsiSysuQskT7Z+6nUf3yab6Vw=="
-      }
-    },
-    "net10.0": {
-      "Microsoft.SourceLink.GitHub": {
-        "type": "Direct",
-        "requested": "[8.0.0, )",
-        "resolved": "8.0.0",
-        "contentHash": "G5q7OqtwIyGTkeIOAc3u2ZuV/kicQaec5EaRnc0pIeSnh9LUjj+PYQrJYBURvDt7twGl2PKA7nSN0kz1Zw5bnQ==",
-        "dependencies": {
-          "Microsoft.Build.Tasks.Git": "8.0.0",
-          "Microsoft.SourceLink.Common": "8.0.0"
-        }
-      },
-      "Microsoft.Build.Tasks.Git": {
-        "type": "Transitive",
-        "resolved": "8.0.0",
-        "contentHash": "bZKfSIKJRXLTuSzLudMFte/8CempWjVamNUR5eHJizsy+iuOuO/k2gnh7W0dHJmYY0tBf+gUErfluCv5mySAOQ=="
-      },
-      "Microsoft.SourceLink.Common": {
-        "type": "Transitive",
-        "resolved": "8.0.0",
-        "contentHash": "dk9JPxTCIevS75HyEQ0E4OVAFhB2N+V9ShCXf8Q6FkUQZDkgLI12y679Nym1YqsiSysuQskT7Z+6nUf3yab6Vw=="
-      }
-    },
-    "net6.0": {
-      "Microsoft.SourceLink.GitHub": {
-        "type": "Direct",
-        "requested": "[8.0.0, )",
-        "resolved": "8.0.0",
-        "contentHash": "G5q7OqtwIyGTkeIOAc3u2ZuV/kicQaec5EaRnc0pIeSnh9LUjj+PYQrJYBURvDt7twGl2PKA7nSN0kz1Zw5bnQ==",
-        "dependencies": {
-          "Microsoft.Build.Tasks.Git": "8.0.0",
-          "Microsoft.SourceLink.Common": "8.0.0"
-        }
-      },
-      "Microsoft.Build.Tasks.Git": {
-        "type": "Transitive",
-        "resolved": "8.0.0",
-        "contentHash": "bZKfSIKJRXLTuSzLudMFte/8CempWjVamNUR5eHJizsy+iuOuO/k2gnh7W0dHJmYY0tBf+gUErfluCv5mySAOQ=="
-      },
-      "Microsoft.SourceLink.Common": {
-        "type": "Transitive",
-        "resolved": "8.0.0",
-        "contentHash": "dk9JPxTCIevS75HyEQ0E4OVAFhB2N+V9ShCXf8Q6FkUQZDkgLI12y679Nym1YqsiSysuQskT7Z+6nUf3yab6Vw=="
-      }
-    },
-    "net8.0": {
->>>>>>> e4c40d7c
       "Microsoft.SourceLink.GitHub": {
         "type": "Direct",
         "requested": "[8.0.0, )",
