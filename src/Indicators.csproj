<Project Sdk="Microsoft.NET.Sdk">

  <PropertyGroup>
<<<<<<< HEAD
    <TargetFrameworks>net9.0;net8.0</TargetFrameworks>
    <LangVersion>latest</LangVersion>

    <AssemblyName>Skender.Stock.Indicators</AssemblyName>
    <RootNamespace>Skender.Stock.Indicators</RootNamespace>
    <NeutralLanguage>en-US</NeutralLanguage>
=======
    <TargetFrameworks>net10.0;net9.0;net8.0;net6.0;netstandard2.1;netstandard2.0</TargetFrameworks>
    <LangVersion>14.0</LangVersion>
>>>>>>> e4c40d7c

    <Authors>Dave Skender</Authors>
    <Product>Stock Indicators for .NET</Product>
    <Copyright>@2020 Dave Skender</Copyright>
    <Description>Transform financial market price data into technical analysis indicators such as MACD, Stochastic RSI, Average True Range, Parabolic SAR, and more.</Description>

    <RepositoryUrl>https://github.com/DaveSkender/Stock.Indicators</RepositoryUrl>
    <RepositoryType>git</RepositoryType>
    <PublishRepositoryUrl>true</PublishRepositoryUrl>

    <GeneratePackageOnBuild>false</GeneratePackageOnBuild>
    <PackageRequireLicenseAcceptance>true</PackageRequireLicenseAcceptance>
    <PackageProjectUrl>https://dotnet.stockindicators.dev</PackageProjectUrl>
    <PackageId>Skender.Stock.Indicators</PackageId>
    <PackageTags>
     Stock;Market;Indicators;Technical;Analysis;Algorithmic;Trading;Trade;Finance;
    </PackageTags>
    <PackageReadmeFile>README.md</PackageReadmeFile>
    <PackageLicenseExpression>Apache-2.0</PackageLicenseExpression>
    <PackageIcon>icon.png</PackageIcon>

    <IncludeSymbols>true</IncludeSymbols>
    <SymbolPackageFormat>snupkg</SymbolPackageFormat>
    <EmbedUntrackedSources>true</EmbedUntrackedSources>
    <GenerateDocumentationFile>true</GenerateDocumentationFile>

    <ImplicitUsings>enable</ImplicitUsings>
    <CheckForOverflowUnderflow>true</CheckForOverflowUnderflow>
    <Nullable>enable</Nullable>

    <EnableNETAnalyzers>true</EnableNETAnalyzers>
    <AnalysisLevel>latest</AnalysisLevel>
    <AnalysisMode>AllEnabledByDefault</AnalysisMode>
    <RunAnalyzersDuringLiveAnalysis>true</RunAnalyzersDuringLiveAnalysis>
    <RunAnalyzersDuringBuild>true</RunAnalyzersDuringBuild>
    <EnforceCodeStyleInBuild>true</EnforceCodeStyleInBuild>

  </PropertyGroup>

  <ItemGroup>
    <None Include="..\README.md">
      <Pack>true</Pack>
      <PackagePath></PackagePath>
    </None>
    <None Include="..\LICENSE">
      <Pack>true</Pack>
      <PackagePath></PackagePath>
    </None>
    <None Include="..\NOTICE">
      <Pack>true</Pack>
      <PackagePath></PackagePath>
    </None>
    <None Include="icon.png">
      <Pack>true</Pack>
      <PackagePath></PackagePath>
    </None>
  </ItemGroup>

  <ItemGroup>
    <PackageReference Include="Microsoft.SourceLink.GitHub" PrivateAssets="All" />
    <PackageReference Include="Roslynator.Analyzers" PrivateAssets="All" />
  </ItemGroup>

</Project><|MERGE_RESOLUTION|>--- conflicted
+++ resolved
@@ -1,17 +1,13 @@
 <Project Sdk="Microsoft.NET.Sdk">
 
   <PropertyGroup>
-<<<<<<< HEAD
-    <TargetFrameworks>net9.0;net8.0</TargetFrameworks>
+
+    <TargetFrameworks>net10.0;net9.0;net8.0</TargetFrameworks>
     <LangVersion>latest</LangVersion>
 
     <AssemblyName>Skender.Stock.Indicators</AssemblyName>
     <RootNamespace>Skender.Stock.Indicators</RootNamespace>
     <NeutralLanguage>en-US</NeutralLanguage>
-=======
-    <TargetFrameworks>net10.0;net9.0;net8.0;net6.0;netstandard2.1;netstandard2.0</TargetFrameworks>
-    <LangVersion>14.0</LangVersion>
->>>>>>> e4c40d7c
 
     <Authors>Dave Skender</Authors>
     <Product>Stock Indicators for .NET</Product>
