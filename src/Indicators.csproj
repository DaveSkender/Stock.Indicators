<Project Sdk="Microsoft.NET.Sdk">

  <PropertyGroup>
    <TargetFrameworks>net8.0;net7.0;net6.0;netstandard2.1;netstandard2.0</TargetFrameworks>

    <Authors>Dave Skender</Authors>
    <Product>Stock Indicators for .NET</Product>
    <Copyright>@2020 Dave Skender</Copyright>
    <Description>Stock Indicators for .NET.  Transform financial market price quotes into technical analysis indicators such as MACD, Stochastic RSI, Average True Range, Parabolic SAR, etc.  Nothing more.</Description>

    <RepositoryUrl>https://github.com/DaveSkender/Stock.Indicators</RepositoryUrl>
    <RepositoryType>git</RepositoryType>
    <PublishRepositoryUrl>true</PublishRepositoryUrl>

    <AssemblyName>Skender.Stock.Indicators</AssemblyName>
    <RootNamespace>Skender.Stock.Indicators</RootNamespace>
    <LangVersion>12.0</LangVersion>
    <NeutralLanguage>en-US</NeutralLanguage>

    <GeneratePackageOnBuild>false</GeneratePackageOnBuild>
    <PackageRequireLicenseAcceptance>true</PackageRequireLicenseAcceptance>
    <PackageProjectUrl>https://dotnet.stockindicators.dev</PackageProjectUrl>
    <PackageId>Skender.Stock.Indicators</PackageId>
    <PackageTags>
       Indicators;Stock;Market;Technical;Analysis;Algorithmic;Trading;Trade;Trend;Momentum;Finance;Algorithm;Algo;
       AlgoTrading;Financial;Strategy;Chart;Charting;Oscillator;Overlay;Equity;Bitcoin;Crypto;Cryptocurrency;Forex;
       Quantitative;Historical;Quotes;Accumulation;Distribution;ADL;Aroon;True;Range;ATR;Bollinger;Bands;Commodity;
       CCI;Chandelier;Exit;Chaikin;Money;Flow;CMF;MFI;Kaufman;Adaptive;Simple;Weighted;Exponential;Moving;Average;
       Convergence;Divergence;MACD;SMA;EMA;DEMA;TEMA;TRIX;Smoothed;Elder-ray;Bull;Bear;Power;Force;Hurst;Exponent;
       Relative;Strength;Index;RSI;ConnorsRSI;Stochastic;Directional;Movement;ADX;Donchian;Keltner;Channel;
       Heikin-Ashi;Hilbert;Transform;Instantaneous;Trendline;Hull;HMA;Ichimoku;Cloud;On-balance;Volume;OBV;
       Price;PMO;PRS;Parabolic;SAR;Stop;Reverse;PSAR;Pivot;Points;Rate;Change;ROC;Linear;Regression;R-Squared;Renko;
       Schaff;Cycle;Slope;Standard;Deviation;Beta;Convexity;Correlation;SuperTrend;Ulcer;Ultimate;Vortex;Williams;%R;
       Alligator;Gator;Fractal;Chaos;Choppiness;Endpoint;WMA;ZigZag;.NET;C#;Library;Package;
    </PackageTags>
    <PackageReadmeFile>README.md</PackageReadmeFile>
    <PackageReleaseNotes>https://github.com/DaveSkender/Stock.Indicators/releases</PackageReleaseNotes>
    <PackageLicenseExpression>Apache-2.0</PackageLicenseExpression>
    <PackageIcon>icon.png</PackageIcon>

    <IncludeSymbols>true</IncludeSymbols>
    <SymbolPackageFormat>snupkg</SymbolPackageFormat>
    <EmbedUntrackedSources>true</EmbedUntrackedSources>
    <GenerateDocumentationFile>true</GenerateDocumentationFile>

    <ImplicitUsings>enable</ImplicitUsings>
    <CheckForOverflowUnderflow>true</CheckForOverflowUnderflow>
    <Nullable>enable</Nullable>

    <EnableNETAnalyzers>true</EnableNETAnalyzers>
    <AnalysisLevel>latest</AnalysisLevel>
    <AnalysisMode>AllEnabledByDefault</AnalysisMode>
    <RunAnalyzersDuringLiveAnalysis>true</RunAnalyzersDuringLiveAnalysis>
    <RunAnalyzersDuringBuild>true</RunAnalyzersDuringBuild>
    <EnforceCodeStyleInBuild>true</EnforceCodeStyleInBuild>
    <SignAssembly>True</SignAssembly>
  </PropertyGroup>

  <ItemGroup>
    <None Include="..\README.md">
      <Pack>True</Pack>
    </None>
    <None Include="..\LICENSE">
      <Pack>True</Pack>
    </None>
    <None Include="..\NOTICE">
      <Pack>True</Pack>
    </None>
    <None Include="icon.png">
      <Pack>True</Pack>
    </None>
  </ItemGroup>

  <ItemGroup>
<<<<<<< HEAD
=======
    <PackageReference Include="StyleCop.Analyzers" Version="1.1.118">
      <PrivateAssets>all</PrivateAssets>
      <IncludeAssets>runtime; build; native; contentfiles; analyzers; buildtransitive</IncludeAssets>
    </PackageReference>
>>>>>>> 0d3e8b43
    <PackageReference Include="Microsoft.SourceLink.GitHub" Version="8.0.0" PrivateAssets="All" />
  </ItemGroup>

</Project><|MERGE_RESOLUTION|>--- conflicted
+++ resolved
@@ -72,13 +72,6 @@
   </ItemGroup>
 
   <ItemGroup>
-<<<<<<< HEAD
-=======
-    <PackageReference Include="StyleCop.Analyzers" Version="1.1.118">
-      <PrivateAssets>all</PrivateAssets>
-      <IncludeAssets>runtime; build; native; contentfiles; analyzers; buildtransitive</IncludeAssets>
-    </PackageReference>
->>>>>>> 0d3e8b43
     <PackageReference Include="Microsoft.SourceLink.GitHub" Version="8.0.0" PrivateAssets="All" />
   </ItemGroup>
 
