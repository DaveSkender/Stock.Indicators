namespace Skender.Stock.Indicators;

// ENDPOINT MOVING AVERAGE (STREAM HUB)

/// <summary>
/// Provides methods for creating EPMA hubs.
/// </summary>
<<<<<<< HEAD
public class EpmaHub<TIn>
    : ChainProvider<TIn, EpmaResult>, IEpma
    where TIn : IReusable
=======
public class EpmaHub
    : ChainProvider<IReusable, EpmaResult>, IEpma
>>>>>>> 63fdf4b8
{
    #region constructors

    private readonly string hubName;

    /// <summary>
    /// Initializes a new instance of the <see cref="EpmaHub"/> class.
    /// </summary>
    /// <param name="provider">The chain provider.</param>
    /// <param name="lookbackPeriods">The number of lookback periods.</param>
    internal EpmaHub(
        IChainProvider<IReusable> provider,
        int lookbackPeriods) : base(provider)
    {
        Epma.Validate(lookbackPeriods);
        LookbackPeriods = lookbackPeriods;
        hubName = $"EPMA({lookbackPeriods})";

        Reinitialize();
    }
    #endregion

    /// <summary>
    /// Gets the number of lookback periods.
    /// </summary>
    public int LookbackPeriods { get; init; }

    // METHODS

    /// <inheritdoc/>
    public override string ToString() => hubName;

    /// <inheritdoc/>
    protected override (EpmaResult result, int index)
        ToIndicator(IReusable item, int? indexHint)
    {
        ArgumentNullException.ThrowIfNull(item);
        int i = indexHint ?? ProviderCache.IndexOf(item, true);

        // candidate result
        EpmaResult r = new(
            Timestamp: item.Timestamp,
            Epma: Epma.Increment(ProviderCache, LookbackPeriods, i).NaN2Null());

        return (r, i);
    }
}


public static partial class Epma
{
    /// <summary>
    /// Converts the chain provider to an EPMA hub.
    /// </summary>
<<<<<<< HEAD
    /// <typeparam name="TIn">The type of the input.</typeparam>
=======
>>>>>>> 63fdf4b8
    /// <param name="chainProvider">The chain provider.</param>
    /// <param name="lookbackPeriods">The number of lookback periods.</param>
    /// <returns>An EPMA hub.</returns>
    /// <exception cref="ArgumentNullException">Thrown when the chain provider is null.</exception>
    /// <exception cref="ArgumentOutOfRangeException">Thrown when the lookback periods are invalid.</exception>
<<<<<<< HEAD
    public static EpmaHub<TIn> ToEpmaHub<TIn>(
        this IChainProvider<TIn> chainProvider,
        int lookbackPeriods)
        where TIn : IReusable
        => new(chainProvider, lookbackPeriods);
=======
    public static EpmaHub ToEpmaHub(
        this IChainProvider<IReusable> chainProvider,
        int lookbackPeriods)
             => new(chainProvider, lookbackPeriods);
>>>>>>> 63fdf4b8

    /// <summary>
    /// Creates a Epma hub from a collection of quotes.
    /// </summary>
<<<<<<< HEAD
    /// <typeparam name="TQuote">The type of the quote.</typeparam>
    /// <param name="quotes">The collection of quotes.</param>
    /// <param name="lookbackPeriods">Parameter for the calculation.</param>
    /// <returns>An instance of <see cref="EpmaHub{TQuote}"/>.</returns>
    public static EpmaHub<TQuote> ToEpmaHub<TQuote>(
        this IReadOnlyList<TQuote> quotes,
        int lookbackPeriods)
        where TQuote : IQuote
    {
        QuoteHub<TQuote> quoteHub = new();
=======
    /// <param name="quotes">The collection of quotes.</param>
    /// <param name="lookbackPeriods">Parameter for the calculation.</param>
    /// <returns>An instance of <see cref="EpmaHub"/>.</returns>
    public static EpmaHub ToEpmaHub(
        this IReadOnlyList<IQuote> quotes,
        int lookbackPeriods)
    {
        QuoteHub quoteHub = new();
>>>>>>> 63fdf4b8
        quoteHub.Add(quotes);
        return quoteHub.ToEpmaHub(lookbackPeriods);
    }

}<|MERGE_RESOLUTION|>--- conflicted
+++ resolved
@@ -5,14 +5,8 @@
 /// <summary>
 /// Provides methods for creating EPMA hubs.
 /// </summary>
-<<<<<<< HEAD
-public class EpmaHub<TIn>
-    : ChainProvider<TIn, EpmaResult>, IEpma
-    where TIn : IReusable
-=======
 public class EpmaHub
     : ChainProvider<IReusable, EpmaResult>, IEpma
->>>>>>> 63fdf4b8
 {
     #region constructors
 
@@ -67,43 +61,19 @@
     /// <summary>
     /// Converts the chain provider to an EPMA hub.
     /// </summary>
-<<<<<<< HEAD
-    /// <typeparam name="TIn">The type of the input.</typeparam>
-=======
->>>>>>> 63fdf4b8
     /// <param name="chainProvider">The chain provider.</param>
     /// <param name="lookbackPeriods">The number of lookback periods.</param>
     /// <returns>An EPMA hub.</returns>
     /// <exception cref="ArgumentNullException">Thrown when the chain provider is null.</exception>
     /// <exception cref="ArgumentOutOfRangeException">Thrown when the lookback periods are invalid.</exception>
-<<<<<<< HEAD
-    public static EpmaHub<TIn> ToEpmaHub<TIn>(
-        this IChainProvider<TIn> chainProvider,
-        int lookbackPeriods)
-        where TIn : IReusable
-        => new(chainProvider, lookbackPeriods);
-=======
     public static EpmaHub ToEpmaHub(
         this IChainProvider<IReusable> chainProvider,
         int lookbackPeriods)
              => new(chainProvider, lookbackPeriods);
->>>>>>> 63fdf4b8
 
     /// <summary>
     /// Creates a Epma hub from a collection of quotes.
     /// </summary>
-<<<<<<< HEAD
-    /// <typeparam name="TQuote">The type of the quote.</typeparam>
-    /// <param name="quotes">The collection of quotes.</param>
-    /// <param name="lookbackPeriods">Parameter for the calculation.</param>
-    /// <returns>An instance of <see cref="EpmaHub{TQuote}"/>.</returns>
-    public static EpmaHub<TQuote> ToEpmaHub<TQuote>(
-        this IReadOnlyList<TQuote> quotes,
-        int lookbackPeriods)
-        where TQuote : IQuote
-    {
-        QuoteHub<TQuote> quoteHub = new();
-=======
     /// <param name="quotes">The collection of quotes.</param>
     /// <param name="lookbackPeriods">Parameter for the calculation.</param>
     /// <returns>An instance of <see cref="EpmaHub"/>.</returns>
@@ -112,7 +82,6 @@
         int lookbackPeriods)
     {
         QuoteHub quoteHub = new();
->>>>>>> 63fdf4b8
         quoteHub.Add(quotes);
         return quoteHub.ToEpmaHub(lookbackPeriods);
     }
