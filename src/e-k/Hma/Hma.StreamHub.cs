namespace Skender.Stock.Indicators;

/// <summary>
/// Provides methods for calculating the Hull Moving Average (HMA) indicator.
/// </summary>
<<<<<<< HEAD
public class HmaHub<TIn>
    : ChainProvider<TIn, HmaResult>, IHma
    where TIn : IReusable
=======
public class HmaHub
    : ChainProvider<IReusable, HmaResult>, IHma
>>>>>>> 63fdf4b8
{
    private readonly string hubName;
    private readonly int wmaN1Periods;
    private readonly int wmaN2Periods;
    private readonly int sqrtPeriods;
    private readonly double divisorN1;
    private readonly double divisorN2;
    private readonly double divisorSqrt;
    private readonly int shiftQty;

    /// <summary>
    /// Initializes a new instance of the <see cref="HmaHub"/> class.
    /// </summary>
    /// <param name="provider">The chain provider.</param>
    /// <param name="lookbackPeriods">The number of periods to look back for the calculation.</param>
    /// <exception cref="ArgumentNullException">Thrown when the provider is null.</exception>
    /// <exception cref="ArgumentOutOfRangeException">Thrown when the lookback periods are invalid.</exception>
    internal HmaHub(
        IChainProvider<IReusable> provider,
        int lookbackPeriods) : base(provider)
    {
        Hma.Validate(lookbackPeriods);
        LookbackPeriods = lookbackPeriods;

        // initialize periods for nested WMA calculations
        wmaN1Periods = lookbackPeriods;
        wmaN2Periods = lookbackPeriods / 2;
        sqrtPeriods = (int)Math.Sqrt(lookbackPeriods);

        // calculate divisors for WMA
        divisorN1 = (double)wmaN1Periods * (wmaN1Periods + 1) / 2d;
        divisorN2 = (double)wmaN2Periods * (wmaN2Periods + 1) / 2d;
        divisorSqrt = (double)sqrtPeriods * (sqrtPeriods + 1) / 2d;

        shiftQty = lookbackPeriods - 1;

        hubName = $"HMA({lookbackPeriods})";
        Reinitialize();
    }

    /// <inheritdoc/>
    public int LookbackPeriods { get; init; }

    /// <inheritdoc/>
    public override string ToString() => hubName;

    /// <inheritdoc/>
    protected override (HmaResult result, int index)
        ToIndicator(IReusable item, int? indexHint)
    {
        ArgumentNullException.ThrowIfNull(item);
        int index = indexHint ?? ProviderCache.IndexOf(item, true);
        double? hma = CalculateHma(index);

        HmaResult result = new(
            Timestamp: item.Timestamp,
            Hma: hma);

        return (result, index);
    }

    private double? CalculateHma(int index)
    {
        int minIndex = shiftQty + sqrtPeriods - 1;
        if (index < minIndex)
        {
            return null;
        }

        double hma = 0d;
        int start = index - sqrtPeriods + 1;

        for (int offset = 0; offset < sqrtPeriods; offset++)
        {
            int synthIndex = start + offset;
            double? wmaN2 = CalculateWma(synthIndex, wmaN2Periods, divisorN2);
            double? wmaN1 = CalculateWma(synthIndex, wmaN1Periods, divisorN1);

            if (!wmaN2.HasValue || !wmaN1.HasValue)
            {
                return null;
            }

            double synthValue = (wmaN2.Value * 2d) - wmaN1.Value;
            hma += synthValue * (offset + 1) / divisorSqrt;
        }

        return hma;
    }

    private double? CalculateWma(int index, int periods, double divisor)
    {
        int start = index - periods + 1;
        if (start < 0)
        {
            return null;
        }

        double wma = 0d;

        for (int offset = 0; offset < periods; offset++)
        {
            double value = ProviderCache[start + offset].Value;
            if (double.IsNaN(value))
            {
                return null;
            }

            wma += value * (offset + 1) / divisor;
        }

        return wma;
    }
}


public static partial class Hma
{
    /// <summary>
    /// Creates an HMA streaming hub from a chain provider.
    /// </summary>
<<<<<<< HEAD
    /// <typeparam name="T">The type of the reusable data.</typeparam>
=======
>>>>>>> 63fdf4b8
    /// <param name="chainProvider">The chain provider.</param>
    /// <param name="lookbackPeriods">The number of periods to look back for the calculation.</param>
    /// <returns>An HMA hub.</returns>
    /// <exception cref="ArgumentNullException">Thrown when the chain provider is null.</exception>
    /// <exception cref="ArgumentOutOfRangeException">Thrown when the lookback periods are invalid.</exception>
<<<<<<< HEAD
    public static HmaHub<T> ToHmaHub<T>(
        this IChainProvider<T> chainProvider,
        int lookbackPeriods)
        where T : IReusable
=======
    public static HmaHub ToHmaHub(
        this IChainProvider<IReusable> chainProvider,
        int lookbackPeriods)
>>>>>>> 63fdf4b8
    {
        ArgumentNullException.ThrowIfNull(chainProvider);
        return new(chainProvider, lookbackPeriods);
    }

    /// <summary>
    /// Creates a Hma hub from a collection of quotes.
    /// </summary>
<<<<<<< HEAD
    /// <typeparam name="TQuote">The type of the quote.</typeparam>
    /// <param name="quotes">The collection of quotes.</param>
    /// <param name="lookbackPeriods">Parameter for the calculation.</param>
    /// <returns>An instance of <see cref="HmaHub{TQuote}"/>.</returns>
    public static HmaHub<TQuote> ToHmaHub<TQuote>(
        this IReadOnlyList<TQuote> quotes,
        int lookbackPeriods)
        where TQuote : IQuote
    {
        QuoteHub<TQuote> quoteHub = new();
=======
    /// <param name="quotes">The collection of quotes.</param>
    /// <param name="lookbackPeriods">Parameter for the calculation.</param>
    /// <returns>An instance of <see cref="HmaHub"/>.</returns>
    public static HmaHub ToHmaHub(
        this IReadOnlyList<IQuote> quotes,
        int lookbackPeriods)
    {
        QuoteHub quoteHub = new();
>>>>>>> 63fdf4b8
        quoteHub.Add(quotes);
        return quoteHub.ToHmaHub(lookbackPeriods);
    }

}<|MERGE_RESOLUTION|>--- conflicted
+++ resolved
@@ -3,14 +3,8 @@
 /// <summary>
 /// Provides methods for calculating the Hull Moving Average (HMA) indicator.
 /// </summary>
-<<<<<<< HEAD
-public class HmaHub<TIn>
-    : ChainProvider<TIn, HmaResult>, IHma
-    where TIn : IReusable
-=======
 public class HmaHub
     : ChainProvider<IReusable, HmaResult>, IHma
->>>>>>> 63fdf4b8
 {
     private readonly string hubName;
     private readonly int wmaN1Periods;
@@ -132,25 +126,14 @@
     /// <summary>
     /// Creates an HMA streaming hub from a chain provider.
     /// </summary>
-<<<<<<< HEAD
-    /// <typeparam name="T">The type of the reusable data.</typeparam>
-=======
->>>>>>> 63fdf4b8
     /// <param name="chainProvider">The chain provider.</param>
     /// <param name="lookbackPeriods">The number of periods to look back for the calculation.</param>
     /// <returns>An HMA hub.</returns>
     /// <exception cref="ArgumentNullException">Thrown when the chain provider is null.</exception>
     /// <exception cref="ArgumentOutOfRangeException">Thrown when the lookback periods are invalid.</exception>
-<<<<<<< HEAD
-    public static HmaHub<T> ToHmaHub<T>(
-        this IChainProvider<T> chainProvider,
-        int lookbackPeriods)
-        where T : IReusable
-=======
     public static HmaHub ToHmaHub(
         this IChainProvider<IReusable> chainProvider,
         int lookbackPeriods)
->>>>>>> 63fdf4b8
     {
         ArgumentNullException.ThrowIfNull(chainProvider);
         return new(chainProvider, lookbackPeriods);
@@ -159,18 +142,6 @@
     /// <summary>
     /// Creates a Hma hub from a collection of quotes.
     /// </summary>
-<<<<<<< HEAD
-    /// <typeparam name="TQuote">The type of the quote.</typeparam>
-    /// <param name="quotes">The collection of quotes.</param>
-    /// <param name="lookbackPeriods">Parameter for the calculation.</param>
-    /// <returns>An instance of <see cref="HmaHub{TQuote}"/>.</returns>
-    public static HmaHub<TQuote> ToHmaHub<TQuote>(
-        this IReadOnlyList<TQuote> quotes,
-        int lookbackPeriods)
-        where TQuote : IQuote
-    {
-        QuoteHub<TQuote> quoteHub = new();
-=======
     /// <param name="quotes">The collection of quotes.</param>
     /// <param name="lookbackPeriods">Parameter for the calculation.</param>
     /// <returns>An instance of <see cref="HmaHub"/>.</returns>
@@ -179,7 +150,6 @@
         int lookbackPeriods)
     {
         QuoteHub quoteHub = new();
->>>>>>> 63fdf4b8
         quoteHub.Add(quotes);
         return quoteHub.ToHmaHub(lookbackPeriods);
     }
