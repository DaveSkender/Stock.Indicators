namespace Skender.Stock.Indicators;

public static partial class HtTrendline
{
    /// <summary>
    /// HTL Common Base Listing
    /// </summary>
    internal static readonly IndicatorListing CommonListing =
        new CatalogListingBuilder()
            .WithName("Hilbert Transform Instantaneous Trendline")
            .WithId("HTL")
            .WithCategory(Category.MovingAverage)
            .WithMethodName("ToHtTrendline")
            .AddResult("DcPeriods", "Dominant Cycle Periods", ResultType.Default)
            .AddResult("Trendline", "Trendline", ResultType.Default, isReusable: true)
            .AddResult("SmoothPrice", "Smooth Price", ResultType.Default)
            .Build();

    /// <summary>
    /// HTL Series Listing
    /// </summary>
    internal static readonly IndicatorListing SeriesListing =
        new CatalogListingBuilder(CommonListing)
            .WithStyle(Style.Series)
            .Build();

<<<<<<< HEAD
    /// <summary>
    /// HTL Stream Listing
    /// </summary>
    internal static readonly IndicatorListing StreamListing =
        new CatalogListingBuilder(CommonListing)
            .WithStyle(Style.Stream)
            .Build();

    // No BufferListing for HTL.
=======
    // No StreamListing for HTL.

    /// <summary>
    /// HTL Buffer Listing
    /// </summary>
    internal static readonly IndicatorListing BufferListing =
        new CatalogListingBuilder(CommonListing)
            .WithStyle(Style.Buffer)
            .Build();
>>>>>>> 2c38fc8f
}<|MERGE_RESOLUTION|>--- conflicted
+++ resolved
@@ -24,7 +24,14 @@
             .WithStyle(Style.Series)
             .Build();
 
-<<<<<<< HEAD
+    /// <summary>
+    /// HTL Buffer Listing
+    /// </summary>
+    internal static readonly IndicatorListing BufferListing =
+        new CatalogListingBuilder(CommonListing)
+            .WithStyle(Style.Buffer)
+            .Build();
+
     /// <summary>
     /// HTL Stream Listing
     /// </summary>
@@ -32,17 +39,4 @@
         new CatalogListingBuilder(CommonListing)
             .WithStyle(Style.Stream)
             .Build();
-
-    // No BufferListing for HTL.
-=======
-    // No StreamListing for HTL.
-
-    /// <summary>
-    /// HTL Buffer Listing
-    /// </summary>
-    internal static readonly IndicatorListing BufferListing =
-        new CatalogListingBuilder(CommonListing)
-            .WithStyle(Style.Buffer)
-            .Build();
->>>>>>> 2c38fc8f
 }