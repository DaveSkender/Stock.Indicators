namespace Skender.Stock.Indicators;

/// <summary>
/// Provides methods for calculating the Kaufman's Adaptive Moving Average (KAMA) indicator.
/// </summary>
<<<<<<< HEAD
public class KamaHub<TIn>
    : ChainProvider<TIn, KamaResult>, IKama
    where TIn : IReusable
=======
public class KamaHub
    : ChainProvider<IReusable, KamaResult>, IKama
>>>>>>> 63fdf4b8
{
    private readonly string hubName;
    private readonly double _scFast;
    private readonly double _scSlow;

    /// <summary>
    /// Initializes a new instance of the <see cref="KamaHub"/> class.
    /// </summary>
    /// <param name="provider">The chain provider.</param>
    /// <param name="erPeriods">The number of periods for the Efficiency Ratio (ER).</param>
    /// <param name="fastPeriods">The number of periods for the fast EMA.</param>
    /// <param name="slowPeriods">The number of periods for the slow EMA.</param>
    /// <exception cref="ArgumentNullException">Thrown when the provider is null.</exception>
    /// <exception cref="ArgumentOutOfRangeException">Thrown when any of the parameters are out of their valid range.</exception>
    internal KamaHub(
        IChainProvider<IReusable> provider,
        int erPeriods,
        int fastPeriods,
        int slowPeriods) : base(provider)
    {
        Kama.Validate(erPeriods, fastPeriods, slowPeriods);
        ErPeriods = erPeriods;
        FastPeriods = fastPeriods;
        SlowPeriods = slowPeriods;

        _scFast = 2d / (fastPeriods + 1);
        _scSlow = 2d / (slowPeriods + 1);

        hubName = $"KAMA({erPeriods},{fastPeriods},{slowPeriods})";

        Reinitialize();
    }

    /// <inheritdoc/>
    public int ErPeriods { get; init; }

    /// <inheritdoc/>
    public int FastPeriods { get; init; }

    /// <inheritdoc/>
    public int SlowPeriods { get; init; }

    /// <inheritdoc/>
    public override string ToString() => hubName;

    /// <inheritdoc/>
    protected override (KamaResult result, int index)
        ToIndicator(IReusable item, int? indexHint)
    {
        ArgumentNullException.ThrowIfNull(item);
        int i = indexHint ?? ProviderCache.IndexOf(item, true);

        // skip incalculable periods
        if (i < ErPeriods - 1)
        {
            KamaResult r = new(item.Timestamp);
            return (r, i);
        }

        double er;
        double kama;

        if (i > ErPeriods - 1 && Cache[i - 1].Kama is not null)
        {
            double newVal = item.Value;

            // ER period change
            double change = Math.Abs(newVal - ProviderCache[i - ErPeriods].Value);

            // volatility
            double sumPv = 0;
            for (int p = i - ErPeriods + 1; p <= i; p++)
            {
                sumPv += Math.Abs(ProviderCache[p].Value - ProviderCache[p - 1].Value);
            }

            if (sumPv != 0)
            {
                // efficiency ratio
                er = change / sumPv;

                // smoothing constant
                double sc = (er * (_scFast - _scSlow)) + _scSlow;  // squared later

                // kama calculation
                kama = Cache[i - 1].Value + (sc * sc * (newVal - Cache[i - 1].Value));
            }

            // handle flatline case
            else
            {
                er = 0;
                kama = item.Value;
            }
        }

        // re/initialize
        else
        {
            er = double.NaN;
            kama = item.Value;
        }

        // candidate result
        KamaResult result = new(
            Timestamp: item.Timestamp,
            Er: er.NaN2Null(),
            Kama: kama.NaN2Null());

        return (result, i);
    }
}


public static partial class Kama
{
    /// <summary>
    /// Creates a KAMA streaming hub from a chain provider.
    /// </summary>
<<<<<<< HEAD
    /// <typeparam name="T">The type of the reusable data.</typeparam>
=======
>>>>>>> 63fdf4b8
    /// <param name="chainProvider">The chain provider.</param>
    /// <param name="erPeriods">The number of periods for the Efficiency Ratio (ER). Default is 10.</param>
    /// <param name="fastPeriods">The number of periods for the fast EMA. Default is 2.</param>
    /// <param name="slowPeriods">The number of periods for the slow EMA. Default is 30.</param>
    /// <returns>A KAMA hub.</returns>
    /// <exception cref="ArgumentNullException">Thrown when the chain provider is null.</exception>
    /// <exception cref="ArgumentOutOfRangeException">Thrown when any of the parameters are out of their valid range.</exception>
<<<<<<< HEAD
    public static KamaHub<T> ToKamaHub<T>(
        this IChainProvider<T> chainProvider,
        int erPeriods = 10,
        int fastPeriods = 2,
        int slowPeriods = 30)
        where T : IReusable
=======
    public static KamaHub ToKamaHub(
        this IChainProvider<IReusable> chainProvider,
        int erPeriods = 10,
        int fastPeriods = 2,
        int slowPeriods = 30)
>>>>>>> 63fdf4b8
        => new(chainProvider, erPeriods, fastPeriods, slowPeriods);

    /// <summary>
    /// Creates a Kama hub from a collection of quotes.
    /// </summary>
<<<<<<< HEAD
    /// <typeparam name="TQuote">The type of the quote.</typeparam>
=======
>>>>>>> 63fdf4b8
    /// <param name="quotes">The collection of quotes.</param>
    /// <param name="erPeriods">Parameter for the calculation.</param>
    /// <param name="fastPeriods">Parameter for the calculation.</param>
    /// <param name="slowPeriods">Parameter for the calculation.</param>
<<<<<<< HEAD
    /// <returns>An instance of <see cref="KamaHub{TQuote}"/>.</returns>
    public static KamaHub<TQuote> ToKamaHub<TQuote>(
        this IReadOnlyList<TQuote> quotes,
        int erPeriods = 10,
        int fastPeriods = 2,
        int slowPeriods = 30)
        where TQuote : IQuote
    {
        QuoteHub<TQuote> quoteHub = new();
=======
    /// <returns>An instance of <see cref="KamaHub"/>.</returns>
    public static KamaHub ToKamaHub(
        this IReadOnlyList<IQuote> quotes,
        int erPeriods = 10,
        int fastPeriods = 2,
        int slowPeriods = 30)
    {
        QuoteHub quoteHub = new();
>>>>>>> 63fdf4b8
        quoteHub.Add(quotes);
        return quoteHub.ToKamaHub(erPeriods, fastPeriods, slowPeriods);
    }

}<|MERGE_RESOLUTION|>--- conflicted
+++ resolved
@@ -3,14 +3,8 @@
 /// <summary>
 /// Provides methods for calculating the Kaufman's Adaptive Moving Average (KAMA) indicator.
 /// </summary>
-<<<<<<< HEAD
-public class KamaHub<TIn>
-    : ChainProvider<TIn, KamaResult>, IKama
-    where TIn : IReusable
-=======
 public class KamaHub
     : ChainProvider<IReusable, KamaResult>, IKama
->>>>>>> 63fdf4b8
 {
     private readonly string hubName;
     private readonly double _scFast;
@@ -130,10 +124,6 @@
     /// <summary>
     /// Creates a KAMA streaming hub from a chain provider.
     /// </summary>
-<<<<<<< HEAD
-    /// <typeparam name="T">The type of the reusable data.</typeparam>
-=======
->>>>>>> 63fdf4b8
     /// <param name="chainProvider">The chain provider.</param>
     /// <param name="erPeriods">The number of periods for the Efficiency Ratio (ER). Default is 10.</param>
     /// <param name="fastPeriods">The number of periods for the fast EMA. Default is 2.</param>
@@ -141,44 +131,20 @@
     /// <returns>A KAMA hub.</returns>
     /// <exception cref="ArgumentNullException">Thrown when the chain provider is null.</exception>
     /// <exception cref="ArgumentOutOfRangeException">Thrown when any of the parameters are out of their valid range.</exception>
-<<<<<<< HEAD
-    public static KamaHub<T> ToKamaHub<T>(
-        this IChainProvider<T> chainProvider,
-        int erPeriods = 10,
-        int fastPeriods = 2,
-        int slowPeriods = 30)
-        where T : IReusable
-=======
     public static KamaHub ToKamaHub(
         this IChainProvider<IReusable> chainProvider,
         int erPeriods = 10,
         int fastPeriods = 2,
         int slowPeriods = 30)
->>>>>>> 63fdf4b8
         => new(chainProvider, erPeriods, fastPeriods, slowPeriods);
 
     /// <summary>
     /// Creates a Kama hub from a collection of quotes.
     /// </summary>
-<<<<<<< HEAD
-    /// <typeparam name="TQuote">The type of the quote.</typeparam>
-=======
->>>>>>> 63fdf4b8
     /// <param name="quotes">The collection of quotes.</param>
     /// <param name="erPeriods">Parameter for the calculation.</param>
     /// <param name="fastPeriods">Parameter for the calculation.</param>
     /// <param name="slowPeriods">Parameter for the calculation.</param>
-<<<<<<< HEAD
-    /// <returns>An instance of <see cref="KamaHub{TQuote}"/>.</returns>
-    public static KamaHub<TQuote> ToKamaHub<TQuote>(
-        this IReadOnlyList<TQuote> quotes,
-        int erPeriods = 10,
-        int fastPeriods = 2,
-        int slowPeriods = 30)
-        where TQuote : IQuote
-    {
-        QuoteHub<TQuote> quoteHub = new();
-=======
     /// <returns>An instance of <see cref="KamaHub"/>.</returns>
     public static KamaHub ToKamaHub(
         this IReadOnlyList<IQuote> quotes,
@@ -187,7 +153,6 @@
         int slowPeriods = 30)
     {
         QuoteHub quoteHub = new();
->>>>>>> 63fdf4b8
         quoteHub.Add(quotes);
         return quoteHub.ToKamaHub(erPeriods, fastPeriods, slowPeriods);
     }
