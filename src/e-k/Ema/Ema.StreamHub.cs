--- conflicted
+++ resolved
@@ -3,14 +3,8 @@
 /// <summary>
 /// Provides methods for calculating the Exponential Moving Average (EMA) indicator.
 /// </summary>
-<<<<<<< HEAD
-public class EmaHub<TIn>
-    : ChainProvider<TIn, EmaResult>, IEma
-    where TIn : IReusable
-=======
 public class EmaHub
     : ChainProvider<IReusable, EmaResult>, IEma
->>>>>>> 63fdf4b8
 {
     private readonly string hubName;
 
@@ -77,43 +71,19 @@
     /// <summary>
     /// Creates an EMA streaming hub from a chain provider.
     /// </summary>
-<<<<<<< HEAD
-    /// <typeparam name="TIn">The type of the reusable data.</typeparam>
-=======
->>>>>>> 63fdf4b8
     /// <param name="chainProvider">The chain provider.</param>
     /// <param name="lookbackPeriods">The number of periods to look back for the calculation.</param>
     /// <returns>An EMA hub.</returns>
     /// <exception cref="ArgumentNullException">Thrown when the chain provider is null.</exception>
     /// <exception cref="ArgumentOutOfRangeException">Thrown when the lookback periods are invalid.</exception>
-<<<<<<< HEAD
-    public static EmaHub<TIn> ToEmaHub<TIn>(
-        this IChainProvider<TIn> chainProvider,
-        int lookbackPeriods)
-        where TIn : IReusable
-        => new(chainProvider, lookbackPeriods);
-=======
     public static EmaHub ToEmaHub(
         this IChainProvider<IReusable> chainProvider,
         int lookbackPeriods)
              => new(chainProvider, lookbackPeriods);
->>>>>>> 63fdf4b8
 
     /// <summary>
     /// Creates a Ema hub from a collection of quotes.
     /// </summary>
-<<<<<<< HEAD
-    /// <typeparam name="TQuote">The type of the quote.</typeparam>
-    /// <param name="quotes">The collection of quotes.</param>
-    /// <param name="lookbackPeriods">Parameter for the calculation.</param>
-    /// <returns>An instance of <see cref="EmaHub{TQuote}"/>.</returns>
-    public static EmaHub<TQuote> ToEmaHub<TQuote>(
-        this IReadOnlyList<TQuote> quotes,
-        int lookbackPeriods)
-        where TQuote : IQuote
-    {
-        QuoteHub<TQuote> quoteHub = new();
-=======
     /// <param name="quotes">The collection of quotes.</param>
     /// <param name="lookbackPeriods">Parameter for the calculation.</param>
     /// <returns>An instance of <see cref="EmaHub"/>.</returns>
@@ -122,7 +92,6 @@
         int lookbackPeriods)
     {
         QuoteHub quoteHub = new();
->>>>>>> 63fdf4b8
         quoteHub.Add(quotes);
         return quoteHub.ToEmaHub(lookbackPeriods);
     }
