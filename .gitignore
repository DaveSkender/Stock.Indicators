--- conflicted
+++ resolved
@@ -330,13 +330,6 @@
 # MFractors (Xamarin productivity tool) working folder
 .mfractor/
 
-<<<<<<< HEAD
-# Documentation site build folders
-_site/
-docs/_site/
-
-=======
->>>>>>> 3bf42221
 # zip artifacts
 .DS_Store
 
