--- conflicted
+++ resolved
@@ -53,21 +53,6 @@
 **/Properties/launchSettings.json
 *.publishsettings
 
-<<<<<<< HEAD
-##
-## Python
-##
-__pycache__/
-*.pyc
-*.py[cod]
-*$py.class
-*.egg-info/
-.Python
-venv/
-.venv
-
-=======
->>>>>>> 075fd774
 # OS artifacts
 .DS_Store
 
