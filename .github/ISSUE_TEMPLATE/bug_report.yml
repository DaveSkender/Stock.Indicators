name: Bug report
description: File a bug report.
type: Bug
body:
  - type: markdown
    attributes:
      value: |
        Thank you &#128150; for taking the time report a bug in the [`Skender.Stock.Indicators` NuGet library](https://www.nuget.org/packages/Skender.Stock.Indicators)!
        > Before reporting, please review known [issues](https://github.com/DaveSkender/Stock.Indicators/issues?q=is%3Aissue), community [discussions](https://github.com/DaveSkender/Stock.Indicators/discussions), and [Help! Results don't match TradingView!](https://github.com/DaveSkender/Stock.Indicators/discussions/801)
  - type: textarea
    id: what-happened
    attributes:
      label: What happened?
      description: What did you expect to happen?
      placeholder: Tell us what you see!
    validations:
      required: true
<<<<<<< HEAD
  - type: textarea
    id: usage
    attributes:
      label: Code usage
      description: How did you write your code? Provide a code snippet. _This will be auto-formatted as code, so no need for \`backticks\`_. Also, consider providing your source _quotes_ as a _JSON, CSV, or Excel_ file in the "What happened?" field.
      render: csharp
      placeholder: |
        // example (put your own code here)
        IReadOnlyList<EmaResult> results = quotes.GetEma(14);
    validations:
      required: false
  - type: textarea
    id: logs
    attributes:
      label: Log output
      description: Please copy and paste any relevant log output. _This will be auto-formatted as code, so no need for \`backticks\`_.
      render: bash
    validations:
      required: false
=======
>>>>>>> f7996dca
  - type: markdown
    attributes:
      value: If your request is urgent, please review our [sponsorship tiers](https://github.com/sponsors/facioquo). For contract custom development, contact [Skender Co.](https://skenderco.com)<|MERGE_RESOLUTION|>--- conflicted
+++ resolved
@@ -15,28 +15,6 @@
       placeholder: Tell us what you see!
     validations:
       required: true
-<<<<<<< HEAD
-  - type: textarea
-    id: usage
-    attributes:
-      label: Code usage
-      description: How did you write your code? Provide a code snippet. _This will be auto-formatted as code, so no need for \`backticks\`_. Also, consider providing your source _quotes_ as a _JSON, CSV, or Excel_ file in the "What happened?" field.
-      render: csharp
-      placeholder: |
-        // example (put your own code here)
-        IReadOnlyList<EmaResult> results = quotes.GetEma(14);
-    validations:
-      required: false
-  - type: textarea
-    id: logs
-    attributes:
-      label: Log output
-      description: Please copy and paste any relevant log output. _This will be auto-formatted as code, so no need for \`backticks\`_.
-      render: bash
-    validations:
-      required: false
-=======
->>>>>>> f7996dca
   - type: markdown
     attributes:
       value: If your request is urgent, please review our [sponsorship tiers](https://github.com/sponsors/facioquo). For contract custom development, contact [Skender Co.](https://skenderco.com)