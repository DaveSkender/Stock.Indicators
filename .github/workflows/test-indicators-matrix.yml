name: Test Indicators (matrix)

on:
  push:
    branches:
      - "main"
      - "v[0-9]*"
  pull_request:
    branches:
      - "main"
      - "v[0-9]*"
    paths:
      - ".github/workflows/test-indicators-matrix.yml"
  workflow_dispatch:

permissions:
  contents: read # Required for checkout

jobs:
  test:
    name: matrix validation
    runs-on: ${{ matrix.os }}

    strategy:
      matrix:
        os: [windows-latest, ubuntu-latest, macos-latest]
<<<<<<< HEAD
        dotnet-version: ["8.0.x", "9.0.x"]

    env:
      TARGET_FRAMEWORK: >
        ${{ matrix.dotnet-version == '8.0.x' && 'net8.0' ||
            matrix.dotnet-version == '9.0.x' && 'net9.0' }}
=======
        dotnet-version: ["6.0.x", "10.0.x"]

    env:
      TARGET_FRAMEWORK: >
        ${{ matrix.dotnet-version == '6.0.x' && 'net6.0' ||
            matrix.dotnet-version == '10.0.x' && 'net10.0' }}
>>>>>>> e4c40d7c

    steps:
      - name: Checkout source
        uses: actions/checkout@v5

      - name: Setup .NET SDK (legacy sut)
        uses: actions/setup-dotnet@v5
        if: matrix.dotnet-version != '10.0.x'
        with:
          dotnet-version: ${{ matrix.dotnet-version }}
          dotnet-quality: "ga"

      - name: Setup .NET SDK
        uses: actions/setup-dotnet@v5
        with:
          dotnet-version: "10.x"
          dotnet-quality: "ga"
          cache: true
          cache-dependency-path: "**/packages.lock.json"

      - name: Build library
        run: >
          dotnet build
          --configuration Release
          --property:ContinuousIntegrationBuild=true
          -warnAsError

      - name: Test indicators
        run: >
          dotnet test
          --configuration Release
          --settings tests/tests.unit.runsettings
          --property:TestFramework="${{ env.TARGET_FRAMEWORK }}"
          --no-build<|MERGE_RESOLUTION|>--- conflicted
+++ resolved
@@ -24,21 +24,12 @@
     strategy:
       matrix:
         os: [windows-latest, ubuntu-latest, macos-latest]
-<<<<<<< HEAD
-        dotnet-version: ["8.0.x", "9.0.x"]
+        dotnet-version: ["8.0.x", "10.0.x"]
 
     env:
       TARGET_FRAMEWORK: >
         ${{ matrix.dotnet-version == '8.0.x' && 'net8.0' ||
-            matrix.dotnet-version == '9.0.x' && 'net9.0' }}
-=======
-        dotnet-version: ["6.0.x", "10.0.x"]
-
-    env:
-      TARGET_FRAMEWORK: >
-        ${{ matrix.dotnet-version == '6.0.x' && 'net6.0' ||
             matrix.dotnet-version == '10.0.x' && 'net10.0' }}
->>>>>>> e4c40d7c
 
     steps:
       - name: Checkout source
