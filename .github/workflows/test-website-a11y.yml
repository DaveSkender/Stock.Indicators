--- conflicted
+++ resolved
@@ -26,13 +26,8 @@
       - name: Checkout source
         uses: actions/checkout@v4
 
-<<<<<<< HEAD
       - name: Setup .NET
         uses: actions/setup-dotnet@v4
-=======
-      - name: Setup Ruby
-        uses: ruby/setup-ruby@v1.207.0
->>>>>>> 5c35506a
         with:
           dotnet-version: '9.x'
 
@@ -45,28 +40,10 @@
         run: |
           npm install -g pa11y-ci
 
-<<<<<<< HEAD
       - name: Build and serve site
         run: |
           echo "::error::Nothing to build or serve yet"
           exit 1
-=======
-      - name: Use 'localhost'
-        uses: jacobtomlinson/gha-find-replace@f1069b438f125e5395d84d1c6fd3b559a7880cb5
-        with:
-          find: "https://dotnet.stockindicators.dev"
-          replace: "http://127.0.0.1:4000"
-          regex: false
-
-      - name: Build site
-        run: bundle exec jekyll build
-
-      - name: Serve site
-        run: bundle exec jekyll serve --port 4000 --detach
-
-      - name: Show environment
-        run: npx pa11y --environment
->>>>>>> 5c35506a
 
       - name: Test accessibility
         run: >
