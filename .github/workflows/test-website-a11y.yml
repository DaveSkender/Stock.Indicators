# Checks website for accessiblity issues
name: Website a11y

on:
  pull_request:
    paths:
      - docs/**
      - .github/workflows/test-website-a11y.yml

# Prevent multiple concurrent runs
concurrency:
  group: ${{ github.workflow }}-${{ github.ref }}
  cancel-in-progress: true

permissions:
  contents: read

jobs:
  test:
    runs-on: ubuntu-latest
    defaults:
      run:
        working-directory: docs
<<<<<<< HEAD

=======
    
>>>>>>> 66a6da76
    steps:
      - name: Checkout source
        uses: actions/checkout@v4

<<<<<<< HEAD
      - name: Setup .NET
        uses: actions/setup-dotnet@v4
        with:
          dotnet-version: '9.x'

      - name: Setup Node.js
        uses: actions/setup-node@v4
        with:
          node-version: 'lts/*'

      - name: Install dependencies
        run: |
          npm install -g pa11y-ci

      - name: Build and serve site
        run: |
          echo "::error::Nothing to build or serve yet"
          exit 1
=======
      - name: Setup Python
        uses: actions/setup-python@v5
        with:
          python-version: '3.13'
          cache: 'pip'

      - name: Install dependencies
        run: |
          pip install mkdocs-material pymdown-extensions mkdocs-minify-plugin mkdocs-social-plugin
          npm install -g pa11y-ci

      - name: Use 'localhost'
        uses: jacobtomlinson/gha-find-replace@f1069b438f125e5395d84d1c6fd3b559a7880cb5
        with:
          find: "https://dotnet.stockindicators.dev"
          replace: "http://127.0.0.1:8000"
          regex: false

      - name: Build site
        run: mkdocs build

      - name: Serve site
        run: mkdocs serve --no-livereload &
        
      # Wait for the server to start
      - name: Wait for server
        run: sleep 5

      - name: Show environment
        run: npx pa11y --environment
>>>>>>> 66a6da76

      - name: Test accessibility
        run: >
          pa11y-ci
          --sitemap http://127.0.0.1:8000/sitemap.xml
          --config ./.pa11yci
          --threshold 10

      - name: Kill site (failsafe)
        if: always()
<<<<<<< HEAD
        run: pkill -f docfx
=======
        run: pkill -f mkdocs || true
>>>>>>> 66a6da76
<|MERGE_RESOLUTION|>--- conflicted
+++ resolved
@@ -21,40 +21,20 @@
     defaults:
       run:
         working-directory: docs
-<<<<<<< HEAD
-
-=======
-    
->>>>>>> 66a6da76
     steps:
       - name: Checkout source
         uses: actions/checkout@v4
 
-<<<<<<< HEAD
-      - name: Setup .NET
-        uses: actions/setup-dotnet@v4
+      - name: Setup Python
+        uses: actions/setup-python@v5
         with:
-          dotnet-version: '9.x'
+          python-version: 'latest'
+          cache: 'pip'
 
       - name: Setup Node.js
         uses: actions/setup-node@v4
         with:
           node-version: 'lts/*'
-
-      - name: Install dependencies
-        run: |
-          npm install -g pa11y-ci
-
-      - name: Build and serve site
-        run: |
-          echo "::error::Nothing to build or serve yet"
-          exit 1
-=======
-      - name: Setup Python
-        uses: actions/setup-python@v5
-        with:
-          python-version: '3.13'
-          cache: 'pip'
 
       - name: Install dependencies
         run: |
@@ -73,14 +53,13 @@
 
       - name: Serve site
         run: mkdocs serve --no-livereload &
-        
+
       # Wait for the server to start
       - name: Wait for server
         run: sleep 5
 
       - name: Show environment
         run: npx pa11y --environment
->>>>>>> 66a6da76
 
       - name: Test accessibility
         run: >
@@ -91,8 +70,4 @@
 
       - name: Kill site (failsafe)
         if: always()
-<<<<<<< HEAD
-        run: pkill -f docfx
-=======
-        run: pkill -f mkdocs || true
->>>>>>> 66a6da76
+        run: pkill -f mkdocs || true