--- conflicted
+++ resolved
@@ -4,9 +4,6 @@
 
 concurrency:
   group: docs-website
-
-env:
-  JEKYLL_GITHUB_TOKEN: ${{ secrets.GITHUB_TOKEN }}
 
 jobs:
   deploy:
@@ -15,9 +12,6 @@
     defaults:
       run:
         working-directory: docs
-    env:
-      BUNDLE_GEMFILE: ${{github.workspace}}/docs/Gemfile
-      JEKYLL_GITHUB_TOKEN: ${{ secrets.GITHUB_TOKEN }}
 
     environment:
       name: stockindicators.dev
@@ -30,19 +24,12 @@
       - name: Setup .NET
         uses: actions/setup-dotnet@v4
         with:
-<<<<<<< HEAD
           dotnet-version: '9.x'
 
       - name: Install dependencies
         run: |
           echo "::error::Nothing to install yet"
           exit 1
-=======
-          ruby-version: 3.3
->>>>>>> e8e64316
-
-      - name: Install dependencies
-        run: bundle install
 
       - name: Define tag
         id: tag
@@ -55,24 +42,10 @@
           replace: "${{ steps.tag.outputs.version }}"
           regex: false
 
-<<<<<<< HEAD
       - name: Build site
         run: |
           echo "::error::Nothing to build yet"
           exit 1
-=======
-      - name: Build site (production)
-        if: github.ref == 'refs/heads/main'
-        env:
-          JEKYLL_ENV: production
-        run: bundle exec jekyll build
-
-      - name: Build site (preview)
-        if: github.ref != 'refs/heads/main'
-        env:
-          JEKYLL_ENV: preview
-        run: bundle exec jekyll build
->>>>>>> e8e64316
 
       - name: Publish to Cloudflare Pages
         id: deploy
