name: Indicators

on:
  push:
    branches: ["main","v3"]

  pull_request:
    branches: ["main","v3"]

jobs:

  test:
    name: unit tests
    runs-on: ubuntu-latest

    steps:

      - name: Clean workspace
        run: |
          rm -rf ./test-indicators/* || true
          rm -rf ./test-indicators/.??* || true
          rm -rf ./NuGet/* || true
          rm -rf ./NuGet/.??* || true

      - name: Checkout repository
        uses: actions/checkout@v4

      - name: Install .NET SDK
        uses: actions/setup-dotnet@v3
        with:
          dotnet-version: "8.x"
          dotnet-quality: "ga"

      - name: Build solution
        run: >
          dotnet build
          --configuration Release
          --property:ContinuousIntegrationBuild=true
          -warnAsError

      - name: Test indicators
        id: test-library
        env:
          ALPACA_KEY: ${{ secrets.ALPACA_KEY }}
          ALPACA_SECRET: ${{ secrets.ALPACA_SECRET }}
        run: >
          dotnet test tests/indicators/Tests.Indicators.csproj
          --configuration Release
          --no-build
          --verbosity normal
          --logger trx
          --collect:"XPlat Code Coverage"
          --results-directory ./test-indicators

      - name: Test other items
        id: test-other
        run: >
          dotnet test tests/other/Tests.Other.csproj
          --configuration Release
          --no-build
          --verbosity normal
          --logger trx
          --results-directory ./test-other

      - name: Post tests summary
        uses: bibipkins/dotnet-test-reporter@v1.3.3
        if: ${{ github.event_name == 'pull_request' && (success() || (failure() && (steps.test-library.conclusion == 'failure' || steps.test-other.conclusion == 'failure'))) }}
        with:
          github-token: ${{ secrets.GITHUB_TOKEN }}
          comment-title: ""
          results-path: ./test-indicators/**/*.trx
          coverage-path: ./test-indicators/**/coverage.cobertura.xml
<<<<<<< HEAD
          coverage-type: cobertura
=======
          coverage-type: cobertura
          coverage-threshold: 95

      - name: Post coverage to Codacy
        uses: codacy/codacy-coverage-reporter-action@v1
        with:
          project-token: ${{ secrets.CODACY_PROJECT_TOKEN }}
          coverage-reports: ./test-indicators/**/coverage.cobertura.xml
          # or a comma-separated list for multiple reports
          # coverage-reports: <PATH_TO_REPORT>, <PATH_TO_REPORT>
>>>>>>> 0d3e8b43
<|MERGE_RESOLUTION|>--- conflicted
+++ resolved
@@ -70,11 +70,7 @@
           comment-title: ""
           results-path: ./test-indicators/**/*.trx
           coverage-path: ./test-indicators/**/coverage.cobertura.xml
-<<<<<<< HEAD
           coverage-type: cobertura
-=======
-          coverage-type: cobertura
-          coverage-threshold: 95
 
       - name: Post coverage to Codacy
         uses: codacy/codacy-coverage-reporter-action@v1
@@ -82,5 +78,4 @@
           project-token: ${{ secrets.CODACY_PROJECT_TOKEN }}
           coverage-reports: ./test-indicators/**/coverage.cobertura.xml
           # or a comma-separated list for multiple reports
-          # coverage-reports: <PATH_TO_REPORT>, <PATH_TO_REPORT>
->>>>>>> 0d3e8b43
+          # coverage-reports: <PATH_TO_REPORT>, <PATH_TO_REPORT>