--- conflicted
+++ resolved
@@ -39,20 +39,7 @@
       - name: Build site
         run: npm run build:complete
 
-<<<<<<< HEAD
-=======
-      - name: Install linkinator
-        run: npm install -g linkinator
-
->>>>>>> dffa2e73
-      - name: Serve site
-        run: |
-          npx http-server dist/static -p 4000 --silent &
-          echo $! > .server.pid
-          sleep 5
-
       - name: Test for broken URLs
-<<<<<<< HEAD
         run: >
           npx linkinator http://127.0.0.1:4000
           --recurse
@@ -71,10 +58,6 @@
           else
             echo "No broken links found!"
           fi
-=======
-        run: |
-          npx linkinator http://127.0.0.1:4000 --recurse --skip "/fonts.gstatic.com/" --skip ".*google-analytics.com.*" --retry 3 --retry-errors
->>>>>>> dffa2e73
 
       - name: Kill site (failsafe)
         if: always()
