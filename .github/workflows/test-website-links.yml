--- conflicted
+++ resolved
@@ -45,16 +45,6 @@
         run: |
           gem install html-proofer
 
-<<<<<<< HEAD
-=======
-      - name: Replace "data-src"
-        uses: jacobtomlinson/gha-find-replace@f1069b438f125e5395d84d1c6fd3b559a7880cb5
-        with:
-          find: "data-src"
-          replace: "src"
-          regex: false
-
->>>>>>> 5c35506a
       - name: Use 'localhost'
         uses: jacobtomlinson/gha-find-replace@f1069b438f125e5395d84d1c6fd3b559a7880cb5
         with:
