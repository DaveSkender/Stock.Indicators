# Checks website for broken links
name: Website Links

on:
  pull_request:
    paths:
      - docs/**
      - .github/workflows/test-website-links.yml

# Prevent multiple concurrent runs
concurrency:
  group: ${{ github.workflow }}-${{ github.ref }}
  cancel-in-progress: true

permissions:
  contents: read

jobs:
  test:
    runs-on: ubuntu-latest
    defaults:
      run:
        working-directory: docs
<<<<<<< HEAD

=======
    
>>>>>>> 66a6da76
    steps:
      - name: Checkout source
        uses: actions/checkout@v4

      - name: Setup Python
        uses: actions/setup-python@v5
        with:
          python-version: '3.13'
          cache: 'pip'

      - name: Setup .NET
        uses: actions/setup-dotnet@v4
        with:
          dotnet-version: '9.x'

      - name: Setup Node.js
        uses: actions/setup-node@v4
        with:
          node-version: 'lts/*'

      - name: Install dependencies
        run: |
<<<<<<< HEAD
          gem install html-proofer
=======
          pip install mkdocs-material pymdown-extensions mkdocs-minify-plugin mkdocs-social-plugin
          pip install html-proofer
>>>>>>> 66a6da76

      - name: Use 'localhost'
        uses: jacobtomlinson/gha-find-replace@f1069b438f125e5395d84d1c6fd3b559a7880cb5
        with:
          find: "https://dotnet.stockindicators.dev"
          replace: "http://127.0.0.1:8000"
          regex: false
          include: "docs/**"

<<<<<<< HEAD
      - name: Build and serve site
        run: |
          echo "Nothing to build or serve yet"
          exit 1

=======
      - name: Build site
        run: mkdocs build

      - name: Serve site
        run: mkdocs serve --no-livereload &
        
      # Wait for the server to start
      - name: Wait for server
        run: sleep 5

      # Test for broken URLs
>>>>>>> 66a6da76
      - name: Test for broken URLs
        run: >
          htmlproofer ./site
          --no-enforce-https
          --no-check-external-hash
          --ignore-status-codes "0,302,403,406,408,429,503,999"
          --ignore-urls "/fonts.gstatic.com/"

      - name: Kill site (failsafe)
        if: always()
<<<<<<< HEAD
        run: pkill -f docfx
=======
        run: pkill -f mkdocs || true
>>>>>>> 66a6da76
<|MERGE_RESOLUTION|>--- conflicted
+++ resolved
@@ -21,39 +21,14 @@
     defaults:
       run:
         working-directory: docs
-<<<<<<< HEAD
-
-=======
-    
->>>>>>> 66a6da76
     steps:
       - name: Checkout source
         uses: actions/checkout@v4
 
-      - name: Setup Python
-        uses: actions/setup-python@v5
-        with:
-          python-version: '3.13'
-          cache: 'pip'
-
-      - name: Setup .NET
-        uses: actions/setup-dotnet@v4
-        with:
-          dotnet-version: '9.x'
-
-      - name: Setup Node.js
-        uses: actions/setup-node@v4
-        with:
-          node-version: 'lts/*'
-
       - name: Install dependencies
         run: |
-<<<<<<< HEAD
+          bundle install
           gem install html-proofer
-=======
-          pip install mkdocs-material pymdown-extensions mkdocs-minify-plugin mkdocs-social-plugin
-          pip install html-proofer
->>>>>>> 66a6da76
 
       - name: Use 'localhost'
         uses: jacobtomlinson/gha-find-replace@f1069b438f125e5395d84d1c6fd3b559a7880cb5
@@ -63,25 +38,17 @@
           regex: false
           include: "docs/**"
 
-<<<<<<< HEAD
-      - name: Build and serve site
-        run: |
-          echo "Nothing to build or serve yet"
-          exit 1
-
-=======
       - name: Build site
         run: mkdocs build
 
       - name: Serve site
         run: mkdocs serve --no-livereload &
-        
+
       # Wait for the server to start
       - name: Wait for server
         run: sleep 5
 
       # Test for broken URLs
->>>>>>> 66a6da76
       - name: Test for broken URLs
         run: >
           htmlproofer ./site
@@ -92,8 +59,4 @@
 
       - name: Kill site (failsafe)
         if: always()
-<<<<<<< HEAD
-        run: pkill -f docfx
-=======
-        run: pkill -f mkdocs || true
->>>>>>> 66a6da76
+        run: pkill -f mkdocs || true