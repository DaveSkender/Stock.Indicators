--- conflicted
+++ resolved
@@ -66,7 +66,6 @@
       - name: Publish summary
         working-directory: tools/performance/BenchmarkDotNet.Artifacts/results
         run: |
-<<<<<<< HEAD
           echo "## Performance Test Results" >> $GITHUB_STEP_SUMMARY
           echo "" >> $GITHUB_STEP_SUMMARY
 
@@ -87,8 +86,4 @@
           echo "" >> $GITHUB_STEP_SUMMARY
 
           echo "### Utilities" >> $GITHUB_STEP_SUMMARY
-          cat Performance.Utility-report-github.md >> $GITHUB_STEP_SUMMARY
-=======
-          echo "### Package version ${{ env.FullSemVer }}" >> $GITHUB_STEP_SUMMARY
-          cat Tests.Performance.IndicatorPerformance-report-github.md >> $GITHUB_STEP_SUMMARY
->>>>>>> 58a385fe
+          cat Performance.Utility-report-github.md >> $GITHUB_STEP_SUMMARY