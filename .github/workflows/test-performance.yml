--- conflicted
+++ resolved
@@ -54,19 +54,13 @@
           name: test-summaries
           path: tests/performance/BenchmarkDotNet.Artifacts/results
 
-      - name: Publish series summary
+      - name: Publish summary
         working-directory: tests/performance/BenchmarkDotNet.Artifacts/results
         run: |
+          echo "### Package version $GITVERSION_FULLSEMVER" >> $GITHUB_STEP_SUMMARY
+
           echo "## Static indicators" >> $GITHUB_STEP_SUMMARY
-          cat Tests.Performance.IndicatorStatic-report-github.md >> $GITHUB_STEP_SUMMARY
+          cat Tests.Performance.IndicatorStaticTests-report-github.md >> $GITHUB_STEP_SUMMARY
 
-      - name: Publish stream summary
-        working-directory: tests/performance/BenchmarkDotNet.Artifacts/results
-        run: |
-<<<<<<< HEAD
           echo "## Stream indicators (with Quote caching)" >> $GITHUB_STEP_SUMMARY
-          cat Tests.Performance.IndicatorStreamFull-report-github.md >> $GITHUB_STEP_SUMMARY
-=======
-          echo "### Package version $GITVERSION_FULLSEMVER" >> $GITHUB_STEP_SUMMARY
-          cat Tests.Performance.IndicatorPerformance-report-github.md >> $GITHUB_STEP_SUMMARY
->>>>>>> 852d57ab
+          cat Tests.Performance.IndicatorStreamTests-report-github.md >> $GITHUB_STEP_SUMMARY