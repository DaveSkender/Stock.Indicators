name: Benchmark performance

concurrency:
  group: test-performance
  cancel-in-progress: true

on: [workflow_dispatch]

jobs:
  analyze:
    runs-on: ubuntu-22.04

    steps:

      - name: Checkout repository
        uses: actions/checkout@v4
        with:
          fetch-depth: 0

      - name: Install GitVersion
        uses: gittools/actions/gitversion/setup@v1.1.1
        with:
          versionSpec: "5.x"
          preferLatestVersion: true

      - name: Determine version
        id: gitversion
        uses: gittools/actions/gitversion/execute@v1.1.1
        with:
          updateAssemblyInfo: true
          useConfigFile: true
          configFilePath: gitversion.yml

      - name: Install .NET SDK
        uses: actions/setup-dotnet@v4
        with:
          dotnet-version: "8.x"
          dotnet-quality: "ga"

      - name: Build library
        run: >
          dotnet build
          --configuration Release
          --property:ContinuousIntegrationBuild=true
          -warnAsError

      - name: Benchmark indicators
        working-directory: tests/performance
        run: dotnet run -c Release

      - name: Save test results
        uses: actions/upload-artifact@v3
        with:
          name: test-summaries
          path: tests/performance/BenchmarkDotNet.Artifacts/results

      - name: Publish summary
        working-directory: tests/performance/BenchmarkDotNet.Artifacts/results
        run: |
          echo "### Package version ${{ steps.gitversion.outputs.fullSemVer }}" >> $GITHUB_STEP_SUMMARY
<<<<<<< HEAD

          echo "## Static indicators" >> $GITHUB_STEP_SUMMARY
          cat Tests.Performance.IndicatorStaticTests-report-github.md >> $GITHUB_STEP_SUMMARY

          echo "## Stream indicators (with Quote caching)" >> $GITHUB_STEP_SUMMARY
          cat Tests.Performance.IndicatorStreamTests-report-github.md >> $GITHUB_STEP_SUMMARY
=======
          cat Tests.Performance.IndicatorPerformance-report-github.md >> $GITHUB_STEP_SUMMARY
>>>>>>> 1c758cb6
<|MERGE_RESOLUTION|>--- conflicted
+++ resolved
@@ -58,13 +58,9 @@
         working-directory: tests/performance/BenchmarkDotNet.Artifacts/results
         run: |
           echo "### Package version ${{ steps.gitversion.outputs.fullSemVer }}" >> $GITHUB_STEP_SUMMARY
-<<<<<<< HEAD
 
           echo "## Static indicators" >> $GITHUB_STEP_SUMMARY
           cat Tests.Performance.IndicatorStaticTests-report-github.md >> $GITHUB_STEP_SUMMARY
 
           echo "## Stream indicators (with Quote caching)" >> $GITHUB_STEP_SUMMARY
-          cat Tests.Performance.IndicatorStreamTests-report-github.md >> $GITHUB_STEP_SUMMARY
-=======
-          cat Tests.Performance.IndicatorPerformance-report-github.md >> $GITHUB_STEP_SUMMARY
->>>>>>> 1c758cb6
+          cat Tests.Performance.IndicatorStreamTests-report-github.md >> $GITHUB_STEP_SUMMARY