name: Copilot Environment Setup

on:
  workflow_dispatch:

permissions:
  contents: read

jobs:
  copilot-setup-steps:
    runs-on: ubuntu-latest

    steps:
      - name: Checkout repository
        uses: actions/checkout@v5

      - name: Setup Python for Spec-Kit
        uses: actions/setup-python@v5
        with:
          python-version: "3.13"

      - name: Setup uv package manager
        run: |
          curl -LsSf https://astral.sh/uv/install.sh | sh
          export PATH="$HOME/.cargo/bin:$PATH"
        continue-on-error: true

      - name: Setup Ruby
        uses: ruby/setup-ruby@v1.265.0
        with:
          ruby-version: 3.3
          bundler-cache: true
          working-directory: docs

      - name: Setup .NET SDK
        uses: actions/setup-dotnet@v5
        with:
          dotnet-version: "10.x"
          dotnet-quality: "ga"
          cache: true
          cache-dependency-path: "**/packages.lock.json"

      - name: Install .NET & NPM global tools
        run: |
          dotnet tool install --global dotnet-format
          dotnet tool install --global roslynator.dotnet.cli
          dotnet tool install --global dotnet-outdated-tool
          dotnet tool install --global dotnet-reportgenerator-globaltool
          npm install --global @angular/cli
        continue-on-error: true

      - name: Install Spec-Kit CLI
        run: |
          export PATH="$HOME/.cargo/bin:$PATH"
          uv tool install --force specify-cli --from git+https://github.com/github/spec-kit.git

          export PATH="$HOME/.local/bin:$PATH"
          specify --help || echo "Specify help not available"
        continue-on-error: true

      - name: Restore packages
        run: |
          dotnet restore
<<<<<<< HEAD
        continue-on-error: true

      - name: Build .NET Solution
        run: |
          dotnet build --no-restore
        continue-on-error: true

      - name: Test environment
        run: |
          dotnet test --no-restore --verbosity minimal --settings tests/tests.unit.runsettings
=======
>>>>>>> e4c40d7c
        continue-on-error: true
        timeout-minutes: 10

      - name: Environment summary
        run: |
          echo "## Copilot Environment Setup Complete 🚀" >> $GITHUB_STEP_SUMMARY
          echo "" >> $GITHUB_STEP_SUMMARY
          echo "### Development Tools" >> $GITHUB_STEP_SUMMARY
          echo "- Repository: ${{ github.repository }}" >> $GITHUB_STEP_SUMMARY
          echo "- .NET SDKs: $(dotnet --list-sdks | wc -l) versions available" >> $GITHUB_STEP_SUMMARY
          echo "- .NET Tools: $(dotnet tool list --global | wc -l) installed" >> $GITHUB_STEP_SUMMARY
          echo "- Python: $(python --version)" >> $GITHUB_STEP_SUMMARY
          echo "- Node.js: $(node --version 2>/dev/null || echo 'Not available')" >> $GITHUB_STEP_SUMMARY
          echo "" >> $GITHUB_STEP_SUMMARY
          echo "### Spec-Kit Integration" >> $GITHUB_STEP_SUMMARY
          echo "- Spec-Kit CLI: $(~/.local/bin/specify --version 2>/dev/null || echo 'Installation pending')" >> $GITHUB_STEP_SUMMARY
          echo "- Constitution: ✅ Available at \`.specify/memory/constitution.md\`" >> $GITHUB_STEP_SUMMARY
          echo "- Specifications: ✅ Available at \`.specify/specs/\`" >> $GITHUB_STEP_SUMMARY
          echo "" >> $GITHUB_STEP_SUMMARY
          echo "### Available Commands" >> $GITHUB_STEP_SUMMARY
          echo "- \`/constitution\` - Review/update project principles" >> $GITHUB_STEP_SUMMARY
          echo "- \`/specify\` - Create feature specifications" >> $GITHUB_STEP_SUMMARY
          echo "- \`/plan\` - Define implementation approach" >> $GITHUB_STEP_SUMMARY
          echo "- \`/tasks\` - Generate actionable task breakdown" >> $GITHUB_STEP_SUMMARY
          echo "- \`/implement\` - Execute planned implementation" >> $GITHUB_STEP_SUMMARY
        continue-on-error: true<|MERGE_RESOLUTION|>--- conflicted
+++ resolved
@@ -61,21 +61,8 @@
       - name: Restore packages
         run: |
           dotnet restore
-<<<<<<< HEAD
         continue-on-error: true
-
-      - name: Build .NET Solution
-        run: |
-          dotnet build --no-restore
-        continue-on-error: true
-
-      - name: Test environment
-        run: |
-          dotnet test --no-restore --verbosity minimal --settings tests/tests.unit.runsettings
-=======
->>>>>>> e4c40d7c
-        continue-on-error: true
-        timeout-minutes: 10
+        timeout-minutes: 5
 
       - name: Environment summary
         run: |
