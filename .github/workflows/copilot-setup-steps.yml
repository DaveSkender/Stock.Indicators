--- conflicted
+++ resolved
@@ -35,11 +35,7 @@
       - name: Setup Node.js
         uses: actions/setup-node@v6
         with:
-<<<<<<< HEAD
-          node-version: ">=22.21.0"
-=======
           node-version: ">=24.10.0"
->>>>>>> 3ab3105a
           cache: "npm"
           cache-dependency-path: package-lock.json
         continue-on-error: true
