--- conflicted
+++ resolved
@@ -8,45 +8,16 @@
   workflow_dispatch:
 
 permissions:
-<<<<<<< HEAD
-  contents: read   # Required for checkout
-  actions: read    # Required for workflow runs
-  checks: write    # Required for test results
-=======
   contents: read  # Required for checkout
   checks: write   # Required for test results
->>>>>>> 0f2bf644
 
 jobs:
   test:
     name: unit tests
-<<<<<<< HEAD
-    runs-on: ${{ matrix.os }}
-
-    permissions:
-      contents: read
-      actions: read
-      checks: write
-
-    strategy:
-      matrix:
-        os: [windows-latest, ubuntu-latest, macos-latest]
-        dotnet-version: ["8.0.x", "9.0.x"]
-
-    env:
-      # identifying primary configuration so only one reports coverage
-      IS_PRIMARY: ${{ matrix.os == 'ubuntu-latest' && matrix.dotnet-version == '9.0.x' }}
-
-      # Identifies the current target framework
-      TARGET_FRAMEWORK: >
-        ${{ matrix.dotnet-version == '8.0.x' && 'net8.0' ||
-            matrix.dotnet-version == '9.0.x' && 'net9.0' }}
-=======
     runs-on: ubuntu-latest
 
     env:
       TARGET_FRAMEWORK: net9.0
->>>>>>> 0f2bf644
 
     steps:
       - name: Checkout source
@@ -59,38 +30,19 @@
           dotnet-quality: "ga"
 
       - name: Setup Node.js
-<<<<<<< HEAD
-        if: env.IS_PRIMARY == 'true'
-        uses: actions/setup-node@v5
-        with:
-          node-version: "22"
-=======
         uses: actions/setup-node@v5
         with:
           node-version: ">=22"
->>>>>>> 0f2bf644
           cache: "npm"
           cache-dependency-path: package-lock.json
 
       - name: Install npm dependencies
-<<<<<<< HEAD
-        if: env.IS_PRIMARY == 'true'
-        run: npm install
-
-      - name: Check .NET code formatting
-        if: env.IS_PRIMARY == 'true'
-        run: dotnet format --verify-no-changes
-
-      - name: Check Markdown linting
-        if: env.IS_PRIMARY == 'true'
-=======
         run: npm install
 
       - name: Check .NET code formatting
         run: dotnet format --verify-no-changes
 
       - name: Check Markdown linting
->>>>>>> 0f2bf644
         run: npm run lint:md
 
       - name: Build library
@@ -112,11 +64,6 @@
           --logger trx
           --collect:"XPlat Code Coverage"
 
-<<<<<<< HEAD
-      # the remaining steps are only needed from one primary instance
-
-=======
->>>>>>> 0f2bf644
       - name: Post test results
         uses: dorny/test-reporter@v2.1.0
         if: always()
