name: Examples

on:
  push:
    branches:
      - main
      - "v[0-9]*"
    paths:
      - docs/examples/**
  pull_request:
    branches: ["*"]
    paths:
      - docs/examples/**
<<<<<<< HEAD
      - .github/workflows/test-examples.yml
=======
      - ".github/workflows/test-examples.yml"
  workflow_dispatch:
>>>>>>> e7b993c3

permissions:
  contents: read

jobs:
  build:
    name: build
    runs-on: ubuntu-latest

    steps:
      - name: Checkout source
        uses: actions/checkout@v5

      - name: Setup .NET
        uses: actions/setup-dotnet@v5
        with:
          dotnet-version: "9.x"
          dotnet-quality: "ga"

      - name: Build examples
        run: >
          dotnet build docs/examples/Examples.sln
          --configuration Release
          --property:ContinuousIntegrationBuild=true
          -warnAsError<|MERGE_RESOLUTION|>--- conflicted
+++ resolved
@@ -11,12 +11,8 @@
     branches: ["*"]
     paths:
       - docs/examples/**
-<<<<<<< HEAD
-      - .github/workflows/test-examples.yml
-=======
       - ".github/workflows/test-examples.yml"
   workflow_dispatch:
->>>>>>> e7b993c3
 
 permissions:
   contents: read
