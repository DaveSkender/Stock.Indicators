name: Examples

on:
  push:
    branches: ["main","v3"]
    paths:
      - docs/examples/**

  pull_request:
<<<<<<< HEAD
    branches: ["main","v3"]
=======
    branches: ["*"]
>>>>>>> 68df8fc9
    paths:
      - docs/examples/**
      - ".github/workflows/test-examples.yml"

jobs:
  build:
    name: build
    runs-on: ubuntu-latest

    steps:

      - name: Checkout source
        uses: actions/checkout@v4

      - name: Setup .NET
        uses: actions/setup-dotnet@v4
        with:
          dotnet-version: "9.x"
          dotnet-quality: "ga"

      - name: Build examples
        run: >
          dotnet build docs/examples/Examples.sln
          --configuration Release
          --property:ContinuousIntegrationBuild=true
          -warnAsError<|MERGE_RESOLUTION|>--- conflicted
+++ resolved
@@ -7,11 +7,7 @@
       - docs/examples/**
 
   pull_request:
-<<<<<<< HEAD
-    branches: ["main","v3"]
-=======
     branches: ["*"]
->>>>>>> 68df8fc9
     paths:
       - docs/examples/**
       - ".github/workflows/test-examples.yml"
