name: Deploy package

## Version marker and suffix taxonomy
# Version format: major.minor.patch[-preview.N|-dev.X]
# - Versioning managed by GitVersion
# - Suffixes:
#   - Push to main/v* branches (pkg.github.com): `-dev.X` (X = CI build number)
#   - Manual dispatch (preview true, any env): `-preview.N` (N = preview number)
#   - Manual dispatch (preview false, nuget.org, main, dry_run false): (none)
# - Non-preview versions on nuget.org restricted to main branch;
#   runs targeting nuget.org from non-"main" branches will fail early.
# - Default: patch increment unless "+semver:" message found
#   or will use "next-version" if set in config
# - Preview numbers auto-increment (e.g., preview.1 -> preview.2)
# - Branches are only tagged with the version after deployments to nuget.org
# - Only production deployments (non-preview to nuget.org) get "latest" tag
# - Old CI packages (with -dev.X suffix) auto-cleanup after 3 days (keep 5 most recent)

on:
  push:
    branches:
      - "main"
      - "v[0-9]*"

  workflow_dispatch:
    inputs:
      environment:
        description: Deployment environment
        type: choice
        options:
          - pkg.github.com
          - nuget.org
        default: pkg.github.com
        required: true
      preview:
        description: Append preview suffix
        type: boolean
        default: true
        required: true
      dry_run:
        description: "Dry-run only (no deploy)"
        type: boolean
        default: true
        required: true

concurrency:
  group: ${{ github.ref_name }}
  cancel-in-progress: true

permissions:
  contents: write
  packages: write

jobs:
  validate:
    runs-on: ubuntu-latest

    steps:
      - name: Checkout source
        uses: actions/checkout@v5
        with:
          fetch-depth: 0

      - name: Debug GitVersion config presence
        run: cat src/gitversion.yml

      - name: Setup GitVersion Tool
        run: dotnet tool install --global GitVersion.Tool

      - name: Show GitVersion config
        run: dotnet gitversion -config src/gitversion.yml -showconfig

      - name: Show GitVersion output
        run: dotnet gitversion -config src/gitversion.yml -updateassemblyinfo

      - name: Validate deployment settings
        env:
          INPUT_ENVIRONMENT: ${{ github.event.inputs.environment }}
          GITHUB_REF: ${{ github.ref }}
          INPUT_PREVIEW: ${{ github.event.inputs.preview }}
          EVENT_NAME: ${{ github.event_name }}
        run: |
          # For push events (CI builds): always publish to GitHub Packages only
          if [[ "$EVENT_NAME" == "push" ]]; then
<<<<<<< HEAD
            echo "✅ CI build detected - will publish to GitHub Packages with -ci suffix"
=======
            echo "✅ CI build detected - will publish to GitHub Packages with -dev suffix"
>>>>>>> 5b9503c4
            exit 0
          fi

          # For manual dispatch: validate deployment settings
          if [[ "$EVENT_NAME" == "workflow_dispatch" ]]; then
            # Check if deploying to nuget.org
            if [[ "$INPUT_ENVIRONMENT" == "nuget.org" ]]; then
              # Only main or v* branches can deploy to nuget.org
              if [[ "$GITHUB_REF" != "refs/heads/main" ]] && [[ ! "$GITHUB_REF" =~ ^refs/heads/v[0-9] ]]; then
                echo "::error::Deployments to nuget.org are only allowed from main or v* branches"
                echo "::error::Current branch: $GITHUB_REF"
                echo "::error::To deploy from this branch, use pkg.github.com"
                exit 1
              fi

              # Non-preview (production) versions are only allowed from main branch
              if [[ "$GITHUB_REF" != "refs/heads/main" ]] && [[ "$INPUT_PREVIEW" != "true" ]]; then
                echo "::error::Non-preview (production) versions to nuget.org are only allowed from main branch"
                echo "::error::Current branch: $GITHUB_REF"
                echo "::error::From v* branches, you must set preview=true"
                exit 1
              fi
            fi
          fi

  package:
    needs: validate
    runs-on: ubuntu-latest

    outputs:
      version: ${{ steps.version_info.outputs.version }}
      url: ${{ steps.package_info.outputs.url }}
      name: ${{ steps.package_info.outputs.name }}
      environ: ${{ steps.settings.outputs.environ }}
      preview: ${{ steps.settings.outputs.preview }}
      dry_run: ${{ steps.settings.outputs.dry_run }}
      is_ci_push: ${{ steps.settings.outputs.is_ci_push }}

    steps:
      - name: Set default inputs for dispatch
        id: settings
        run: |
          if [[ "${{ github.event_name }}" == "workflow_dispatch" ]]; then
            echo "environ=${{ inputs.environment }}" >> $GITHUB_OUTPUT
            echo "preview=${{ inputs.preview }}" >> $GITHUB_OUTPUT
            echo "dry_run=${{ inputs.dry_run }}" >> $GITHUB_OUTPUT
            echo "is_ci_push=false" >> $GITHUB_OUTPUT
          else
            # Push to main/v* branches: publish to GitHub Packages with CI suffix
            echo "environ=pkg.github.com" >> $GITHUB_OUTPUT
            echo "preview=true" >> $GITHUB_OUTPUT
            echo "dry_run=false" >> $GITHUB_OUTPUT
            echo "is_ci_push=true" >> $GITHUB_OUTPUT
          fi

      - name: Checkout source
        uses: actions/checkout@v5
        with:
          fetch-depth: 0

      - name: Setup .NET SDK
        uses: actions/setup-dotnet@v5
        with:
          dotnet-version: "9.x"
          dotnet-quality: "ga"
          cache: true
          cache-dependency-path: "**/packages.lock.json"

      - name: Install dependencies
        run: |
          sudo apt-get update && sudo apt-get install -y libxml2-utils
          dotnet tool install --global GitVersion.Tool

      - name: Show GitVersion config
        run: dotnet gitversion -config src/gitversion.yml -showconfig

      - name: Generate version info
        id: gitversion
        run: |
          dotnet gitversion -config src/gitversion.yml -updateassemblyinfo
          # Export GitVersion variables to environment
          dotnet gitversion -config src/gitversion.yml | jq -r 'to_entries[] | "\(.key)=\(.value)"' >> $GITHUB_ENV

      - name: Compose version
        id: version_info
        run: |
          # base version
          base="${{ env.MajorMinorPatch }}"

          # conditional suffix
          if [[ "${{ steps.settings.outputs.preview }}" == "true" ]]; then
            # CI pushes use only -dev.X suffix
            if [[ "${{ steps.settings.outputs.is_ci_push }}" == "true" ]]; then
              suffix="-dev.${{ env.CommitsSinceVersionSource }}"
            elif [[ -n "${{ env.PreReleaseTag }}" ]]; then
              suffix="-${{ env.PreReleaseTag }}.${{ env.PreReleaseNumber }}"
            else
              suffix="-preview.${{ env.CommitsSinceVersionSource }}"
            fi
          else
            suffix=""
          fi

          ver="${base}${suffix}"
          echo "version=$ver" >> $GITHUB_OUTPUT
          echo "Generated version: $ver"

      - name: Replace "dumb" version markers
        uses: jacobtomlinson/gha-find-replace@f1069b438f125e5395d84d1c6fd3b559a7880cb5
        with:
          find: "#{PACKAGE_VERSION}#"
          replace: "${{ steps.version_info.outputs.version }}"
          regex: false

      - name: Compose package info
        id: package_info
        run: |
          PACKAGE_NAME=$(xmllint --xpath "//PropertyGroup/PackageId/text()" src/Indicators.csproj)
          echo "name=${PACKAGE_NAME}" >> $GITHUB_OUTPUT
          if [[ "${{ steps.settings.outputs.environ }}" == "nuget.org" ]]; then
            echo "url=https://www.nuget.org/packages/${PACKAGE_NAME}/${{ steps.version_info.outputs.version }}" >> $GITHUB_OUTPUT
          else
            echo "url=https://github.com/${{ github.repository }}/pkgs/nuget/${PACKAGE_NAME}" >> $GITHUB_OUTPUT
          fi

      - name: Build library
        run: >
          dotnet build src/Indicators.csproj
          --configuration Release
          --property:Version=${{ steps.version_info.outputs.version }}
          --property:DefineConstants=VERSIONED_BUILD
          --property:ContinuousIntegrationBuild=true
          -warnAsError

      - name: Pack for NuGet
        run: >
          dotnet pack src/Indicators.csproj
          --configuration Release
          --no-build
          --include-symbols
          --output NuGet
          -p:PackageVersion=${{ steps.version_info.outputs.version }}

      - name: Save package
        uses: actions/upload-artifact@v4
        with:
          name: packages
          path: NuGet
          include-hidden-files: true

      - name: Summary output
        if: always()
        run: |
          # Determine mode label
          if [[ "${{ steps.settings.outputs.dry_run }}" == "true" ]]; then
            MODE="🔍 DRY RUN"
          elif [[ "${{ steps.settings.outputs.is_ci_push }}" == "true" ]]; then
            MODE="🔧 CI BUILD"
          else
            MODE="🚀 DEPLOY"
          fi

          {
            echo "| Version No.       | Component                                        |"
            echo "| :---------------- | :----------------------------------------------- |"
            echo "| Version           | ${{ steps.version_info.outputs.version }}        |"
            echo "| Mode              | ${MODE}                                          |"
            echo "| Status            | ${{ job.status == 'success' && '✅ Success' || '❌ Failed' }} |"
            echo "| Package URL       | ${{ steps.package_info.outputs.url }}            |"
          } >> $GITHUB_STEP_SUMMARY

  deploy:
    needs: package
    runs-on: ubuntu-latest
    if: success()

    permissions:
      contents: write
      packages: write

    environment:
      name: ${{ needs.package.outputs.environ != '' && needs.package.outputs.environ || null }}
      url: ${{ needs.package.outputs.url }}

    env:
      version: ${{ needs.package.outputs.version }}
      preview: ${{ needs.package.outputs.preview }}
      dry_run: ${{ needs.package.outputs.dry_run }}
      environ: ${{ needs.package.outputs.environ }}
      url: ${{ needs.package.outputs.url }}
      name: ${{ needs.package.outputs.name }}
      NUGET_PUBLISH_URL: ${{ needs.package.outputs.environ == 'nuget.org' && 'https://api.nuget.org/v3/index.json' || format('https://nuget.pkg.github.com/{0}/index.json', github.repository_owner) }}
      NUGET_API_KEY: ${{ needs.package.outputs.environ == 'nuget.org' && secrets.NUGET_TOKEN || secrets.GITHUB_TOKEN }}

    steps:
      - name: Setup .NET SDK
        uses: actions/setup-dotnet@v5
        with:
          dotnet-version: "9.x"
          dotnet-quality: "ga"

      - name: Download package
        uses: actions/download-artifact@v5
        with:
          name: packages
          path: NuGet

      - name: Publish package
        if: ${{ env.dry_run != 'true' }}
        run: >
          dotnet nuget push NuGet/*.nupkg
          --source "${{ env.NUGET_PUBLISH_URL }}"
          --api-key "${{ env.NUGET_API_KEY }}"
          --skip-duplicate

      - name: Manage GitHub Packages latest tag
        if: ${{ !env.dry_run && env.environ == 'pkg.github.com' }}
        env:
          GH_TOKEN: ${{ env.NUGET_API_KEY }}
        run: |
          # Only production (non-preview) deployments from main branch should become 'latest'
          # GitHub Packages automatically marks the highest semantic version without pre-release identifiers as 'latest'
          if [[ "${{ env.preview }}" == "false" ]] && [[ "${{ github.ref }}" == "refs/heads/main" ]]; then
            echo "🏷️ This is a production deployment from main - will be marked as latest by GitHub Packages"
            echo "   (no pre-release suffix, so it will automatically become latest if it's the highest version)"
          else
            echo "🏷️ This is a preview/CI deployment or not from main - will NOT be marked as latest"
            echo "   (has pre-release suffix: ${{ env.version }})"
          fi

          echo "📦 Published ${{ env.name }} version ${{ env.version }} to GitHub Packages"

      - name: Tag and draft release note
        uses: ncipollo/release-action@v1
        if: ${{ !env.dry_run && env.environ == 'nuget.org' }}
        with:
          body: |
            - **Preview**: ${{ env.preview && 'Yes' || 'No' }}
          generateReleaseNotes: true
          draft: true
          makeLatest: ${{ !env.preview && env.environ == 'nuget.org' && github.ref == 'refs/heads/main' }}
          prerelease: ${{ env.preview }}
          tag: v${{ env.version }}
          commit: ${{ github.sha }}
          token: ${{ secrets.GITHUB_TOKEN }}

      - name: Deployment summary
        if: always()
        run: |
          {
            echo "| Preview     | ${{ env.preview && '✓' || '✗' }} |"
          } >> $GITHUB_STEP_SUMMARY

  cleanup:
    needs: [package, deploy]
    runs-on: ubuntu-latest
    if: success() && needs.package.outputs.is_ci_push == 'true' && needs.package.outputs.dry_run != 'true'

    permissions:
      packages: write

    env:
      PACKAGE_NAME: ${{ needs.package.outputs.name }}
      REPO_OWNER: ${{ github.repository_owner }}

    steps:
      - name: Cleanup old dev packages
        continue-on-error: true
        env:
          GH_TOKEN: ${{ secrets.GITHUB_TOKEN }}

        # TODO: If moving to an organization, consider using GitHub Actions variable
        #       ${{ github.repository_owner_type }} (available in org contexts) or
        #       hardcode API_PATH="/orgs/${REPO_OWNER}" if always org-based going forward
        run: |
<<<<<<< HEAD
          echo "🔍 Cleaning up old CI packages for ${PACKAGE_NAME}"

          # Get all package versions with pagination support
          page=1
          all_versions="[]"
          while true; do
            # Capture both stdout and stderr, check exit code
            set +e
            response=$(gh api \
              -H "Accept: application/vnd.github+json" \
              -H "X-GitHub-Api-Version: 2022-11-28" \
              "/orgs/${REPO_OWNER}/packages/nuget/${PACKAGE_NAME}/versions?per_page=100&page=${page}" 2>&1)
            exit_code=$?
            set -e

            # If API call failed, check if it's a real error
            if [[ $exit_code -ne 0 ]]; then
              echo "⚠️  GitHub API call failed (exit code: ${exit_code})"
              echo "⚠️  Response: $response"
              # If this is the first page and we got an error, the package might not exist yet
              if [[ $page -eq 1 ]]; then
                echo "✅ No packages found (possibly none exist yet)"
                exit 0
              fi
              break
            fi

            # Validate response is valid JSON array
            if ! echo "$response" | jq -e 'type == "array"' >/dev/null 2>&1; then
              echo "⚠️  GitHub API returned non-array response: $response"
              # If this is the first page, likely an error (e.g., package doesn't exist)
              if [[ $page -eq 1 ]]; then
                echo "✅ No packages found to clean up"
                exit 0
              fi
              break
            fi

            # If response is an empty array, we've reached the end
            response_length=$(echo "$response" | jq 'length')
            if [[ $response_length -eq 0 ]]; then
              break
            fi

            # Safely merge arrays
            all_versions=$(jq -n --argjson prev "$all_versions" --argjson curr "$response" '$prev + $curr')
            ((page++))
          done
=======
          echo "🔍 Cleaning up old dev packages for ${PACKAGE_NAME}"

          # Determine if this is an org or user repo

          OWNER_TYPE=$(gh api "/users/${REPO_OWNER}" --jq '.type' 2>/dev/null || echo "User")
          if [[ "$OWNER_TYPE" == "Organization" ]]; then
            API_PATH="/orgs/${REPO_OWNER}"
          else
            API_PATH="/users/${REPO_OWNER}"
          fi
          echo "📍 Using API path: ${API_PATH} (type: ${OWNER_TYPE})"

          # Get all package versions with pagination (gh cli handles this automatically)
          echo "📡 Fetching package versions..."
          set +e
          all_versions=$(gh api \
            -H "Accept: application/vnd.github+json" \
            -H "X-GitHub-Api-Version: 2022-11-28" \
            "${API_PATH}/packages/nuget/${PACKAGE_NAME}/versions?per_page=100" \
            --paginate \
            --jq '.' 2>&1)
          exit_code=$?
          set -e

          # Check if command succeeded
          if [[ $exit_code -ne 0 ]]; then
            echo "⚠️  GitHub API call failed (exit code: ${exit_code})"
            echo "⚠️  Response: $all_versions"
            echo "✅ No packages found to clean up (package may not exist yet)"
            exit 0
          fi

          # Validate response is valid JSON array
          if ! echo "$all_versions" | jq -e 'type == "array"' >/dev/null 2>&1; then
            echo "⚠️  GitHub API returned non-array response"
            echo "✅ No packages found to clean up"
            exit 0
          fi
>>>>>>> 5b9503c4

          total_count=$(echo "$all_versions" | jq 'length')
          echo "📦 Found ${total_count} total package versions"

          # Filter to dev packages only (containing -dev. suffix) and sort by created_at descending
          dev_versions=$(echo "$all_versions" | jq '[.[] | select(.name | contains("-dev."))] | sort_by(.created_at) | reverse')
          dev_count=$(echo "$dev_versions" | jq 'length')
          echo "🔧 Found ${dev_count} dev package versions"

          if [[ $dev_count -eq 0 ]]; then
            echo "✅ No dev packages to clean up"
            exit 0
          fi

          # Calculate cutoff date (3 days ago)
          cutoff_date=$(date -u -d '3 days ago' +%Y-%m-%dT%H:%M:%SZ)
          echo "📅 Cutoff date: ${cutoff_date}"

          # Keep the 5 most recent, delete older ones that are past cutoff
          deleted_count=0
          kept_count=0
          index=0

          # Process each version
          while IFS= read -r version; do
            version_id=$(echo "$version" | jq -r '.id')
            version_name=$(echo "$version" | jq -r '.name')
            created_at=$(echo "$version" | jq -r '.created_at')

            # Keep the first 5 (most recent)
            if [[ $index -lt 5 ]]; then
              echo "⏭️  Keeping recent version: ${version_name} (created: ${created_at})"
              ((kept_count++))
            # Delete if older than 3 days
            elif [[ "$created_at" < "$cutoff_date" ]]; then
              echo "🗑️  Deleting old version: ${version_name} (created: ${created_at})"
              if gh api \
                --method DELETE \
                -H "Accept: application/vnd.github+json" \
                -H "X-GitHub-Api-Version: 2022-11-28" \
                "${API_PATH}/packages/nuget/${PACKAGE_NAME}/versions/${version_id}" 2>/dev/null; then
                ((deleted_count++))
              else
                echo "⚠️  Failed to delete version: ${version_name}"
                ((kept_count++))
              fi
            else
              echo "⏭️  Keeping recent version: ${version_name} (created: ${created_at}, within 3 days)"
              ((kept_count++))
            fi

            ((index++))
          done < <(echo "$dev_versions" | jq -c '.[]')

          echo "✅ Cleanup complete. Deleted ${deleted_count} old dev package versions"

          {
            echo "### 🧹 Package Cleanup Summary"
            echo "| Metric | Value |"
            echo "| :----- | :---- |"
            echo "| Total Packages | ${total_count} |"
            echo "| Dev Packages | ${dev_count} |"
            echo "| Packages Deleted | ${deleted_count} |"
            echo "| Packages Retained | ${kept_count} |"
          } >> $GITHUB_STEP_SUMMARY<|MERGE_RESOLUTION|>--- conflicted
+++ resolved
@@ -82,11 +82,7 @@
         run: |
           # For push events (CI builds): always publish to GitHub Packages only
           if [[ "$EVENT_NAME" == "push" ]]; then
-<<<<<<< HEAD
-            echo "✅ CI build detected - will publish to GitHub Packages with -ci suffix"
-=======
             echo "✅ CI build detected - will publish to GitHub Packages with -dev suffix"
->>>>>>> 5b9503c4
             exit 0
           fi
 
@@ -362,56 +358,6 @@
         #       ${{ github.repository_owner_type }} (available in org contexts) or
         #       hardcode API_PATH="/orgs/${REPO_OWNER}" if always org-based going forward
         run: |
-<<<<<<< HEAD
-          echo "🔍 Cleaning up old CI packages for ${PACKAGE_NAME}"
-
-          # Get all package versions with pagination support
-          page=1
-          all_versions="[]"
-          while true; do
-            # Capture both stdout and stderr, check exit code
-            set +e
-            response=$(gh api \
-              -H "Accept: application/vnd.github+json" \
-              -H "X-GitHub-Api-Version: 2022-11-28" \
-              "/orgs/${REPO_OWNER}/packages/nuget/${PACKAGE_NAME}/versions?per_page=100&page=${page}" 2>&1)
-            exit_code=$?
-            set -e
-
-            # If API call failed, check if it's a real error
-            if [[ $exit_code -ne 0 ]]; then
-              echo "⚠️  GitHub API call failed (exit code: ${exit_code})"
-              echo "⚠️  Response: $response"
-              # If this is the first page and we got an error, the package might not exist yet
-              if [[ $page -eq 1 ]]; then
-                echo "✅ No packages found (possibly none exist yet)"
-                exit 0
-              fi
-              break
-            fi
-
-            # Validate response is valid JSON array
-            if ! echo "$response" | jq -e 'type == "array"' >/dev/null 2>&1; then
-              echo "⚠️  GitHub API returned non-array response: $response"
-              # If this is the first page, likely an error (e.g., package doesn't exist)
-              if [[ $page -eq 1 ]]; then
-                echo "✅ No packages found to clean up"
-                exit 0
-              fi
-              break
-            fi
-
-            # If response is an empty array, we've reached the end
-            response_length=$(echo "$response" | jq 'length')
-            if [[ $response_length -eq 0 ]]; then
-              break
-            fi
-
-            # Safely merge arrays
-            all_versions=$(jq -n --argjson prev "$all_versions" --argjson curr "$response" '$prev + $curr')
-            ((page++))
-          done
-=======
           echo "🔍 Cleaning up old dev packages for ${PACKAGE_NAME}"
 
           # Determine if this is an org or user repo
@@ -450,7 +396,6 @@
             echo "✅ No packages found to clean up"
             exit 0
           fi
->>>>>>> 5b9503c4
 
           total_count=$(echo "$all_versions" | jq 'length')
           echo "📦 Found ${total_count} total package versions"
