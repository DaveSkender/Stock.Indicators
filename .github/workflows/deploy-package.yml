name: Deploy NuGet package

on:
  workflow_dispatch:
    inputs:
      environment:
        description: Deployment environment
        type: choice
        options:
          - staging
          - nuget.org
        default: staging
        required: true
      preview:
        description: Append preview suffix
        type: boolean
        default: true
        required: true

concurrency:
  group: ${{ inputs.environment }}
  cancel-in-progress: true

jobs:
  build:
    runs-on: ubuntu-latest
    outputs:
      version: ${{ steps.compose.outputs.version }}

    steps:

      - name: Checkout source
        uses: actions/checkout@v4
        with:
          fetch-depth: 0

      - name: Setup .NET
        uses: actions/setup-dotnet@v4
        with:
          dotnet-version: "8.x"
          dotnet-quality: "ga"

      - name: Setup GitVersion
        uses: gittools/actions/gitversion/setup@v1.2.0
        with:
          versionSpec: "5.x"
          preferLatestVersion: true

      - name: Determine version
        id: gitversion
        uses: gittools/actions/gitversion/execute@v1.2.0
        with:
          updateAssemblyInfo: true
          useConfigFile: true
          configFilePath: src/gitversion.yml

      - name: Compose version
        id: compose
        run: |
<<<<<<< HEAD
          composed_version=${{ steps.gitversion.outputs.majorMinorPatch }}${{ inputs.preview && '-preview.' || '' }}${{ inputs.preview && steps.gitversion.outputs.preReleaseNumber || inputs.preview && github.run_number || '' }}
          echo "version=$composed_version" >> "$GITHUB_OUTPUT"
=======
          ver=${{ steps.gitversion.outputs.majorMinorPatch }}${{ inputs.preview && '-preview.' || '' }}${{ inputs.preview && steps.gitversion.outputs.preReleaseNumber || inputs.preview && github.run_number || '' }}
          echo "version=$ver" >> "$GITHUB_OUTPUT"

      - name: Update release notes URL
        uses: jacobtomlinson/gha-find-replace@v3
        with:
          find: "<PackageReleaseNotes>https://github.com/DaveSkender/Stock.Indicators/releases</PackageReleaseNotes>"
          replace: "<PackageReleaseNotes>https://github.com/DaveSkender/Stock.Indicators/releases/tag/${{ steps.compose.outputs.version }}</PackageReleaseNotes>"
          regex: false

      - name: Setup .NET
        uses: actions/setup-dotnet@v4
        with:
          dotnet-version: "9.x"
          dotnet-quality: "ga"
>>>>>>> 40c1e385

      - name: Build library
        run: >
          dotnet build src/Indicators.csproj
          --configuration Release
          --property:Version=${{ steps.compose.outputs.version }}
          --property:ContinuousIntegrationBuild=true
          -warnAsError

      - name: Pack for NuGet
        run: >
          dotnet pack src/Indicators.csproj
          --configuration Release
          --no-build
          --include-symbols
          --output NuGet
          -p:PackageVersion=${{ steps.compose.outputs.version }}

      - name: Save package
        uses: actions/upload-artifact@v4
        with:
          name: packages
          path: NuGet
          include-hidden-files: true

      - name: Summary output
        run: |
          {
            echo "| Version No. | Component                                       |"
            echo "| :---------- | :---------------------------------------------- |"
            echo "| Major       | ${{ steps.gitversion.outputs.major }}           |"
            echo "| Minor       | ${{ steps.gitversion.outputs.minor }}           |"
            echo "| Patch       | ${{ steps.gitversion.outputs.patch }}           |"
            echo "| Base        | ${{ steps.gitversion.outputs.majorMinorPatch }} |"
            echo "| Composed    | ${{ steps.compose.outputs.version }}            |"
          } >> $GITHUB_STEP_SUMMARY

  deploy:
    needs: build
    runs-on: ubuntu-latest

    permissions:
      contents: write

    environment:
      name: ${{ inputs.environment }}
      url: "${{ vars.NUGET_DOWNLOAD_PREFIX }}${{ needs.build.outputs.version }}"

    steps:

      - name: Pre-flight summary
        run: |
          {
            echo "| Parameter       | Value                              |"
            echo "| :-------------- | :--------------------------------- |"
            echo "| Environment     | ${{ inputs.environment }}          |"
            echo "| Publishing URL  | ${{ vars.NUGET_PUBLISH_URL }}      |"
            echo "| Download URL    | ${{ vars.NUGET_DOWNLOAD_PREFIX }}  |"
            echo "| Version ID      | ${{ needs.build.outputs.version }} |"
          } >> $GITHUB_STEP_SUMMARY

      - name: Setup .NET
        uses: actions/setup-dotnet@v4
        with:
          dotnet-version: "9.x"
          dotnet-quality: "ga"

      - name: Setup NuGet
        uses: nuget/setup-nuget@v1
        with:
          nuget-api-key: ${{ secrets.NUGET_TOKEN }}
          nuget-version: '6.x'

      - name: Download package
        uses: actions/download-artifact@v4
        with:
          name: packages
          path: NuGet

      - name: Publish to Azure Artifacts (staging)
        if: inputs.environment == 'staging'
        run: |
          dotnet new nugetconfig --force
          nuget sources Add -Name "AzureArtifacts" -Source ${{ vars.NUGET_PUBLISH_URL }} -UserName DaveSkender -Password ${{ secrets.NUGET_TOKEN }} -NonInteractive -ConfigFile nuget.config
          nuget push NuGet/*.nupkg -src AzureArtifacts -ApiKey AZ -NonInteractive -ConfigFile nuget.config

      - name: Publish to NuGet.org
        if: inputs.environment == 'nuget.org'
        run: |
          dotnet new nugetconfig --force
          nuget setApiKey ${{ secrets.NUGET_TOKEN }} -src nuget -ConfigFile nuget.config
          nuget push NuGet/*.nupkg -src nuget -NonInteractive -ConfigFile nuget.config -Verbosity Detailed

      - name: Tag and draft release note
        uses: ncipollo/release-action@v1
        if: inputs.environment == 'nuget.org'
        with:
          body: |
            We’ve released a new Stock Indicators for .NET NuGet package.
            See [Skender.Stock.Indicators @ NuGet.org](${{ vars.NUGET_DOWNLOAD_PREFIX }}${{ needs.build.outputs.version }}) for more information.
          generateReleaseNotes: true
          draft: true
          makeLatest: ${{ !inputs.preview }}
          prerelease: ${{ inputs.preview }}
          tag: ${{ needs.build.outputs.version }}
          commit: ${{ github.ref_name }}<|MERGE_RESOLUTION|>--- conflicted
+++ resolved
@@ -57,26 +57,8 @@
       - name: Compose version
         id: compose
         run: |
-<<<<<<< HEAD
           composed_version=${{ steps.gitversion.outputs.majorMinorPatch }}${{ inputs.preview && '-preview.' || '' }}${{ inputs.preview && steps.gitversion.outputs.preReleaseNumber || inputs.preview && github.run_number || '' }}
           echo "version=$composed_version" >> "$GITHUB_OUTPUT"
-=======
-          ver=${{ steps.gitversion.outputs.majorMinorPatch }}${{ inputs.preview && '-preview.' || '' }}${{ inputs.preview && steps.gitversion.outputs.preReleaseNumber || inputs.preview && github.run_number || '' }}
-          echo "version=$ver" >> "$GITHUB_OUTPUT"
-
-      - name: Update release notes URL
-        uses: jacobtomlinson/gha-find-replace@v3
-        with:
-          find: "<PackageReleaseNotes>https://github.com/DaveSkender/Stock.Indicators/releases</PackageReleaseNotes>"
-          replace: "<PackageReleaseNotes>https://github.com/DaveSkender/Stock.Indicators/releases/tag/${{ steps.compose.outputs.version }}</PackageReleaseNotes>"
-          regex: false
-
-      - name: Setup .NET
-        uses: actions/setup-dotnet@v4
-        with:
-          dotnet-version: "9.x"
-          dotnet-quality: "ga"
->>>>>>> 40c1e385
 
       - name: Build library
         run: >
