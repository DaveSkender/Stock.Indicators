name: Deploy NuGet package

# Version format: major.minor.patch[-preview.suffix]
# - Versioning managed by GitVersion
# - Preview suffix toggled by "preview" input
# - Non-preview versions on nuget.org restricted to main branch;
#   runs targeting nuget.org from non-"main" branches will fail early.
# - Default: patch increment unless "+semver:" message found
#   or will use "next-version" if set in config
# - Preview numbers auto-increment (e.g., preview.1 -> preview.2)
# - Branches are only tagged with the version after deployments to nuget.org

on:
  push:
    branches:
      - main
<<<<<<< HEAD
      - 'v*'
=======
      - "v*"
>>>>>>> 00357645

  workflow_dispatch:
    inputs:
      environment:
        description: Deployment environment
        type: choice
        options:
          - pkg.github.com
          - nuget.org
        default: pkg.github.com
        required: true
      preview:
        description: Append preview suffix
        type: boolean
        default: true
        required: true
      dry_run:
        description: "Dry-run only (no deploy)"
        type: boolean
        default: true
        required: true

concurrency:
  group: ${{ github.ref_name }}
  cancel-in-progress: true

permissions:
  contents: write
  packages: write

jobs:
  validate:
    runs-on: ubuntu-latest

    steps:
      - name: Checkout source
<<<<<<< HEAD
        uses: actions/checkout@v4
=======
        uses: actions/checkout@v5
>>>>>>> 00357645
        with:
          fetch-depth: 0

      - name: Debug GitVersion config presence
        run: cat src/gitversion.yml

      - name: Setup GitVersion Tool
        run: dotnet tool install --global GitVersion.Tool

      - name: Show GitVersion config
        run: dotnet gitversion -config src/gitversion.yml -showconfig
<<<<<<< HEAD
  
=======

>>>>>>> 00357645
      - name: Show GitVersion output
        run: dotnet gitversion -config src/gitversion.yml -updateassemblyinfo

      - name: Validate preview settings
        run: |
          if [[ "${{ github.event.inputs.environment }}" == "nuget.org" ]] && \
             [[ "${{ github.ref }}" != "refs/heads/main" ]] && \
             [[ "${{ github.event.inputs.preview }}" != "true" ]]; then
            echo "::error::Non-preview versions on nuget.org are only allowed from main branch"
            exit 1
          fi

  package:
    needs: validate
    runs-on: ubuntu-latest

    outputs:
      version: ${{ steps.version_info.outputs.version }}
      url: ${{ steps.package_info.outputs.url }}
      name: ${{ steps.package_info.outputs.name }}
      environ: ${{ steps.settings.outputs.environ }}
      preview: ${{ steps.settings.outputs.preview }}
      dry_run: ${{ steps.settings.outputs.dry_run }}

    steps:
      - name: Set default inputs for dispatch
        id: settings
        run: |
          if [[ "${{ github.event_name }}" == "workflow_dispatch" ]]; then
            echo "environ=${{ inputs.environment }}" >> $GITHUB_OUTPUT
            echo "preview=${{ inputs.preview }}" >> $GITHUB_OUTPUT
            echo "dry_run=${{ inputs.dry_run }}" >> $GITHUB_OUTPUT
          else
            echo "environ=" >> $GITHUB_OUTPUT
            echo "preview=true" >> $GITHUB_OUTPUT
            echo "dry_run=true" >> $GITHUB_OUTPUT
          fi

      - name: Set default inputs for dispatch
        id: settings
        run: |
          if [[ "${{ github.event_name }}" == "workflow_dispatch" ]]; then
            echo "environ=${{ inputs.environment }}" >> $GITHUB_OUTPUT
            echo "preview=${{ inputs.preview }}" >> $GITHUB_OUTPUT
            echo "dry_run=${{ inputs.dry_run }}" >> $GITHUB_OUTPUT
          else
            echo "environ=" >> $GITHUB_OUTPUT
            echo "preview=true" >> $GITHUB_OUTPUT
            echo "dry_run=true" >> $GITHUB_OUTPUT
          fi

      - name: Checkout source
        uses: actions/checkout@v5
        with:
          fetch-depth: 0

      - name: Setup .NET
        uses: actions/setup-dotnet@v4
        with:
          dotnet-version: "9.x"
          dotnet-quality: "ga"

      - name: Install dependencies
        run: |
          sudo apt-get update && sudo apt-get install -y libxml2-utils
          dotnet tool install --global GitVersion.Tool
<<<<<<< HEAD

      - name: Show GitVersion config
        run: dotnet-gitversion -config src/gitversion.yml -showconfig

=======

      - name: Show GitVersion config
        run: dotnet-gitversion -config src/gitversion.yml -showconfig

>>>>>>> 00357645
      - name: Generate version info
        id: gitversion
        run: |
          dotnet gitversion -config src/gitversion.yml -updateassemblyinfo
          # Export GitVersion variables to environment
          dotnet gitversion -config src/gitversion.yml | jq -r 'to_entries[] | "\(.key)=\(.value)"' >> $GITHUB_ENV

      - name: Compose version
        id: version_info
        run: |
          # base version
          base="${{ env.MajorMinorPatch }}"

          # conditional suffix
          if [[ "${{ steps.settings.outputs.preview }}" == "true" ]]; then
            if [[ -n "${{ env.PreReleaseTag }}" ]]; then
              suffix="-${{ env.PreReleaseTag }}.${{ env.PreReleaseNumber }}"
            else
              suffix="-preview.${{ env.CommitsSinceVersionSource }}"
            fi
          else
            suffix=""
          fi

          ver="${base}${suffix}"
          echo "version=$ver" >> $GITHUB_OUTPUT
          echo "Generated version: $ver"

      - name: Compose package info
        id: package_info
        run: |
          PACKAGE_NAME=$(xmllint --xpath "//PropertyGroup/PackageId/text()" src/Indicators.csproj)
          echo "name=${PACKAGE_NAME}" >> $GITHUB_OUTPUT
          if [[ "${{ steps.settings.outputs.environ }}" == "nuget.org" ]]; then
            echo "url=https://www.nuget.org/packages/${PACKAGE_NAME}/${{ steps.version_info.outputs.version }}" >> $GITHUB_OUTPUT
          else
            echo "url=https://github.com/${{ github.repository }}/pkgs/nuget/${PACKAGE_NAME}" >> $GITHUB_OUTPUT
          fi

      - name: Build library
        run: >
          dotnet build src/Indicators.csproj
          --configuration Release
          --property:Version=${{ steps.version_info.outputs.version }}
          --property:ContinuousIntegrationBuild=true
          -warnAsError

      - name: Pack for NuGet
        run: >
          dotnet pack src/Indicators.csproj
          --configuration Release
          --no-build
          --include-symbols
          --output NuGet
          -p:PackageVersion=${{ steps.version_info.outputs.version }}

      - name: Save package
        uses: actions/upload-artifact@v4
        with:
          name: packages
          path: NuGet
          include-hidden-files: true

      - name: Summary output
        if: always()
        run: |
          {
            echo "| Version No.       | Component                                        |"
            echo "| :---------------- | :----------------------------------------------- |"
            echo "| Mode              | ${{ steps.settings.outputs.dry_run && '🔍 DRY RUN' || '🚀 DEPLOY' }} |"
            echo "| Status            | ${{ job.status == 'success' && '✅ Success' || '❌ Failed' }} |"
            echo "| Package URL       | ${{ steps.package_info.outputs.url }}            |"
          } >> $GITHUB_STEP_SUMMARY

  deploy:
    needs: package
    runs-on: ubuntu-latest
    if: success()

    permissions:
      contents: write
      packages: write

    environment:
      name: ${{ needs.package.outputs.environ != '' && needs.package.outputs.environ || null }}
      url: ${{ needs.package.outputs.url }}
<<<<<<< HEAD

    env:
      version: ${{ needs.package.outputs.version }}
      preview: ${{ needs.package.outputs.preview }}
      dry_run: ${{ needs.package.outputs.dry_run }}
      environ: ${{ needs.package.outputs.environ }}
      url: ${{ needs.package.outputs.url }}
      name: ${{ needs.package.outputs.name }}
      NUGET_PUBLISH_URL: ${{ needs.package.outputs.environ == 'nuget.org'
        && 'https://api.nuget.org/v3/index.json'
        || format('https://nuget.pkg.github.com/{0}/index.json', github.repository) }}
      NUGET_API_KEY: ${{ needs.package.outputs.environ == 'nuget.org' && secrets.NUGET_TOKEN || secrets.GITHUB_TOKEN }}
=======
>>>>>>> 00357645

    env:
      version: ${{ needs.package.outputs.version }}
      preview: ${{ needs.package.outputs.preview }}
      dry_run: ${{ needs.package.outputs.dry_run }}
      environ: ${{ needs.package.outputs.environ }}
      url: ${{ needs.package.outputs.url }}
      name: ${{ needs.package.outputs.name }}
      NUGET_PUBLISH_URL: ${{ needs.package.outputs.environ == 'nuget.org' && 'https://api.nuget.org/v3/index.json' || 'https://nuget.pkg.github.com/${{ github.repository }}/index.json' }}
      NUGET_API_KEY: ${{ needs.package.outputs.environ == 'nuget.org' && secrets.NUGET_TOKEN || secrets.GITHUB_TOKEN }}

    steps:
      - name: Setup .NET
        uses: actions/setup-dotnet@v4
        with:
          dotnet-version: "9.x"
          dotnet-quality: "ga"

      - name: Download package
        uses: actions/download-artifact@v4
        with:
          name: packages
          path: NuGet

      - name: Publish package
<<<<<<< HEAD
        if: ${{ env.dry_run != 'true' }}
=======
        if: ${{ !env.dry_run }}
>>>>>>> 00357645
        run: >
          dotnet nuget push NuGet/*.nupkg
          --source "${{ env.NUGET_PUBLISH_URL }}"
          --api-key "${{ env.NUGET_API_KEY }}"
          --skip-duplicate

      - name: Tag and draft release note
        uses: ncipollo/release-action@v1
        if: ${{ !env.dry_run && env.environ == 'nuget.org' }}
        with:
          body: |
            - **Preview**: ${{ env.preview && 'Yes' || 'No' }}
          generateReleaseNotes: true
          draft: true
          makeLatest: ${{ !env.preview }}
          prerelease: ${{ env.preview }}
          tag: v${{ env.version }}
          commit: ${{ github.sha }}
          token: ${{ secrets.GITHUB_TOKEN }}

      - name: Deployment summary
        if: always()
        run: |
          {
            echo "| Preview     | ${{ env.preview && '✓' || '✗' }} |"
          } >> $GITHUB_STEP_SUMMARY<|MERGE_RESOLUTION|>--- conflicted
+++ resolved
@@ -14,11 +14,7 @@
   push:
     branches:
       - main
-<<<<<<< HEAD
-      - 'v*'
-=======
       - "v*"
->>>>>>> 00357645
 
   workflow_dispatch:
     inputs:
@@ -55,11 +51,7 @@
 
     steps:
       - name: Checkout source
-<<<<<<< HEAD
-        uses: actions/checkout@v4
-=======
         uses: actions/checkout@v5
->>>>>>> 00357645
         with:
           fetch-depth: 0
 
@@ -71,11 +63,7 @@
 
       - name: Show GitVersion config
         run: dotnet gitversion -config src/gitversion.yml -showconfig
-<<<<<<< HEAD
-  
-=======
-
->>>>>>> 00357645
+
       - name: Show GitVersion output
         run: dotnet gitversion -config src/gitversion.yml -updateassemblyinfo
 
@@ -101,6 +89,7 @@
       dry_run: ${{ steps.settings.outputs.dry_run }}
 
     steps:
+
       - name: Set default inputs for dispatch
         id: settings
         run: |
@@ -114,19 +103,6 @@
             echo "dry_run=true" >> $GITHUB_OUTPUT
           fi
 
-      - name: Set default inputs for dispatch
-        id: settings
-        run: |
-          if [[ "${{ github.event_name }}" == "workflow_dispatch" ]]; then
-            echo "environ=${{ inputs.environment }}" >> $GITHUB_OUTPUT
-            echo "preview=${{ inputs.preview }}" >> $GITHUB_OUTPUT
-            echo "dry_run=${{ inputs.dry_run }}" >> $GITHUB_OUTPUT
-          else
-            echo "environ=" >> $GITHUB_OUTPUT
-            echo "preview=true" >> $GITHUB_OUTPUT
-            echo "dry_run=true" >> $GITHUB_OUTPUT
-          fi
-
       - name: Checkout source
         uses: actions/checkout@v5
         with:
@@ -142,17 +118,10 @@
         run: |
           sudo apt-get update && sudo apt-get install -y libxml2-utils
           dotnet tool install --global GitVersion.Tool
-<<<<<<< HEAD
 
       - name: Show GitVersion config
         run: dotnet-gitversion -config src/gitversion.yml -showconfig
 
-=======
-
-      - name: Show GitVersion config
-        run: dotnet-gitversion -config src/gitversion.yml -showconfig
-
->>>>>>> 00357645
       - name: Generate version info
         id: gitversion
         run: |
@@ -239,7 +208,6 @@
     environment:
       name: ${{ needs.package.outputs.environ != '' && needs.package.outputs.environ || null }}
       url: ${{ needs.package.outputs.url }}
-<<<<<<< HEAD
 
     env:
       version: ${{ needs.package.outputs.version }}
@@ -252,20 +220,9 @@
         && 'https://api.nuget.org/v3/index.json'
         || format('https://nuget.pkg.github.com/{0}/index.json', github.repository) }}
       NUGET_API_KEY: ${{ needs.package.outputs.environ == 'nuget.org' && secrets.NUGET_TOKEN || secrets.GITHUB_TOKEN }}
-=======
->>>>>>> 00357645
-
-    env:
-      version: ${{ needs.package.outputs.version }}
-      preview: ${{ needs.package.outputs.preview }}
-      dry_run: ${{ needs.package.outputs.dry_run }}
-      environ: ${{ needs.package.outputs.environ }}
-      url: ${{ needs.package.outputs.url }}
-      name: ${{ needs.package.outputs.name }}
-      NUGET_PUBLISH_URL: ${{ needs.package.outputs.environ == 'nuget.org' && 'https://api.nuget.org/v3/index.json' || 'https://nuget.pkg.github.com/${{ github.repository }}/index.json' }}
-      NUGET_API_KEY: ${{ needs.package.outputs.environ == 'nuget.org' && secrets.NUGET_TOKEN || secrets.GITHUB_TOKEN }}
 
     steps:
+
       - name: Setup .NET
         uses: actions/setup-dotnet@v4
         with:
@@ -279,11 +236,7 @@
           path: NuGet
 
       - name: Publish package
-<<<<<<< HEAD
         if: ${{ env.dry_run != 'true' }}
-=======
-        if: ${{ !env.dry_run }}
->>>>>>> 00357645
         run: >
           dotnet nuget push NuGet/*.nupkg
           --source "${{ env.NUGET_PUBLISH_URL }}"
