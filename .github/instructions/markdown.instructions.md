---
applyTo: "**/*.md,.markdownlint-cli2.jsonc"
description: Markdown formatting guide
---

# Markdown authoring rules

Keep Markdown contributions consistent with GitHub Flavored Markdown (GFM) and the VS Code Markdown language features documented at <https://github.github.com/gfm/> and <https://code.visualstudio.com/docs/languages/markdown> while aligning with repository automation and preview tooling.

> [!CRITICAL]
> **Context loading warning:** In some AI agent environments (GitHub Copilot in VS Code), `#file:` references in auto-loaded files automatically expand their targets into the context window. This can cause exponential context bloat and degrade agent performance. **Entry point files** like `AGENTS.md`, `copilot-instructions.md`, and root instruction files should **NEVER contain `#file:` references** to other instruction or context files. Use plain-text file path mentions instead and let agents fetch files on-demand.

## Baseline workflow

- Run `npx markdownlint-cli2 --no-globs {glob} --fix` in the terminal, fix any items not auto-fixed, followed by `npx markdownlint-cli2 --no-globs {glob}` to verify there are no remaining linting issues, before opening a pull request.
  - **Important:** Always use `--no-globs` when specifying explicit file paths to prevent the tool from expanding globs defined in `.markdownlint-cli2.jsonc`.
- For continuous linting during large edits, run with `--watch` to surface issues immediately.
- Preview with VS Code's built-in Markdown preview (`Ctrl+Shift+V`).
- Never bypass lint warnings; resolve or bracket narrow suppressions with `<!-- markdownlint-disable -->`.

## Formatting requirements

### Editorial style

- Use present tense and imperative mood.
- Exclude historical context and migration details.
- Keep each rule as a current directive.
- Headings and bold labels follow sentence case: first word + proper nouns only.

### Content reuse and separation of concerns

**Do not repeat yourself (DRY):**

- Maintain a single source of truth per concept.
- Reference existing documents instead of duplicating content.
- Consolidate overlapping content when possible.

**Separation of concerns:**

- Give each document a single purpose.
- Keep conceptual, procedural, and configuration guidance distinct.
- Separate different target audiences clearly.

**Acceptable limited duplication:**

- Short orienting summaries (2–3 sentences).
- Critical inline warnings.
- Code examples for distinct use cases.
- Cross-references for related but distinct documents.

### Headers and structure

- Use ATX (`#`) headers.
- Sentence case only.
- Sequential hierarchy with blank lines around headers.

### Lists

- Always use hyphens (`-`) for bullets.
- Indent nested lists with two spaces.
- Avoid ordered lists unless sequence matters.

```markdown
<!-- good -->
- First item
  - Nested item

<!-- bad -->
* Wrong bullet
```

### Code blocks

- Use fenced code blocks with a language identifier (use `plaintext` if needed).
- Include blank lines around fences.
- Avoid inline comments in fences.
- Increase fence length when nesting (outer fences need more backticks than inner).

Example of hierarchical fencing:

`````markdown
## Header in markdown example

Other text **formatted** with markdown syntax. Inner code block:

```csharp
int foo = 25;
```

> [!IMPORTANT]
> Outer fencing must have more backticks than inner ones for proper termination.

`````

---

## File and context references

Choose the appropriate referencing style based on whether the file content is needed for the current task.

### When to use `#file:` context tokens

Use `#file:` when the agent **must read the file content** to complete the task:

- Instruction files that define coding standards for the current work
- Templates or schemas the agent must follow
- Configuration files the agent needs to modify or validate against
- Context files containing data required for the task

```markdown
Follow conventions from #file:../copilot-instructions.md
Apply the template in #file:adr-template.md
```

**Syntax rules for `#file:` and `#folder:` tokens:**

- Tokens are context variables, not clickable links.
- Do not wrap in backticks.
- Do not place punctuation immediately after the token.
- Paths are relative to the current file.

Correct: `See #file:markdown.instructions.md for details`

Incorrect: `See #file:markdown.instructions.md.` (trailing punctuation breaks resolution)

### When to use plain-text mentions

Use plain-text mentions when referencing files **for awareness only** (agent decides if content is needed):

- Pointing users or agents to related documentation
- Mentioning files that exist but aren't required for the current task
- Referencing files in informational lists or navigation sections

```markdown
Refer to the AGENTS.md file for project context.
See the contributing guide in docs/contributing.md for details.
```

### Avoiding context window bloat

Root entry points (AGENTS.md, copilot-instructions.md) are auto-loaded in many contexts. To prevent cascading file loads:

- **CRITICAL: Entry point files must NOT use `#file:` references.** Files like `AGENTS.md`, `copilot-instructions.md`, and root-level instruction files are auto-loaded and will cascade their `#file:` references into context, causing bloat. Use plain-text file path mentions instead.
- **Scoped instruction files may use `#file:` selectively.** Files in `.github/instructions/` with `applyTo` patterns are auto-attached only in their specific domains and can safely use `#file:` for on-demand fetching.
- **Agent files should use targeted `#file:` references.** Agent files reference instruction files they need; this is intentional and domain-appropriate.
- **Minimize cascading hierarchies.** Avoid chains like: AGENTS.md → instruction file → context file → another instruction file.
- **Prefer plain-text mentions in navigational sections.** Let agents decide what to fetch: `See the markdown authoring guidelines in .github/instructions/markdown.instructions.md`
- **Never use `file:` URI scheme** (e.g., `file:///path/to/doc.md`). These always force auto-loading.
- **Use standard Markdown links for URLs only**, not for local workspace files.

<<<<<<< HEAD
- Use only for specification, instructional, and developer documentation.
  - **Do not include on:**
    - Markdown files used as website source pages (e.g. VitePress in `docs/**`)
    - Spec Kit files (`.specify/**`, `.github/prompts/speckit.*`)
    - Feature specification files (`.specify/specs/**`)
  - **Do include on:** instruction files (`.github/instructions/**`), repository root documentation
- Place it last.
- Use the current date.
=======
### Tool references (`#tool:`)
>>>>>>> bcf84009

Use `#tool:name` format for tool references. Do not wrap in backticks.

```markdown
Use #tool:search for locating information
```

### Agent references (`@AgentName`)

Use `@AgentName` syntax when referencing custom agents or subagents:

- **In documentation**: Wrap in backticks for readability (e.g., `@Planner`, `@DotNetDeveloper`).
- **In agent files**: Use plain `@AgentName` without backticks for invocation or handoff contexts.
- **Handoffs**: Reference target agents in YAML front matter `handoffs` section.

```markdown
<!-- In documentation or prose -->
Use `@Planner` to create GitHub Issues hierarchies.
Delegate backend work to `@DotNetDeveloper` or `@NestJsDeveloper`.

<!-- In agent file handoff instructions -->
@Researcher investigate the authentication options
```

---

## File size and organization

- Keep Markdown files under ~500 lines when possible.
- Split files >800 lines unless they are cohesive.
- Prefer refactoring for succinctness before splitting.
- Split by concepts, workflows, or functional areas.
- Use index files and consistent naming in directories.

**When to split files:**

- Each major section (h2) could stand alone as a separate topic.
- Document serves multiple distinct audiences or use cases.
- Navigation becomes difficult due to excessive scrolling.

Example file tree:

```text
my-repo/
├── .github/
│   ├── copilot-instructions.md       # Meta-instructions (optional for downstream repos)
│   ├── instructions/
│   ├── prompts/
│   └── workflows/
├── docs/
├── src/                              # Source code
└── README.md                         # Human-oriented overview
```

### End of file elements

- End with:

  ```markdown

  ---
  Last updated: <Month Day, Year>

  ```

- Do not include change logs here.

### HTML elements

Avoid inline HTML unless no Markdown equivalent exists. Allowed elements are defined in `.markdownlint-cli2.jsonc`. Use sparingly and ensure accessibility (e.g., alt text for images).

### GitHub features

- Use `<details>` for collapsible sections (one of few valid HTML use cases).
- Use GitHub alert blocks (`> [!NOTE]`, `> [!TIP]`, `> [!IMPORTANT]`, `> [!WARNING]`, `> [!CAUTION]`) sparingly.
- Use pipe-delimited tables with header separators.
  - Right-align numeric columns: `| ---: |`
  - Center-align dates: `| :---: |` with ISO format `YYYY-MM-DD`

## Mermaid diagrams

- Use ` ```mermaid ` fences with a brief preceding description.
- Quote node labels (e.g., `A["Start"]` not `A[Start]`).
- Prefer stroke styling over filled colors for better theme compatibility.
- Validate diagrams render legibly in both dark and light themes.
- Validate diagrams before committing.

## Math and alerts

- Present LaTeX in fenced blocks (`plaintext` or `math`).
- Use alert blocks sparingly for execution-critical details.

## Tooling checklist

- Keep `.markdownlint-cli2.jsonc`, `.editorconfig`, and `.vscode/settings.json` aligned.
- Use the VS Code markdownlint extension.
- Document exceptions in `.markdownlint-cli2.jsonc`.

## About maintenance of this file

- Align with official GitHub markdown documentation: <https://github.github.com/gfm/>

---
Last updated: December 7, 2025<|MERGE_RESOLUTION|>--- conflicted
+++ resolved
@@ -148,18 +148,7 @@
 - **Never use `file:` URI scheme** (e.g., `file:///path/to/doc.md`). These always force auto-loading.
 - **Use standard Markdown links for URLs only**, not for local workspace files.
 
-<<<<<<< HEAD
-- Use only for specification, instructional, and developer documentation.
-  - **Do not include on:**
-    - Markdown files used as website source pages (e.g. VitePress in `docs/**`)
-    - Spec Kit files (`.specify/**`, `.github/prompts/speckit.*`)
-    - Feature specification files (`.specify/specs/**`)
-  - **Do include on:** instruction files (`.github/instructions/**`), repository root documentation
-- Place it last.
-- Use the current date.
-=======
 ### Tool references (`#tool:`)
->>>>>>> bcf84009
 
 Use `#tool:name` format for tool references. Do not wrap in backticks.
 
