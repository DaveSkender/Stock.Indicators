--- conflicted
+++ resolved
@@ -20,12 +20,8 @@
 ├── tests/                 # Unit, integration, performance, and simulation suites
 └── Stock.Indicators.sln   # Primary solution for src + tests
 .
-<<<<<<< HEAD
 ├── docs/                  # Public documentation site (VitePress)
 └── .specify/              # Spec Kit configuration and active specifications
-=======
-└── docs/                  # Public documentation site (Jekyll)
->>>>>>> 20c0aa6e
 ```
 
 ## Build and verification
