--- conflicted
+++ resolved
@@ -75,51 +75,25 @@
 
 ## Guiding principles
 
-This library follows the [guiding principles](https://github.com/DaveSkender/Stock.Indicators/discussions/648) that emphasize:
-
-### I. Mathematical Precision
-
-Default to `double` for performance and reach for `decimal` when price-sensitive precision requires it. All financial calculations must be mathematically accurate and verified against reference implementations.
-
-### II. Performance First
-
-Minimize memory allocations, avoid excessive LINQ operations in hot paths, and use span-friendly loops. Performance benchmarks are mandatory for computationally intensive indicators.
-
-### III. Comprehensive Validation
-
-All public methods require complete input validation with descriptive error messages. Handle edge cases (insufficient data, zero/negative values, null inputs) explicitly with consistent exception types.
-
-### IV. Test-Driven Quality
-
-Every indicator requires comprehensive unit tests covering all code paths. Mathematical accuracy must be verified against reference implementations. Performance tests are mandatory for computationally intensive indicators.
-
-**Test epsilon usage rules:**
-
-- ✅ **Use epsilon** (`BeApproximately`) ONLY when comparing against **manually calculated reference values** (e.g., `Money4 = 0.00005` for 4 decimal places) or for **recursive algorithms** where calculation order legitimately differs (e.g., Fisher Transform)
-- ❌ **DO NOT use epsilon** for regression tests comparing calculated-vs-calculated results - use exact equality (default `AssertEquals()`)
-- ❌ **DO NOT use epsilon** when comparing computed formulas or constants (e.g., `2d / (period + 1)`) - these should use exact comparison (`.Be()`)
-- ❌ **DO NOT use epsilon** for zero evaluations in production code - use exact comparison (`!= 0` or `== 0`)
-
-### V. Documentation Excellence
-
-All public methods must have complete XML documentation. Code examples must be provided for complex indicators. Documentation must include parameter constraints, return value descriptions, and usage patterns.
+This library follows the [guiding principles](https://github.com/DaveSkender/Stock.Indicators/discussions/648) that emphasize **Mathematical Precision**, **Performance First**, **Comprehensive Validation**, **Test-Driven Quality**, and **Documentation Excellence**. See the [Constitution](../../.specify/memory/constitution.md) for complete details on these principles and the **[.NET development instructions](../../.github/instructions/dotnet.instructions.md#key-references-and-standards)** for implementation-specific guidance.
 
 ## Scoped instruction files
 
-This repository uses scoped instruction files for specific development areas. These files contain detailed guidelines that apply to particular file patterns:
-
-| Pattern | File | Description |
-| ------- | ---- | ----------- |
-| `.specify/**,.github/prompts/speckit.*` | [spec-kit.instructions.md](instructions/spec-kit.instructions.md) | Spec Kit development workflow and artifact editing guidelines |
-| `src/**` | [agents.md](../src/agents.md) | **CRITICAL**: Formula change rules and mathematical precision requirements for AI agents |
-| `src/**/*.*Series.cs,tests/**/*.*Series.Tests.cs` | [indicator-series.instructions.md](instructions/indicator-series.instructions.md) | Series-style indicator development and testing guidelines |
-| `src/**/*.StreamHub.cs,tests/**/*.StreamHub.Tests.cs` | [indicator-stream.instructions.md](instructions/indicator-stream.instructions.md) | Stream indicator development guidelines |
-| `src/**/*.BufferList.cs,tests/**/*.BufferList.Tests.cs` | [indicator-buffer.instructions.md](instructions/indicator-buffer.instructions.md) | Buffer indicator development guidelines |
-| `**/src/**/*.Catalog.cs,**/tests/**/*.Catalog.Tests.cs` | [catalog.instructions.md](instructions/catalog.instructions.md) | Catalog file conventions |
-| `src/**,tests/**` | [source-code-completion.instructions.md](instructions/source-code-completion.instructions.md) | Source code, testing, and pre-commit code completion checklist |
-| `**/*.md` | [markdown.instructions.md](instructions/markdown.instructions.md) | Markdown formatting rules |
-| `docs/**` | [documentation.instructions.md](instructions/documentation.instructions.md) | Documentation website instructions |
-| `tools/performance/**` | [performance-testing.instructions.md](instructions/performance-testing.instructions.md) | Performance testing and benchmarking guidelines |
+This repository uses scoped instruction files for specific development areas, automatically applied when working with files matching their patterns:
+
+| Pattern | File | Primary Focus |
+| ------- | ---- | ------------- |
+| `src/**` | [dotnet.instructions.md](instructions/dotnet.instructions.md) | C# coding standards, .NET best practices, project organization |
+| `src/**/*.*Series.cs,tests/**/*.*Series.Tests.cs` | [indicator-series.instructions.md](instructions/indicator-series.instructions.md) | Series-style indicator development and testing |
+| `src/**/*.StreamHub.cs,tests/**/*.StreamHub.Tests.cs` | [indicator-stream.instructions.md](instructions/indicator-stream.instructions.md) | Stream-style real-time indicator development |
+| `src/**/*.BufferList.cs,tests/**/*.BufferList.Tests.cs` | [indicator-buffer.instructions.md](instructions/indicator-buffer.instructions.md) | Buffer-style incremental indicator development |
+| `src/**` | [agents.md](../src/agents.md) | **CRITICAL**: Formula change rules and mathematical precision requirements |
+| `**/src/**/*.Catalog.cs,**/tests/**/*.Catalog.Tests.cs` | [catalog.instructions.md](instructions/catalog.instructions.md) | Indicator catalog entry conventions |
+| `src/**,tests/**` | [source-code-completion.instructions.md](instructions/source-code-completion.instructions.md) | Testing, formatting, linting, and pre-commit checklist |
+| `**/*.md` | [markdown.instructions.md](instructions/markdown.instructions.md) | Markdown authoring and formatting standards |
+| `docs/**` | [docs.instructions.md](instructions/docs.instructions.md) | Documentation website (Jekyll) development |
+| `tools/performance/**` | [performance-testing.instructions.md](instructions/performance-testing.instructions.md) | Performance testing and BenchmarkDotNet guidelines |
+| `.specify/**,.github/prompts/speckit.*` | [spec-kit.instructions.md](instructions/spec-kit.instructions.md) | Spec Kit specification-driven development workflow |
 
 These scoped files are automatically applied when working with files matching their patterns.
 
@@ -203,36 +177,29 @@
 
 ### Code quality standards
 
-<<<<<<< HEAD
-- Provide XML comments for all public types and members.
-- Use `/// <inheritdoc />` instead of repeating same XML code comments on implementations.
-- Cover happy paths, edge cases, and streaming flows with unit tests.
-- Add or update performance benchmarks when modifying core indicator loops.
-- Maintain `.editorconfig` conventions; let analyzers and style rules guide formatting.
-- Prefer explicit variable names over `var` (following `.editorconfig` conventions).
-- Use filenames that match the containing class name, with modifiers for partial classes spread across files.
-- Keep package metadata aligned with NuGet expectations (icon, README, license).
-- Keep `docs/_indicators/*.md` pages aligned with their indicator APIs, including usage examples, parameter defaults, warmup guidance, and notable streaming behavior.
-
-## Spec-driven development integration
-
-This repository uses [Spec Kit](https://github.com/github/spec-kit) for Specification-Driven Development. Before adding or changing indicators, consult the relevant spec in [.specify/specs/](../.specify/specs/) and use chat commands to align with the active plan.
-
-**Core workflow commands:**
-
-- **`/speckit.constitution`** — Create or update project governing principles
-- **`/speckit.specify`** — Define what you want to build (requirements and user stories)
-- **`/speckit.clarify`** — Clarify underspecified areas (recommended before planning)
-- **`/speckit.plan`** — Create technical implementation plans with tech stack choices
-- **`/speckit.tasks`** — Generate actionable task lists for implementation
-- **`/speckit.analyze`** — Cross-artifact consistency & coverage analysis (before implementing)
-- **`/speckit.implement`** — Execute all tasks to build the feature according to the plan
-
-**Optional commands:**
-
-- **`/speckit.checklist`** — Generate custom quality checklists for validation
-
-For detailed Spec Kit workflow guidance, see [spec-kit.instructions.md](instructions/spec-kit.instructions.md).
+- All public methods must have XML documentation
+- Unit test coverage for all code paths
+- Performance tests for computationally intensive indicators
+- Validation for all user inputs
+- Consistent formatting using `.editorconfig`
+
+## MCP tools guidance
+
+### When to use MCP tools
+
+The following MCP servers are configured in [`mcp.json`](../.vscode/mcp.json) and should be used in these scenarios:
+
+- `mslearn/*`: Research C# coding conventions, .NET best practices, performance optimization, and language features. Use when implementing indicators or utility functions that require knowledge of official Microsoft standards.
+- `context7/*`: Look up documentation for NuGet package dependencies or external libraries used in the project. Use when integrating third-party functionality.
+- `github/web_search`: Research indicator algorithms, financial calculations, and external technical analysis standards. Use for mathematical validation and algorithm research.
+- `github/*`: Get recently failed CI worklow job details, research recent library changes, pull requests, issues, and discussions. Use when updating documentation or implementing features that depend on understanding recent repository context.
+
+Do NOT use MCP tools for:
+
+- Local file operations (use file read/edit tools)
+- Simple code formatting (use `dotnet format`)
+- Markdown linting (use `markdownlint-cli2`)
+- Running local build tests (use `dotnet build` and `dotnet test`)
 
 ## Pull request guidelines
 
@@ -250,32 +217,4 @@
 - `docs: Update API documentation`
 
 ---
-Last updated: October 29, 2025
-=======
-- All public methods must have XML documentation
-- Unit test coverage for all code paths
-- Performance tests for computationally intensive indicators
-- Validation for all user inputs
-- Consistent formatting using `.editorconfig`
-
-## MCP tools guidance
-
-### When to use MCP tools
-
-The following MCP servers are configured in [`mcp.json`](../.vscode/mcp.json) and should be used in these scenarios:
-
-- `mslearn/*`: Research C# coding conventions, .NET best practices, performance optimization, and language features. Use when implementing indicators or utility functions that require knowledge of official Microsoft standards.
-- `context7/*`: Look up documentation for NuGet package dependencies or external libraries used in the project. Use when integrating third-party functionality.
-- `github/web_search`: Research indicator algorithms, financial calculations, and external technical analysis standards. Use for mathematical validation and algorithm research.
-- `github/*`: Get recently failed CI worklow job details, research recent library changes, pull requests, issues, and discussions. Use when updating documentation or implementing features that depend on understanding recent repository context.
-
-Do NOT use MCP tools for:
-
-- Local file operations (use file read/edit tools)
-- Simple code formatting (use `dotnet format`)
-- Markdown linting (use `markdownlint-cli2`)
-- Running local build tests (use `dotnet build` and `dotnet test`)
-
----
-Last updated: December 7, 2025
->>>>>>> ddf73d08
+Last updated: December 7, 2025