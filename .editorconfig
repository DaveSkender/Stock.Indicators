--- conflicted
+++ resolved
@@ -151,16 +151,10 @@
 dotnet_diagnostic.IDE0054.severity = none        # Use '++' operator
 dotnet_diagnostic.IDE0055.severity = warning     # Fix formatting
 dotnet_diagnostic.IDE0320.severity = none        # Make anonymous function static (minimal benefit)
-<<<<<<< HEAD
-dotnet_diagnostic.IDE2003.severity = none        # Blank line required between block and subsequent statement
-dotnet_diagnostic.RCS1181.severity = none        # Convert comment to documentation comment (superflous, inconsistent need)
-dotnet_diagnostic.RCS1228.severity = none        # Unused element in documentation comment
-=======
 dotnet_diagnostic.IDE2003.severity = suggestion  # Blank line required between block and subsequent statement
 
 dotnet_diagnostic.RCS1181.severity = none        # Convert comment to documentation comment (superflous, inconsistent need)
 dotnet_diagnostic.RCS1228.severity = suggestion  # Unused element in documentation comment
->>>>>>> 2c38fc8f
 dotnet_diagnostic.RCS1238.severity = none        # Avoid nested ?: operators (conflicts with IDE0045)
 
 # Member ordering preferences
