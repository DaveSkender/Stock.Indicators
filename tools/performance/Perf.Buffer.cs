namespace Performance;

// BUFFER-STYLE INDICATORS

[ShortRunJob]
public class BufferIndicators
{
    private static readonly IReadOnlyList<Quote> q = Data.GetDefault();
    private static readonly IReadOnlyList<Quote> o = Data.GetCompare();
    private const int n = 14;

    /* Parameter arguments should match the Perf.Series.cs equivalents */

    [Benchmark] public AdlList AdlList() => new() { q };
    [Benchmark] public AdxList AdxList() => new(n) { q };
    [Benchmark] public AlligatorList AlligatorList() => new() { q };
    [Benchmark] public AlmaList AlmaList() => new(9, 0.85, 6) { q };
    [Benchmark] public AroonList AroonList() => new() { q };
    [Benchmark] public AtrList AtrList() => new(n) { q };
    [Benchmark] public AtrStopList AtrStopList() => new() { q };
    [Benchmark] public AwesomeList AwesomeList() => new() { q };
    [Benchmark] public BetaList BetaList() => new(20, BetaType.Standard, q, o);
    [Benchmark] public BollingerBandsList BollingerBandsList() => new(20, 2) { q };
    [Benchmark] public BopList BopList() => new(n) { q };
    [Benchmark] public CciList CciList() => new(20) { q };
    [Benchmark] public ChaikinOscList ChaikinOscList() => new() { q };
    [Benchmark] public ChandelierList ChandelierList() => new() { q };
    [Benchmark] public ChopList ChopList() => new(n) { q };
    [Benchmark] public CmfList CmfList() => new() { q };
    [Benchmark] public CmoList CmoList() => new(n) { q };
    [Benchmark] public ConnorsRsiList ConnorsRsiList() => new() { q };
    [Benchmark] public CorrelationList CorrelationList() => new(20, q, o);
    [Benchmark] public DemaList DemaList() => new(n) { q };
    [Benchmark] public DojiList DojiList() => new() { q };
    [Benchmark] public DonchianList DonchianList() => new(20) { q };
    [Benchmark] public DpoList DpoList() => new(n) { q };
    [Benchmark] public DynamicList DynamicList() => new(20) { q };
    [Benchmark] public ElderRayList ElderRayList() => new() { q };
    [Benchmark] public EmaList EmaList() => new(20) { q };
    [Benchmark] public EpmaList EpmaList() => new(n) { q };
    [Benchmark] public FcbList FcbList() => new(n) { q };
    [Benchmark] public FisherTransformList FisherTransformList() => new(10) { q };
    [Benchmark] public ForceIndexList ForceIndexList() => new(13) { q };
    [Benchmark] public FractalList FractalList() => new() { q };
    [Benchmark] public GatorList GatorList() => new() { q };
    [Benchmark] public HeikinAshiList HeikinAshiList() => new() { q };
    [Benchmark] public HmaList HmaList() => new(n) { q };
<<<<<<< HEAD
    [Benchmark] public HtlList HtlList() => new() { q };
=======
    [Benchmark] public HurstList HurstList() => new(100) { q };
>>>>>>> 2a27dc94
    [Benchmark] public KamaList KamaList() => new(10, 2, 30) { q };
    [Benchmark] public KeltnerList KeltnerList() => new() { q };
    [Benchmark] public KvoList KvoList() => new() { q };
    [Benchmark] public MacdList MacdList() => new(12, 26, 9) { q };
    [Benchmark] public MaEnvelopesList MaEnvelopesList() => new(20, 2.5, MaType.SMA) { q };
    [Benchmark] public MamaList MamaList() => new(0.5, 0.05) { q };
    [Benchmark] public MarubozuList MarubozuList() => new() { q };
    [Benchmark] public MfiList MfiList() => new() { q };
    [Benchmark] public ObvList ObvList() => new() { q };
    [Benchmark] public ParabolicSarList ParabolicSarList() => new() { q };
    [Benchmark] public PivotsList PivotsList() => new(2, 2, 20) { q };
    [Benchmark] public PmoList PmoList() => new() { q };
    [Benchmark] public QuotePartList QuotePartList() => new(CandlePart.Close) { q };
    [Benchmark] public PrsList PrsList() => new(int.MinValue, q, o);
    [Benchmark] public PvoList PvoList() => new() { q };
    [Benchmark] public RenkoList RenkoList() => new(2.5m) { q };
    [Benchmark] public RocList RocList() => new(20) { q };
    [Benchmark] public RollingPivotsList RollingPivotsList() => new(20, 0, PivotPointType.Standard) { q };
    [Benchmark] public RocWbList RocWbList() => new(20, 5, 5) { q };
    [Benchmark] public RsiList RsiList() => new(n) { q };
    [Benchmark] public SlopeList SlopeList() => new(n) { q };
    [Benchmark] public SmaList SmaList() => new(n) { q };
    [Benchmark] public SmaAnalysisList SmaAnalysisList() => new(10) { q };
    [Benchmark] public SmiList SmiList() => new(13, 25, 2, 3) { q };
    [Benchmark] public SmmaList SmmaList() => new(n) { q };
    [Benchmark] public StarcBandsList StarcBandsList() => new(5, 2, 10) { q };
    [Benchmark] public StdDevList StdDevList() => new(20) { q };
    [Benchmark] public StdDevChannelsList StdDevChannelsList() => new(20, 2) { q };
    [Benchmark] public StochList StochList() => new(14, 3, 3) { q };
    [Benchmark] public StochRsiList StochRsiList() => new(14, 14, 3, 1) { q };
    [Benchmark] public SuperTrendList SuperTrendList() => new() { q };
    [Benchmark] public T3List T3List() => new(5, 0.7) { q };
    [Benchmark] public TemaList TemaList() => new(20) { q };
    [Benchmark] public TrList TrList() => new() { q };
    [Benchmark] public TrixList TrixList() => new(n) { q };
    [Benchmark] public TsiList TsiList() => new(25, 13, 7) { q };
    [Benchmark] public UlcerIndexList UlcerIndexList() => new(n) { q };
    [Benchmark] public UltimateList UltimateList() => new(7, 14, 28) { q };
    [Benchmark] public VolatilityStopList VolatilityStopList() => new(7, 3) { q };
    [Benchmark] public VortexList VortexList() => new(n) { q };
    [Benchmark] public VwapList VwapList() => new(q[0].Timestamp) { q };
    [Benchmark] public VwmaList VwmaList() => new(n) { q };
    [Benchmark] public WilliamsRList WilliamsRList() => new() { q };
    [Benchmark] public WmaList WmaList() => new(n) { q };
    [Benchmark] public ZigZagList ZigZagList() => new() { q };
}<|MERGE_RESOLUTION|>--- conflicted
+++ resolved
@@ -45,11 +45,8 @@
     [Benchmark] public GatorList GatorList() => new() { q };
     [Benchmark] public HeikinAshiList HeikinAshiList() => new() { q };
     [Benchmark] public HmaList HmaList() => new(n) { q };
-<<<<<<< HEAD
     [Benchmark] public HtlList HtlList() => new() { q };
-=======
     [Benchmark] public HurstList HurstList() => new(100) { q };
->>>>>>> 2a27dc94
     [Benchmark] public KamaList KamaList() => new(10, 2, 30) { q };
     [Benchmark] public KeltnerList KeltnerList() => new() { q };
     [Benchmark] public KvoList KvoList() => new() { q };
