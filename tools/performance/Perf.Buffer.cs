--- conflicted
+++ resolved
@@ -9,7 +9,6 @@
     private static readonly IReadOnlyList<Quote> o = Data.GetCompare();
     private const int n = 14;
 
-<<<<<<< HEAD
     /* Parameter arguments should match the Perf.Series.cs equivalents */
 
     [Benchmark] public AdlList AdlList() => new() { q };
@@ -50,129 +49,5 @@
     [Benchmark] public VwapList VwapList() => new(q[0].Timestamp) { q };
     [Benchmark] public VwmaList VwmaList() => new(n) { q };
     [Benchmark] public WmaList WmaList() => new(n) { q };
-=======
-    [Benchmark]
-    public AdlList AdlBuffer()
-        => new() { quotes };
-
-    [Benchmark]
-    public AdxList AdxBuffer()
-        => new(n) { quotes };
-
-    [Benchmark]
-    public AlmaList AlmaBuffer()
-        => new(10, 0.85, 6) { quotes };
-
-    [Benchmark]
-    public AtrList AtrBuffer()
-        => new(n) { quotes };
-
-    [Benchmark]
-    public BollingerBandsList BollingerBandsBuffer()
-        => new(20, 2) { quotes };
-
-    [Benchmark]
-    public DemaList DemaBuffer()
-        => new(n) { quotes };
-
-    [Benchmark]
-    public EmaList EmaBuffer()
-        => new(n) { quotes };
-
-    [Benchmark]
-    public EpmaList EpmaBuffer()
-        => new(n) { quotes };
-
-    [Benchmark]
-    public HmaList HmaBuffer()
-        => new(n) { quotes };
-
-    [Benchmark]
-    public KamaList KamaBuffer()
-        => new(10, 2, 30) { quotes };
-
-    [Benchmark]
-    public MacdList MacdBuffer()
-        => new(12, 26, 9) { quotes };
-
-    [Benchmark]
-    public MamaList MamaBuffer()
-        => new(0.5, 0.05) { quotes };
-
-    [Benchmark]
-    public ObvList ObvBuffer()
-        => new() { quotes };
-
-    [Benchmark]
-    public RsiList RsiBuffer()
-        => new(n) { quotes };
-
-    [Benchmark]
-    public RocList RocBuffer()
-        => new(20) { quotes };
-
-    [Benchmark]
-    public SmaList SmaBuffer()
-        => new(n) { quotes };
-
-    [Benchmark]
-    public SmmaList SmmaBuffer()
-        => new(n) { quotes };
-
-    [Benchmark]
-    public SmiList SmiBuffer()
-        => new(13, 25, 2, 3) { quotes };
-
-    [Benchmark]
-    public StarcBandsList StarcBandsBuffer()
-        => new(5, 2, 10) { quotes };
-
-    [Benchmark]
-    public StochList StochBuffer()
-        => new(14, 3, 3) { quotes };
-
-    [Benchmark]
-    public StochRsiList StochRsiBuffer()
-        => new(14, 14, 3, 1) { quotes };
-
-    [Benchmark]
-    public T3List T3Buffer()
-        => new(5, 0.7) { quotes };
-
-    [Benchmark]
-    public TemaList TemaBuffer()
-        => new(n) { quotes };
-
-    [Benchmark]
-    public TrList TrBuffer()
-        => new() { quotes };
-
-    [Benchmark]
-    public UltimateList UltimateBuffer()
-        => new(7, 14, 28) { quotes };
-
-    [Benchmark]
-    public VolatilityStopList VolatilityStopBuffer()
-        => new(7, 3) { quotes };
-
-    [Benchmark]
-    public VortexList VortexBuffer()
-        => new(n) { quotes };
-
-    [Benchmark]
-    public VwapList VwapBuffer()
-        => new(quotes[0].Timestamp) { quotes };
-
-    [Benchmark]
-    public VwmaList VwmaBuffer()
-        => new(n) { quotes };
-
-    [Benchmark]
-    public WmaList WmaBuffer()
-        => new(n) { quotes };
-
-    [Benchmark]
-    public ZigZagList ZigZagBuffer()
-        => new() { quotes };
->>>>>>> df51e7d6
+    [Benchmark] public ZigZagList ZigZagList() => new() { q };
 }