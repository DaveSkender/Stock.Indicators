namespace Performance;

// BUFFER-STYLE INDICATORS

[ShortRunJob]
public class BufferIndicators
{
    private static readonly IReadOnlyList<Quote> q = Data.GetDefault();
    private static readonly IReadOnlyList<Quote> o = Data.GetCompare();
    private const int n = 14;

    /* Parameter arguments should match the Perf.Series.cs equivalents */

    [Benchmark] public AdlList AdlList() => new() { q };
    [Benchmark] public AdxList AdxList() => new(n) { q };
    [Benchmark] public AlligatorList AlligatorList() => new() { q };
    [Benchmark] public AlmaList AlmaList() => new(9, 0.85, 6) { q };
    [Benchmark] public AtrList AtrList() => new(n) { q };
    [Benchmark] public AtrStopList AtrStopList() => new() { q };
    [Benchmark] public BollingerBandsList BollingerBandsList() => new(20, 2) { q };
    [Benchmark] public ChandelierList ChandelierList() => new() { q };
    [Benchmark] public CmfList CmfList() => new() { q };
    [Benchmark] public DemaList DemaList() => new(n) { q };
    [Benchmark] public EmaList EmaList() => new(20) { q };
    [Benchmark] public EpmaList EpmaList() => new(n) { q };
    [Benchmark] public HmaList HmaList() => new(n) { q };
    [Benchmark] public KamaList KamaList() => new(10, 2, 30) { q };
    [Benchmark] public MacdList MacdList() => new(12, 26, 9) { q };
    [Benchmark] public MamaList MamaList() => new(0.5, 0.05) { q };
    [Benchmark] public ObvList ObvList() => new() { q };
    [Benchmark] public PivotsList PivotsList() => new(2, 2, 20) { q };
    [Benchmark] public PmoList PmoList() => new() { q };
    [Benchmark] public QuotePartList QuotePartList() => new(CandlePart.Close) { q };
    [Benchmark] public PrsList PrsList() => new(int.MinValue, q, o);
    [Benchmark] public RenkoList RenkoList() => new(2.5m) { q };
    [Benchmark] public RocList RocList() => new(20) { q };
<<<<<<< HEAD
    [Benchmark] public RollingPivotsList RollingPivotsList() => new(20, 0, PivotPointType.Standard) { q };
=======
    [Benchmark] public RocWbList RocWbList() => new(20, 5, 5) { q };
>>>>>>> 59e67949
    [Benchmark] public RsiList RsiList() => new(n) { q };
    [Benchmark] public SlopeList SlopeList() => new(n) { q };
    [Benchmark] public SmaList SmaList() => new(n) { q };
    [Benchmark] public SmiList SmiList() => new(13, 25, 2, 3) { q };
    [Benchmark] public SmmaList SmmaList() => new(n) { q };
    [Benchmark] public StarcBandsList StarcBandsList() => new(5, 2, 10) { q };
    [Benchmark] public StochList StochList() => new(14, 3, 3) { q };
    [Benchmark] public StochRsiList StochRsiList() => new(14, 14, 3, 1) { q };
    [Benchmark] public T3List T3List() => new(5, 0.7) { q };
    [Benchmark] public TemaList TemaList() => new(20) { q };
    [Benchmark] public TrList TrList() => new() { q };
    [Benchmark] public TrixList TrixList() => new(n) { q };
    [Benchmark] public TsiList TsiList() => new(25, 13, 7) { q };
    [Benchmark] public UlcerIndexList UlcerIndexList() => new(n) { q };
    [Benchmark] public UltimateList UltimateList() => new(7, 14, 28) { q };
    [Benchmark] public VolatilityStopList VolatilityStopList() => new(7, 3) { q };
    [Benchmark] public VortexList VortexList() => new(n) { q };
    [Benchmark] public VwapList VwapList() => new(q[0].Timestamp) { q };
    [Benchmark] public VwmaList VwmaList() => new(n) { q };
    [Benchmark] public WmaList WmaList() => new(n) { q };
    [Benchmark] public ZigZagList ZigZagList() => new() { q };
}<|MERGE_RESOLUTION|>--- conflicted
+++ resolved
@@ -34,11 +34,8 @@
     [Benchmark] public PrsList PrsList() => new(int.MinValue, q, o);
     [Benchmark] public RenkoList RenkoList() => new(2.5m) { q };
     [Benchmark] public RocList RocList() => new(20) { q };
-<<<<<<< HEAD
     [Benchmark] public RollingPivotsList RollingPivotsList() => new(20, 0, PivotPointType.Standard) { q };
-=======
     [Benchmark] public RocWbList RocWbList() => new(20, 5, 5) { q };
->>>>>>> 59e67949
     [Benchmark] public RsiList RsiList() => new(n) { q };
     [Benchmark] public SlopeList SlopeList() => new(n) { q };
     [Benchmark] public SmaList SmaList() => new(n) { q };
