namespace Performance;

// STREAM-STYLE INDICATORS

[ShortRunJob]
public class StreamIndicators
{
    private static readonly IReadOnlyList<Quote> q = Data.GetDefault();
    private static readonly IReadOnlyList<Quote> o = Data.GetCompare();
    private const int n = 14;

    private readonly QuoteHub quoteHub = new();      // prepopulated
    private readonly QuoteHub quoteHubOther = new(); // for correlation, beta, etc.

    /* SETUP/CLEANUP - runs before and after each.
     *
     * This Setup implies that each benchmark
     * will start with a prepopulated observable
     * QuoteHub provider.
     *
     * We do this because we want to measure
     * the performance of observer methods
     * without the overhead of the provider. */

    [GlobalSetup]
    public void Setup()
    {
        quoteHub.Add(q);
        quoteHubOther.Add(o);
    }

    [GlobalCleanup]
    public void Cleanup()
    {
        quoteHub.EndTransmission();
        quoteHub.Cache.Clear();

        quoteHubOther.EndTransmission();
        quoteHubOther.Cache.Clear();
    }

    // BENCHMARKS

    /* Parameter arguments should match the Perf.Series.cs equivalents */

    [Benchmark] public object AdlHub() => quoteHub.ToAdlHub().Results;
    [Benchmark] public object AdxHub() => quoteHub.ToAdxHub(n).Results;
    [Benchmark] public object AlligatorHub() => quoteHub.ToAlligatorHub().Results;
    [Benchmark] public object AlmaHub() => quoteHub.ToAlmaHub(9, 0.85, 6).Results;
    [Benchmark] public object AroonHub() => quoteHub.ToAroonHub().Results;
    [Benchmark] public object AtrHub() => quoteHub.ToAtrHub(n).Results;
    [Benchmark] public object AtrStopHub() => quoteHub.ToAtrStopHub().Results;
    [Benchmark] public object AwesomeHub() => quoteHub.ToAwesomeHub().Results;
    [Benchmark] public object BetaHub() => quoteHub.ToBetaHub(quoteHubOther, 20);
    [Benchmark] public object BollingerBandsHub() => quoteHub.ToBollingerBandsHub(20, 2).Results;
    [Benchmark] public object BopHub() => quoteHub.ToBopHub(n).Results;
    [Benchmark] public object CciHub() => quoteHub.ToCciHub(20).Results;
    [Benchmark] public object ChaikinOscHub() => quoteHub.ToChaikinOscHub().Results;
    [Benchmark] public object ChandelierHub() => quoteHub.ToChandelierHub().Results;
    [Benchmark] public object ChopHub() => quoteHub.ToChopHub(n).Results;
    [Benchmark] public object CmfHub() => quoteHub.ToCmfHub(20).Results;
    [Benchmark] public object CmoHub() => quoteHub.ToCmoHub(n).Results;
    [Benchmark] public object CorrelationHub() => quoteHub.ToCorrelationHub(quoteHubOther, 20);
    [Benchmark] public object DemaHub() => quoteHub.ToDemaHub(n).Results;
    [Benchmark] public object DojiHub() => quoteHub.ToDojiHub().Results;
    [Benchmark] public object DonchianHub() => quoteHub.ToDonchianHub(20).Results;
    [Benchmark] public object DynamicHub() => quoteHub.ToDynamicHub(n, 0.6).Results;
    [Benchmark] public object ElderRayHub() => quoteHub.ToElderRayHub(13).Results;
    [Benchmark] public object EmaHub() => quoteHub.ToEmaHub(20).Results;
    [Benchmark] public object EpmaHub() => quoteHub.ToEpmaHub(n).Results;
    [Benchmark] public object FisherTransformHub() => quoteHub.ToFisherTransformHub(10).Results;
    [Benchmark] public object FcbHub() => quoteHub.ToFcbHub(2).Results;
    [Benchmark] public object FractalHub() => quoteHub.ToFractalHub().Results;
    [Benchmark] public object ForceIndexHub() => quoteHub.ToForceIndexHub(2).Results;
    [Benchmark] public object GatorHub() => quoteHub.ToGatorHub().Results;
    [Benchmark] public object HmaHub() => quoteHub.ToHmaHub(n).Results;
    [Benchmark] public object HeikinAshiHub() => quoteHub.ToHeikinAshiHub().Results;
    [Benchmark] public object KamaHub() => quoteHub.ToKamaHub(10, 2, 30).Results;
    [Benchmark] public object KvoHub() => quoteHub.ToKvoHub(34, 55, 13).Results;
    [Benchmark] public object KeltnerHub() => quoteHub.ToKeltnerHub(20, 2, 10).Results;
    [Benchmark] public object MacdHub() => quoteHub.ToMacdHub(12, 26, 9).Results;
    [Benchmark] public object MaEnvelopesHub() => quoteHub.ToMaEnvelopesHub(20, 2.5, MaType.SMA).Results;
    [Benchmark] public object MamaHub() => quoteHub.ToMamaHub(0.5, 0.05).Results;
    [Benchmark] public object MfiHub() => quoteHub.ToMfiHub(14).Results;
    [Benchmark] public object MarubozuHub() => quoteHub.ToMarubozuHub(95).Results;
    [Benchmark] public object ObvHub() => quoteHub.ToObvHub().Results;
    [Benchmark] public object ParabolicSarHub() => quoteHub.ToParabolicSarHub().Results;
<<<<<<< HEAD
    [Benchmark] public object PmoHub() => quoteHub.ToPmoHub(35, 20, 10).Results;
=======
    [Benchmark] public object PivotsHub() => quoteHub.ToPivotsHub().Results;
>>>>>>> 052c316c
    [Benchmark] public object PrsHub() => quoteHub.ToPrsHub(quoteHubOther, 20);
    [Benchmark] public object QuoteHub() => quoteHub.ToQuoteHub().Results;
    [Benchmark] public object QuotePartHub() => quoteHub.ToQuotePartHub(CandlePart.OHL3).Results;
    [Benchmark] public object RenkoHub() => quoteHub.ToRenkoHub(2.5m).Results;
    [Benchmark] public object RsiHub() => quoteHub.ToRsiHub(n).Results;
    [Benchmark] public object RocHub() => quoteHub.ToRocHub(20).Results;
    [Benchmark] public object SmaHub() => quoteHub.ToSmaHub(10).Results;
    [Benchmark] public object SmmaHub() => quoteHub.ToSmmaHub(n).Results;
    [Benchmark] public object StochHub() => quoteHub.ToStochHub(n, 3, 3).Results;
    [Benchmark] public object StochRsiHub() => quoteHub.ToStochRsiHub(n, n, 3, 1).Results;
    [Benchmark] public object T3Hub() => quoteHub.ToT3Hub(5, 0.7).Results;
    [Benchmark] public object TemaHub() => quoteHub.ToTemaHub(20).Results;
    [Benchmark] public object TrHub() => quoteHub.ToTrHub().Results;
    [Benchmark] public object TrixHub() => quoteHub.ToTrixHub(n).Results;
    [Benchmark] public object UltimateHub() => quoteHub.ToUltimateHub(7, n, 28).Results;
    [Benchmark] public object VwmaHub() => quoteHub.ToVwmaHub(n).Results;
    [Benchmark] public object WilliamsRHub() => quoteHub.ToWilliamsRHub().Results;
    [Benchmark] public object WmaHub() => quoteHub.ToWmaHub(n).Results;
}<|MERGE_RESOLUTION|>--- conflicted
+++ resolved
@@ -85,11 +85,8 @@
     [Benchmark] public object MarubozuHub() => quoteHub.ToMarubozuHub(95).Results;
     [Benchmark] public object ObvHub() => quoteHub.ToObvHub().Results;
     [Benchmark] public object ParabolicSarHub() => quoteHub.ToParabolicSarHub().Results;
-<<<<<<< HEAD
+    [Benchmark] public object PivotsHub() => quoteHub.ToPivotsHub().Results;
     [Benchmark] public object PmoHub() => quoteHub.ToPmoHub(35, 20, 10).Results;
-=======
-    [Benchmark] public object PivotsHub() => quoteHub.ToPivotsHub().Results;
->>>>>>> 052c316c
     [Benchmark] public object PrsHub() => quoteHub.ToPrsHub(quoteHubOther, 20);
     [Benchmark] public object QuoteHub() => quoteHub.ToQuoteHub().Results;
     [Benchmark] public object QuotePartHub() => quoteHub.ToQuotePartHub(CandlePart.OHL3).Results;
