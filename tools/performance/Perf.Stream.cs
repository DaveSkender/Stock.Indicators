namespace Performance;

// STREAM-STYLE INDICATORS

[ShortRunJob]
public class StreamIndicators
{
    private static readonly IReadOnlyList<Quote> q = Data.GetDefault();
    private static readonly IReadOnlyList<Quote> o = Data.GetCompare();
    private const int n = 14;

    private readonly QuoteHub quoteHub = new();      // prepopulated
    private readonly QuoteHub quoteHubOther = new(); // for correlation, beta, etc.

    /* SETUP/CLEANUP - runs before and after each.
     *
     * This Setup implies that each benchmark
     * will start with a prepopulated observable
     * QuoteHub provider.
     *
     * We do this because we want to measure
     * the performance of observer methods
     * without the overhead of the provider. */

    [GlobalSetup]
    public void Setup()
    {
        quoteHub.Add(q);
        quoteHubOther.Add(o);
    }

    [GlobalCleanup]
    public void Cleanup()
    {
        quoteHub.EndTransmission();
        quoteHub.Cache.Clear();

        quoteHubOther.EndTransmission();
        quoteHubOther.Cache.Clear();
    }

    // BENCHMARKS

    /* Parameter arguments should match the Perf.Series.cs equivalents */

    [Benchmark] public object AdlHub() => quoteHub.ToAdlHub().Results;
    [Benchmark] public object AdxHub() => quoteHub.ToAdxHub(n).Results;
    [Benchmark] public object AlligatorHub() => quoteHub.ToAlligatorHub().Results;
    [Benchmark] public object AlmaHub() => quoteHub.ToAlmaHub(9, 0.85, 6).Results;
    [Benchmark] public object AroonHub() => quoteHub.ToAroonHub().Results;
    [Benchmark] public object AtrHub() => quoteHub.ToAtrHub(n).Results;
    [Benchmark] public object AtrStopHub() => quoteHub.ToAtrStopHub().Results;
    [Benchmark] public object AwesomeHub() => quoteHub.ToAwesomeHub().Results;
    [Benchmark] public object BetaHub() => quoteHub.ToBetaHub(quoteHubOther, 20);
    [Benchmark] public object BollingerBandsHub() => quoteHub.ToBollingerBandsHub(20, 2).Results;
    [Benchmark] public object BopHub() => quoteHub.ToBopHub(n).Results;
    [Benchmark] public object CciHub() => quoteHub.ToCciHub(20).Results;
    [Benchmark] public object ChaikinOscHub() => quoteHub.ToChaikinOscHub().Results;
    [Benchmark] public object ChandelierHub() => quoteHub.ToChandelierHub().Results;
    [Benchmark] public object ChopHub() => quoteHub.ToChopHub(n).Results;
    [Benchmark] public object CmfHub() => quoteHub.ToCmfHub(20).Results;
    [Benchmark] public object CmoHub() => quoteHub.ToCmoHub(n).Results;
    [Benchmark] public object CorrelationHub() => quoteHub.ToCorrelationHub(quoteHubOther, 20);
    [Benchmark] public object DemaHub() => quoteHub.ToDemaHub(n).Results;
    [Benchmark] public object DojiHub() => quoteHub.ToDojiHub().Results;
    [Benchmark] public object DonchianHub() => quoteHub.ToDonchianHub(20).Results;
    [Benchmark] public object DynamicHub() => quoteHub.ToDynamicHub(n, 0.6).Results;
    [Benchmark] public object ElderRayHub() => quoteHub.ToElderRayHub(13).Results;
    [Benchmark] public object EmaHub() => quoteHub.ToEmaHub(20).Results;
    [Benchmark] public object EpmaHub() => quoteHub.ToEpmaHub(n).Results;
    [Benchmark] public object FisherTransformHub() => quoteHub.ToFisherTransformHub(10).Results;
    [Benchmark] public object FcbHub() => quoteHub.ToFcbHub(2).Results;
    [Benchmark] public object FractalHub() => quoteHub.ToFractalHub().Results;
    [Benchmark] public object ForceIndexHub() => quoteHub.ToForceIndexHub(2).Results;
    [Benchmark] public object GatorHub() => quoteHub.ToGatorHub().Results;
    [Benchmark] public object HmaHub() => quoteHub.ToHmaHub(n).Results;
    [Benchmark] public object HeikinAshiHub() => quoteHub.ToHeikinAshiHub().Results;
    [Benchmark] public object KamaHub() => quoteHub.ToKamaHub(10, 2, 30).Results;
    [Benchmark] public object KvoHub() => quoteHub.ToKvoHub(34, 55, 13).Results;
    [Benchmark] public object KeltnerHub() => quoteHub.ToKeltnerHub(20, 2, 10).Results;
    [Benchmark] public object MacdHub() => quoteHub.ToMacdHub(12, 26, 9).Results;
    [Benchmark] public object MaEnvelopesHub() => quoteHub.ToMaEnvelopesHub(20, 2.5, MaType.SMA).Results;
    [Benchmark] public object MamaHub() => quoteHub.ToMamaHub(0.5, 0.05).Results;
    [Benchmark] public object MfiHub() => quoteHub.ToMfiHub(14).Results;
    [Benchmark] public object MarubozuHub() => quoteHub.ToMarubozuHub(95).Results;
    [Benchmark] public object ObvHub() => quoteHub.ToObvHub().Results;
    [Benchmark] public object ParabolicSarHub() => quoteHub.ToParabolicSarHub().Results;
    [Benchmark] public object PivotsHub() => quoteHub.ToPivotsHub().Results;
    [Benchmark] public object PmoHub() => quoteHub.ToPmoHub(35, 20, 10).Results;
    [Benchmark] public object PrsHub() => quoteHub.ToPrsHub(quoteHubOther, 20);
    [Benchmark] public object QuoteHub() => quoteHub.ToQuoteHub().Results;
    [Benchmark] public object QuotePartHub() => quoteHub.ToQuotePartHub(CandlePart.OHL3).Results;
    [Benchmark] public object RenkoHub() => quoteHub.ToRenkoHub(2.5m).Results;
    [Benchmark] public object RocHub() => quoteHub.ToRocHub(20).Results;
    [Benchmark] public object RollingPivotsHub() => quoteHub.ToRollingPivotsHub(20, 0, PivotPointType.Standard).Results;
    [Benchmark] public object RsiHub() => quoteHub.ToRsiHub(n).Results;
    [Benchmark] public object SmaHub() => quoteHub.ToSmaHub(10).Results;
<<<<<<< HEAD
    [Benchmark] public object SmiHub() => quoteHub.ToSmiHub(13, 25, 2, 3).Results;
=======
    [Benchmark] public object SmaAnalysisHub() => quoteHub.ToSmaAnalysisHub(20).Results;
>>>>>>> d879f8ae
    [Benchmark] public object SmmaHub() => quoteHub.ToSmmaHub(n).Results;
    [Benchmark] public object StochHub() => quoteHub.ToStochHub(n, 3, 3).Results;
    [Benchmark] public object StochRsiHub() => quoteHub.ToStochRsiHub(n, n, 3, 1).Results;
    [Benchmark] public object T3Hub() => quoteHub.ToT3Hub(5, 0.7).Results;
    [Benchmark] public object TemaHub() => quoteHub.ToTemaHub(20).Results;
    [Benchmark] public object TrHub() => quoteHub.ToTrHub().Results;
    [Benchmark] public object TrixHub() => quoteHub.ToTrixHub(n).Results;
    [Benchmark] public object UltimateHub() => quoteHub.ToUltimateHub(7, n, 28).Results;
    [Benchmark] public object VwmaHub() => quoteHub.ToVwmaHub(n).Results;
    [Benchmark] public object WilliamsRHub() => quoteHub.ToWilliamsRHub().Results;
    [Benchmark] public object WmaHub() => quoteHub.ToWmaHub(n).Results;
    [Benchmark] public object ZigZagHub() => quoteHub.ToZigZagHub(EndType.Close, 3).Results;
}<|MERGE_RESOLUTION|>--- conflicted
+++ resolved
@@ -95,11 +95,8 @@
     [Benchmark] public object RollingPivotsHub() => quoteHub.ToRollingPivotsHub(20, 0, PivotPointType.Standard).Results;
     [Benchmark] public object RsiHub() => quoteHub.ToRsiHub(n).Results;
     [Benchmark] public object SmaHub() => quoteHub.ToSmaHub(10).Results;
-<<<<<<< HEAD
     [Benchmark] public object SmiHub() => quoteHub.ToSmiHub(13, 25, 2, 3).Results;
-=======
     [Benchmark] public object SmaAnalysisHub() => quoteHub.ToSmaAnalysisHub(20).Results;
->>>>>>> d879f8ae
     [Benchmark] public object SmmaHub() => quoteHub.ToSmmaHub(n).Results;
     [Benchmark] public object StochHub() => quoteHub.ToStochHub(n, 3, 3).Results;
     [Benchmark] public object StochRsiHub() => quoteHub.ToStochRsiHub(n, n, 3, 1).Results;
