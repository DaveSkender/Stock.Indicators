--- conflicted
+++ resolved
@@ -67,12 +67,9 @@
     [Benchmark] public object DynamicHub() => quoteHub.ToDynamicHub(n, 0.6).Results;
     [Benchmark] public object EmaHub() => quoteHub.ToEmaHub(20).Results;
     [Benchmark] public object EpmaHub() => quoteHub.ToEpmaHub(n).Results;
-<<<<<<< HEAD
-    [Benchmark] public object GatorHub() => quoteHub.ToGatorHub().Results;
-=======
     [Benchmark] public object FisherTransformHub() => quoteHub.ToFisherTransformHub(10).Results;
     [Benchmark] public object FcbHub() => quoteHub.ToFcbHub(2).Results;
->>>>>>> b9b1cb14
+    [Benchmark] public object GatorHub() => quoteHub.ToGatorHub().Results;
     [Benchmark] public object HmaHub() => quoteHub.ToHmaHub(n).Results;
     [Benchmark] public object KamaHub() => quoteHub.ToKamaHub(10, 2, 30).Results;
     [Benchmark] public object KvoHub() => quoteHub.ToKvoHub(34, 55, 13).Results;
