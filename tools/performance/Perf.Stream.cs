--- conflicted
+++ resolved
@@ -93,13 +93,10 @@
     [Benchmark] public object QuotePartHub() => quoteHub.ToQuotePartHub(CandlePart.OHL3).Results;
     [Benchmark] public object RenkoHub() => quoteHub.ToRenkoHub(2.5m).Results;
     [Benchmark] public object RocHub() => quoteHub.ToRocHub(20).Results;
-<<<<<<< HEAD
-    [Benchmark] public object SlopeHub() => quoteHub.ToSlopeHub(n).Results;
-=======
     [Benchmark] public object RocWbHub() => quoteHub.ToRocWbHub(20, 5, 5).Results;
     [Benchmark] public object RollingPivotsHub() => quoteHub.ToRollingPivotsHub(20, 0, PivotPointType.Standard).Results;
     [Benchmark] public object RsiHub() => quoteHub.ToRsiHub(n).Results;
->>>>>>> 78606f3a
+    [Benchmark] public object SlopeHub() => quoteHub.ToSlopeHub(n).Results;
     [Benchmark] public object SmaHub() => quoteHub.ToSmaHub(10).Results;
     [Benchmark] public object SmaAnalysisHub() => quoteHub.ToSmaAnalysisHub(20).Results;
     [Benchmark] public object SmiHub() => quoteHub.ToSmiHub(13, 25, 2, 3).Results;
