namespace Performance;

// STREAM-STYLE INDICATORS

[ShortRunJob]
public class StreamIndicators
{
    private static readonly IReadOnlyList<Quote> q = Data.GetDefault();
    private static readonly IReadOnlyList<Quote> o = Data.GetCompare();
    private const int n = 14;

    private readonly QuoteHub quoteHub = new();      // prepopulated
    private readonly QuoteHub quoteHubOther = new(); // for correlation, beta, etc.

    /* SETUP/CLEANUP - runs before and after each.
     *
     * This Setup implies that each benchmark
     * will start with a prepopulated observable
     * QuoteHub provider.
     *
     * We do this because we want to measure
     * the performance of observer methods
     * without the overhead of the provider. */

    [GlobalSetup]
    public void Setup()
    {
        quoteHub.Add(q);
        quoteHubOther.Add(o);
    }

    [GlobalCleanup]
    public void Cleanup()
    {
        quoteHub.EndTransmission();
        quoteHub.Cache.Clear();

        quoteHubOther.EndTransmission();
        quoteHubOther.Cache.Clear();
    }

    // BENCHMARKS

    /* Parameter arguments should match the Perf.Series.cs equivalents */

    [Benchmark] public object AdlHub() => quoteHub.ToAdlHub().Results;
    [Benchmark] public object AdxHub() => quoteHub.ToAdxHub(n).Results;
    [Benchmark] public object AlligatorHub() => quoteHub.ToAlligatorHub().Results;
    [Benchmark] public object AlmaHub() => quoteHub.ToAlmaHub(9, 0.85, 6).Results;
    [Benchmark] public object AroonHub() => quoteHub.ToAroonHub().Results;
    [Benchmark] public object AtrHub() => quoteHub.ToAtrHub(n).Results;
    [Benchmark] public object AtrStopHub() => quoteHub.ToAtrStopHub().Results;
    [Benchmark] public object AwesomeHub() => quoteHub.ToAwesomeHub().Results;
    [Benchmark] public object BetaHub() => quoteHub.ToBetaHub(quoteHubOther, 20);
    [Benchmark] public object BollingerBandsHub() => quoteHub.ToBollingerBandsHub(20, 2).Results;
    [Benchmark] public object BopHub() => quoteHub.ToBopHub(n).Results;
    [Benchmark] public object CciHub() => quoteHub.ToCciHub(20).Results;
    [Benchmark] public object ChaikinOscHub() => quoteHub.ToChaikinOscHub().Results;
    [Benchmark] public object ChandelierHub() => quoteHub.ToChandelierHub().Results;
    [Benchmark] public object ChopHub() => quoteHub.ToChopHub(n).Results;
    [Benchmark] public object CmfHub() => quoteHub.ToCmfHub(20).Results;
    [Benchmark] public object CmoHub() => quoteHub.ToCmoHub(n).Results;
    [Benchmark] public object ConnorsRsiHub() => quoteHub.ToConnorsRsiHub(3, 2, 100).Results;
    [Benchmark] public object CorrelationHub() => quoteHub.ToCorrelationHub(quoteHubOther, 20);
    [Benchmark] public object DemaHub() => quoteHub.ToDemaHub(n).Results;
    [Benchmark] public object DojiHub() => quoteHub.ToDojiHub().Results;
    [Benchmark] public object DonchianHub() => quoteHub.ToDonchianHub(20).Results;
    [Benchmark] public object DynamicHub() => quoteHub.ToDynamicHub(n, 0.6).Results;
    [Benchmark] public object ElderRayHub() => quoteHub.ToElderRayHub(13).Results;
    [Benchmark] public object EmaHub() => quoteHub.ToEmaHub(20).Results;
    [Benchmark] public object EpmaHub() => quoteHub.ToEpmaHub(n).Results;
    [Benchmark] public object FisherTransformHub() => quoteHub.ToFisherTransformHub(10).Results;
    [Benchmark] public object FcbHub() => quoteHub.ToFcbHub(2).Results;
    [Benchmark] public object FractalHub() => quoteHub.ToFractalHub().Results;
    [Benchmark] public object ForceIndexHub() => quoteHub.ToForceIndexHub(2).Results;
    [Benchmark] public object GatorHub() => quoteHub.ToGatorHub().Results;
    [Benchmark] public object HmaHub() => quoteHub.ToHmaHub(n).Results;
    [Benchmark] public object HeikinAshiHub() => quoteHub.ToHeikinAshiHub().Results;
    [Benchmark] public object HtTrendlineHub() => quoteHub.ToHtTrendlineHub().Results;
    [Benchmark] public object HurstHub() => quoteHub.ToHurstHub(100).Results;
    [Benchmark] public object IchimokuHub() => quoteHub.ToIchimokuHub().Results;
    [Benchmark] public object KamaHub() => quoteHub.ToKamaHub(10, 2, 30).Results;
    [Benchmark] public object KvoHub() => quoteHub.ToKvoHub(34, 55, 13).Results;
    [Benchmark] public object KeltnerHub() => quoteHub.ToKeltnerHub(20, 2, 10).Results;
    [Benchmark] public object MacdHub() => quoteHub.ToMacdHub(12, 26, 9).Results;
    [Benchmark] public object MaEnvelopesHub() => quoteHub.ToMaEnvelopesHub(20, 2.5, MaType.SMA).Results;
    [Benchmark] public object MamaHub() => quoteHub.ToMamaHub(0.5, 0.05).Results;
    [Benchmark] public object MfiHub() => quoteHub.ToMfiHub(14).Results;
    [Benchmark] public object MarubozuHub() => quoteHub.ToMarubozuHub(95).Results;
    [Benchmark] public object ObvHub() => quoteHub.ToObvHub().Results;
    [Benchmark] public object ParabolicSarHub() => quoteHub.ToParabolicSarHub().Results;
    [Benchmark] public object PivotPointsHub() => quoteHub.ToPivotPointsHub().Results;
    [Benchmark] public object PivotsHub() => quoteHub.ToPivotsHub().Results;
    [Benchmark] public object PmoHub() => quoteHub.ToPmoHub(35, 20, 10).Results;
    [Benchmark] public object PrsHub() => quoteHub.ToPrsHub(quoteHubOther, 20);
    [Benchmark] public object QuoteHub() => quoteHub.ToQuoteHub().Results;
    [Benchmark] public object QuotePartHub() => quoteHub.ToQuotePartHub(CandlePart.OHL3).Results;
    [Benchmark] public object RenkoHub() => quoteHub.ToRenkoHub(2.5m).Results;
    [Benchmark] public object RocHub() => quoteHub.ToRocHub(20).Results;
    [Benchmark] public object RocWbHub() => quoteHub.ToRocWbHub(20, 5, 5).Results;
    [Benchmark] public object RollingPivotsHub() => quoteHub.ToRollingPivotsHub(20, 0, PivotPointType.Standard).Results;
    [Benchmark] public object RsiHub() => quoteHub.ToRsiHub(n).Results;
    [Benchmark] public object SmaHub() => quoteHub.ToSmaHub(10).Results;
    [Benchmark] public object SmiHub() => quoteHub.ToSmiHub(13, 25, 2, 3).Results;
    [Benchmark] public object SmaAnalysisHub() => quoteHub.ToSmaAnalysisHub(20).Results;
    [Benchmark] public object SmmaHub() => quoteHub.ToSmmaHub(n).Results;
<<<<<<< HEAD
    [Benchmark] public object StarcBandsHub() => quoteHub.ToStarcBandsHub(5, 2, 10).Results;
=======
    [Benchmark] public object StcHub() => quoteHub.ToStcHub(10, 23, 50).Results;
>>>>>>> f7ed099b
    [Benchmark] public object StochHub() => quoteHub.ToStochHub(n, 3, 3).Results;
    [Benchmark] public object StochRsiHub() => quoteHub.ToStochRsiHub(n, n, 3, 1).Results;
    [Benchmark] public object SuperTrendHub() => quoteHub.ToSuperTrendHub(10, 3).Results;
    [Benchmark] public object T3Hub() => quoteHub.ToT3Hub(5, 0.7).Results;
    [Benchmark] public object TemaHub() => quoteHub.ToTemaHub(20).Results;
    [Benchmark] public object TrHub() => quoteHub.ToTrHub().Results;
    [Benchmark] public object TrixHub() => quoteHub.ToTrixHub(n).Results;
    [Benchmark] public object TsiHub() => quoteHub.ToTsiHub(25, 13, 7).Results;
    [Benchmark] public object UlcerIndexHub() => quoteHub.ToUlcerIndexHub(n).Results;
    [Benchmark] public object UltimateHub() => quoteHub.ToUltimateHub(7, n, 28).Results;
    [Benchmark] public object VortexHub() => quoteHub.ToVortexHub(n).Results;
    [Benchmark] public object VwmaHub() => quoteHub.ToVwmaHub(n).Results;
    [Benchmark] public object WilliamsRHub() => quoteHub.ToWilliamsRHub().Results;
    [Benchmark] public object WmaHub() => quoteHub.ToWmaHub(n).Results;
}<|MERGE_RESOLUTION|>--- conflicted
+++ resolved
@@ -104,11 +104,8 @@
     [Benchmark] public object SmiHub() => quoteHub.ToSmiHub(13, 25, 2, 3).Results;
     [Benchmark] public object SmaAnalysisHub() => quoteHub.ToSmaAnalysisHub(20).Results;
     [Benchmark] public object SmmaHub() => quoteHub.ToSmmaHub(n).Results;
-<<<<<<< HEAD
     [Benchmark] public object StarcBandsHub() => quoteHub.ToStarcBandsHub(5, 2, 10).Results;
-=======
     [Benchmark] public object StcHub() => quoteHub.ToStcHub(10, 23, 50).Results;
->>>>>>> f7ed099b
     [Benchmark] public object StochHub() => quoteHub.ToStochHub(n, 3, 3).Results;
     [Benchmark] public object StochRsiHub() => quoteHub.ToStochRsiHub(n, n, 3, 1).Results;
     [Benchmark] public object SuperTrendHub() => quoteHub.ToSuperTrendHub(10, 3).Results;
