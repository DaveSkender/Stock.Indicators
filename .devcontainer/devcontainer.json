--- conflicted
+++ resolved
@@ -20,17 +20,7 @@
         "chat.mcp.discovery.enabled": true
       },
       "extensions": [
-<<<<<<< HEAD
-        "DavidAnson.vscode-markdownlint",
-        "ms-dotnettools.csdevkit",
-        "DotJoshJohnson.xml",
-        "redhat.vscode-yaml",
         "bierner.github-markdown-preview",
-        "EditorConfig.EditorConfig",
-        "ms-dotnettools.vscodeintellicode-csharp"
-=======
-        "bierner.github-markdown-preview",
->>>>>>> 3bf42221
         "DavidAnson.vscode-markdownlint",
         "DotJoshJohnson.xml",
         "EditorConfig.EditorConfig",
