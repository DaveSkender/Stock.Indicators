{
  "name": "Stock Indicators Dev Container",
  "image": "mcr.microsoft.com/devcontainers/dotnet:9.0",
  "features": {
    "ghcr.io/devcontainers/features/ruby:1": {
      "version": "3.3"
    },
    "ghcr.io/devcontainers/features/node:1": {
      "version": "lts"
    }
  },
  "customizations": {
    "vscode": {
      "settings": {
<<<<<<< HEAD
        "settingsSync.extensions": false,
=======
        "files.autoSave": "afterDelay",
        "files.autoSaveDelay": 3000,
        "files.encoding": "utf8",
        "files.exclude": {
          "**/.vs/**": true,
          "**/bin/**": true,
          "**/obj/**": true,
          "**/TestResults/**": true,
          "**/*.csproj.user": true
        },
        "search.exclude": {
          "**/_site/**": true
        },
        "editor.codeLens": false,
        "editor.bracketPairColorization.enabled": true,
        "editor.guides.bracketPairs": "active",
        "editor.formatOnPaste": true,
>>>>>>> b69c2414
        "terminal.integrated.defaultProfile.linux": "bash"
        "scss.validate": false,
        "markdownlint.config": {
          "MD033": false,
          "MD025": false
        },
        "chat.mcp.enabled": true,
        "chat.mcp.discovery.enabled": true
      },
      "extensions": [
        "bierner.github-markdown-preview",
        "DavidAnson.vscode-markdownlint",
        "DotJoshJohnson.xml",
        "EditorConfig.EditorConfig",
        "ms-dotnettools.csdevkit",
        "ms-dotnettools.vscodeintellicode-csharp",
        "redhat.vscode-yaml"
      ]
    }
  },
  "postCreateCommand": ".devcontainer/startup.sh"
}<|MERGE_RESOLUTION|>--- conflicted
+++ resolved
@@ -12,9 +12,7 @@
   "customizations": {
     "vscode": {
       "settings": {
-<<<<<<< HEAD
         "settingsSync.extensions": false,
-=======
         "files.autoSave": "afterDelay",
         "files.autoSaveDelay": 3000,
         "files.encoding": "utf8",
@@ -32,7 +30,6 @@
         "editor.bracketPairColorization.enabled": true,
         "editor.guides.bracketPairs": "active",
         "editor.formatOnPaste": true,
->>>>>>> b69c2414
         "terminal.integrated.defaultProfile.linux": "bash"
         "scss.validate": false,
         "markdownlint.config": {
