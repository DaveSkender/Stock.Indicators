{
  "name": "Stock Indicators Dev Container",
  "image": "mcr.microsoft.com/devcontainers/dotnet:9.0",
  "features": {
    "ghcr.io/devcontainers/features/python:1": {
      "version": "latest"
    },
    "ghcr.io/devcontainers/features/node:1": {
      "version": "lts"
    }
  },
  "forwardPorts": [
    8000 // for serving MkDocs website
  ],
  "customizations": {
    "vscode": {
      "settings": {
        "terminal.integrated.defaultProfile.linux": "bash",
        "chat.mcp.enabled": true,
        "chat.mcp.discovery.enabled": true
      },
      "extensions": [
        "DavidAnson.vscode-markdownlint",
        "ms-dotnettools.csdevkit",
<<<<<<< HEAD
        "DotJoshJohnson.xml",
        "redhat.vscode-yaml",
        "bierner.github-markdown-preview",
        "EditorConfig.EditorConfig",
        "ms-dotnettools.vscodeintellicode-csharp"
=======
        "DavidAnson.vscode-markdownlint",
        "GitHub.copilot-chat"
>>>>>>> fe3770e8
      ]
    }
  },
  "postCreateCommand": "./setup.sh"
}<|MERGE_RESOLUTION|>--- conflicted
+++ resolved
@@ -22,16 +22,13 @@
       "extensions": [
         "DavidAnson.vscode-markdownlint",
         "ms-dotnettools.csdevkit",
-<<<<<<< HEAD
         "DotJoshJohnson.xml",
         "redhat.vscode-yaml",
         "bierner.github-markdown-preview",
         "EditorConfig.EditorConfig",
         "ms-dotnettools.vscodeintellicode-csharp"
-=======
         "DavidAnson.vscode-markdownlint",
         "GitHub.copilot-chat"
->>>>>>> fe3770e8
       ]
     }
   },
