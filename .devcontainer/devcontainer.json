--- conflicted
+++ resolved
@@ -31,10 +31,7 @@
         "editor.bracketPairColorization.enabled": true,
         "editor.guides.bracketPairs": "active",
         "editor.formatOnPaste": true,
-<<<<<<< HEAD
-=======
         "terminal.integrated.defaultProfile.windows": "Git Bash",
->>>>>>> 92da0ee3
         "terminal.integrated.defaultProfile.linux": "bash",
         "scss.validate": false,
         "markdownlint.config": {
