--- conflicted
+++ resolved
@@ -46,14 +46,9 @@
         "DotJoshJohnson.xml",
         "EditorConfig.EditorConfig",
         "ms-dotnettools.csdevkit",
-<<<<<<< HEAD
         "ms-dotnettools.vscodeintellicode-csharp",
         "redhat.vscode-yaml",
-        "GitHub.copilot"
-=======
-        "DavidAnson.vscode-markdownlint",
         "GitHub.copilot-chat"
->>>>>>> fe3770e8
       ]
     }
   },
