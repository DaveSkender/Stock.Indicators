--- conflicted
+++ resolved
@@ -12,9 +12,6 @@
   "customizations": {
     "vscode": {
       "settings": {
-<<<<<<< HEAD
-        "terminal.integrated.defaultProfile.linux": "bash"
-=======
         "files.autoSave": "afterDelay",
         "files.autoSaveDelay": 3000,
         "files.encoding": "utf8",
@@ -32,8 +29,7 @@
         "editor.bracketPairColorization.enabled": true,
         "editor.guides.bracketPairs": "active",
         "editor.formatOnPaste": true,
-        "terminal.integrated.defaultProfile.windows": "Git Bash",
-        "dotnet-test-explorer.testProjectPath": "tests/**/*Tests*.csproj",
+        "terminal.integrated.defaultProfile.linux": "bash"
         "scss.validate": false,
         "markdownlint.config": {
           "MD033": false,
@@ -41,7 +37,6 @@
         },
         "chat.mcp.enabled": true,
         "chat.mcp.discovery.enabled": true
->>>>>>> 5e9d3e34
       },
       "extensions": [
         "DavidAnson.vscode-markdownlint",
