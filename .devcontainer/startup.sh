--- conflicted
+++ resolved
@@ -6,11 +6,7 @@
 echo "🚀 Starting Stock Indicators dev container setup..."
 
 # Ensure .NET tools stay on PATH for roslynator and other global tools
-<<<<<<< HEAD
-TOOLS_PATH_LINE="export PATH=\"\$HOME/.local/bin:\$HOME/.dotnet/tools:\$PATH\""
-=======
 TOOLS_PATH_LINE='export PATH="$HOME/.local/bin:$HOME/.dotnet/tools:$PATH"'
->>>>>>> a84b3514
 
 # Add to both .zprofile (login shells) and .zshrc (interactive shells)
 if ! grep -q '.dotnet/tools' "$HOME/.zprofile" 2>/dev/null; then
