#!/bin/bash

# Dev Container Startup Script for Stock Indicators
# Handles initialization of development dependencies

echo "🚀 Starting Stock Indicators dev container setup..."

# Ensure .NET tools stay on PATH for roslynator and other global tools
TOOLS_PATH_LINE='export PATH="$HOME/.local/bin:$HOME/.dotnet/tools:$PATH"'

# Add to both .zprofile (login shells) and .zshrc (interactive shells)
if ! grep -q '.dotnet/tools' "$HOME/.zprofile" 2>/dev/null; then
  echo "$TOOLS_PATH_LINE" >> "$HOME/.zprofile"
fi
if ! grep -q '.dotnet/tools' "$HOME/.zshrc" 2>/dev/null; then
  echo "$TOOLS_PATH_LINE" >> "$HOME/.zshrc"
fi

# Apply to current session
eval "$TOOLS_PATH_LINE"

# Verify Node.js and npm are available
echo "🔍 Verifying Node.js environment..."
node --version
npm install --global npm@latest
npm --version

# Verify .NET is available
echo "🔍 Verifying .NET environment..."
dotnet --version

# Restore global tools
echo "🧰 Installing NPM-based tools..."
npm install --global @angular/cli
npm list --global

echo "🧰 Installing .NET-based tools..."
dotnet tool install --global dotnet-format
dotnet tool install --global roslynator.dotnet.cli
dotnet tool install --global dotnet-outdated-tool
dotnet tool list --global

<<<<<<< HEAD
echo "🧰 Installing UV-based (Python) tools..."
=======
echo "🧰 Installing UV-based tools..."
>>>>>>> 075fd774
uv tool install --force specify-cli --from git+https://github.com/github/spec-kit.git
uv tool list

# Restore .NET packages
echo "📦 Restoring .NET packages..."
dotnet restore

echo "✅ Dev environment setup complete!"<|MERGE_RESOLUTION|>--- conflicted
+++ resolved
@@ -40,11 +40,7 @@
 dotnet tool install --global dotnet-outdated-tool
 dotnet tool list --global
 
-<<<<<<< HEAD
-echo "🧰 Installing UV-based (Python) tools..."
-=======
 echo "🧰 Installing UV-based tools..."
->>>>>>> 075fd774
 uv tool install --force specify-cli --from git+https://github.com/github/spec-kit.git
 uv tool list
 
