# yaml-language-server: $schema=https://coderabbit.ai/integrations/schema.v2.json
# CodeRabbit config docs: https://docs.coderabbit.ai/reference/configuration

# General settings
language: "en-US"
early_access: true

# REVIEW CONFIGURATION
reviews:
  profile: "chill"
  review_status: true
  commit_status: true
  fail_commit_status: false
  request_changes_workflow: false
  in_progress_fortune: false

  high_level_summary: false
  high_level_summary_in_walkthrough: false
  collapse_walkthrough: true
  changed_files_summary: false
  sequence_diagrams: false
  estimate_code_review_effort: false
  poem: false

  related_issues: true
  related_prs: true

  suggested_labels: false
  auto_apply_labels: false
  suggested_reviewers: false
  auto_assign_reviewers: false

  # Automatic review scheduling
  auto_review:
    enabled: true
    auto_incremental_review: true     # Review each push (default: true)
    drafts: false                     # Review Draft pull requests (default: false)
    base_branches:
      - ".*"

  # Automatic PR titles
  auto_title_placeholder: "@coderabbitai"
  auto_title_instructions: |
    Generate PR titles following Conventional Commits format: `type: Subject`

    Title strategy:
    - Focus on the PRIMARY contribution or most central feature delivered in the PR
    - Do NOT base the title on the last commit message
    - Do NOT choose the most verbose or largest change
    - Identify the core purpose or business value of the PR
    - Keep titles concise and meaningful

    Requirements:
    - Use lowercase for type: feat, fix, docs, style, refactor, perf, test, build, ci, chore, revert, or plan
    - Subject must start with an uppercase letter
    - Keep total title length ≤ 65 characters
    - Use imperative mood (e.g., "Add feature" not "Added feature")

    Examples:
    - `feat: Add WebSocket support` (not "Update connection manager")
    - `fix: Resolve authentication timeout` (not "Fix bug in auth service")
    - `docs: Improve API examples` (not "Update documentation files")
    - `chore: Update dependencies` (when that's the sole purpose)

<<<<<<< HEAD
# Path-based configuration
=======
  # Code enhancement features
  finishing_touches:
    docstrings:
      enabled: false              # Generate docstrings for PRs/MRs (default: true)
    unit_tests:
      enabled: false              # Generate unit tests for PRs/MRs (default: true)

  # Pre-merge validation checks
  pre_merge_checks:
    docstrings:                   # Docstring coverage check (default: warning)
      mode: off
    description:                  # PR description validation (default: warning)
      mode: off
    issue_assessment:             # Linked issue assessment (default: warning)
      mode: off
    title:                        # PR title validation (default: warning)
      mode: off

  # Files to include/exclude from reviews
  path_filters:
    - "**"                    # Include all (base)
    - "!.specify/scripts/"    # Spec Kit (except memory)
    - "!.specify/templates/"  # Spec Kit (except memory)
    - "!.github/prompts/speckit.*"  # Spec Kit prompts
    - "!**/_testdata/**/*.csv"      # Test data
    - "!**/_testdata/**/*.json"     # Test data
    - "!node_modules/"        # NPM dependencies
    - "!*-lock.json"          # NPM/PNPM lock files
    - "!packages.lock.json"   # .NET lock file
    - "!packages/"            # NuGet packages cache
    - "!.jekyll-cache/"       # Jekyll cache
    - "!vendor/"              # Ruby vendor gem files
    - "!Gemfile.lock"         # Ruby dependencies lock
    - "!bin/"                 # .NET build output
    - "!obj/"                 # .NET build intermediate files
    - "!*.g.cs"               # Generated source files
    - "!*.xlsx"               # Manual calculation spreadsheets
    - "!*.bak"                # Backup files

  # Path-based configuration
>>>>>>> bcf84009
  path_instructions:

    # Indicator documentation pages must stay aligned with the current API surface
    - path: "docs/indicators/*.md"
      instructions: |
        Keep each indicator page synchronized with its public API:
        - Refresh the primary usage example (extension method and `Get{Indicator}` call) to match the latest signature and defaults
        - Document required and optional parameters, warmup expectations, and key output columns
        - Note any behavior changes, streaming considerations, or spec references introduced by the PR

    # Source code - Focus on financial accuracy and performance
    - path: "src/**/*.cs"
      instructions: |
        Focus on:
        - **Mathematical accuracy**: Verify financial calculations against reference implementations
        - **Performance**: Flag unnecessary allocations, excessive LINQ, boxing operations
        - **Precision**: Ensure appropriate use of `double` vs `decimal` for financial calculations
        - **Null safety**: Validate handling of insufficient data scenarios
        - **Input validation**: Check parameter validation and error handling
        - **Lookback periods**: Verify off-by-one errors in window calculations
        - **Streaming support**: Ensure stateful indicators handle edge cases properly
        - **Memory efficiency**: Check for proper span usage and buffer management
        - **XML documentation**: Ensure all public APIs have complete documentation

    # Test files - Ensure comprehensive coverage and accuracy validation
    - path: "tests/**/*.cs"
      instructions: |
        Review for:
        - **Test coverage**: Ensure edge cases and boundary conditions are tested
        - **Mathematical validation**: Verify tests use manually calculated results
        - **Performance tests**: Check benchmark tests for regression detection
        - **Integration tests**: Validate API compatibility and chaining scenarios
        - **Streaming tests**: Ensure real-time scenarios are properly tested
        - **Error scenarios**: Verify exception handling and invalid input tests

    # Catalog files - API definition accuracy
    - path: "**/*.Catalog.cs"
      instructions: |
        Verify:
        - **Parameter definitions**: Check types, defaults, constraints match implementation
        - **Result definitions**: Ensure property names match Models exactly
        - **IReusable flags**: Verify only one result per indicator has isReusable=true
        - **Method names**: Follow To{IndicatorName} pattern consistently
        - **Category assignments**: Use appropriate technical analysis categories

    # Documentation - Accuracy and completeness
    - path: "docs/**/*.md"
      instructions: |
        Check for:
        - **Accuracy**: Ensure content matches current implementation
        - **Completeness**: Verify examples, parameters, and return values are documented
        - **Accessibility**: Flag missing alt text, poor heading hierarchy
        - **Link validity**: Check for broken internal/external links
        - **Mathematical formulas**: Verify calculation descriptions are correct

    # VitePress site files
    - path: "docs/**/*.{html,vue,mts,ts,js,css}"
      instructions: |
        Focus on:
        - **Accessibility**: WCAG compliance, semantic HTML, proper ARIA labels
        - **Performance**: Optimize images, minimize CSS/JS, efficient loading
        - **Mobile responsiveness**: Ensure layouts work across devices
        - **SEO**: Check meta tags, structured data, semantic markup
        - **VitePress patterns**: Follow VitePress conventions and Vue best practices

    # Configuration and workflow files
    - path: ".github/**/*.yml"
      instructions: |
        Review for:
        - **Security**: No secrets in workflows, proper permissions
        - **Efficiency**: Optimize CI/CD performance, avoid redundant builds
        - **Dependencies**: Keep actions and versions current
        - **Error handling**: Proper failure scenarios and notifications

    # Project files and build configuration
    - path: "**/*.{csproj,props,targets,sln}"
      instructions: |
        Verify:
        - **Version consistency**: Package versions, target frameworks alignment
        - **Security**: No vulnerable packages, proper security settings
        - **Performance**: Compiler optimizations enabled for release builds
        - **Analyzers**: Code quality rules properly configured
        - **Packaging**: NuGet metadata complete and accurate

  # Code enhancement features
  finishing_touches:
    docstrings:
      enabled: false              # Generate docstrings for PRs/MRs (default: true)
    unit_tests:
      enabled: false              # Generate unit tests for PRs/MRs (default: true)

  # Pre-merge validation checks
  pre_merge_checks:
    docstrings:                   # Docstring coverage check (default: warning)
      mode: off
    description:                  # PR description validation (default: warning)
      mode: off
    issue_assessment:             # Linked issue assessment (default: warning)
      mode: off
    title:                        # PR title validation (default: warning)
      mode: off

  # Files to include/exclude from reviews
  path_filters:
    - "**"                    # Include all (base)
    - "!node_modules/"        # NPM dependencies
    - "!*-lock.json"          # NPM/PNPM lock files
    - "!packages/"            # NuGet packages cache
    - "!.jekyll-cache/"       # Jekyll cache
    - "!vendor/"              # Ruby vendor and gem files
    - "!Gemfile.lock"         # Ruby dependencies lock
    - "!.vitepress/cache/"    # VitePress cache
    - "!.vitepress/dist/"     # VitePress build output
    - "!bin/"                 # .NET build output
    - "!obj/"                 # .NET build intermediate files
    - "!*.g.cs"               # Generated source code
    - "!*.docx"               # Office Word
    - "!*.pptx"               # Office PowerPoint
    - "!*.xlsx"               # Office Spreadsheets
    - "!*.bak"                # Backup files
    - "!*.zip"                # Compressed files

  # Tool integrations
  tools:
    gitleaks:
      enabled: true
    semgrep:
      enabled: true
    osvScanner:
      enabled: true
    markdownlint:
      enabled: true
    yamllint:
      enabled: true
    actionlint:
      enabled: true
    shellcheck:
      enabled: true
    github-checks:
      enabled: true
      timeout_ms: 400000
    eslint:
      enabled: false
    ruff:
      enabled: false
    golangci-lint:
      enabled: false
    hadolint:
      enabled: false
    checkov:
      enabled: false
    htmlhint:
      enabled: false
    languagetool:
      enabled: false
    biome:
      enabled: false
    oxc:
      enabled: false

# KNOWLEDGE BASE CONFIGURATION
knowledge_base:
  opt_out: false
  code_guidelines:
    enabled: true
    filePatterns:
      - ".github/copilot-instructions.md"
      - ".github/instructions/*.instructions.md"
      - ".github/instructions/**/*.instructions.md"
      - "**/agents.md"
  learnings:
    scope: "auto"
  issues:
    scope: "auto"
  pull_requests:
    scope: "auto"
  mcp:
    usage: "auto"<|MERGE_RESOLUTION|>--- conflicted
+++ resolved
@@ -61,134 +61,6 @@
     - `fix: Resolve authentication timeout` (not "Fix bug in auth service")
     - `docs: Improve API examples` (not "Update documentation files")
     - `chore: Update dependencies` (when that's the sole purpose)
-
-<<<<<<< HEAD
-# Path-based configuration
-=======
-  # Code enhancement features
-  finishing_touches:
-    docstrings:
-      enabled: false              # Generate docstrings for PRs/MRs (default: true)
-    unit_tests:
-      enabled: false              # Generate unit tests for PRs/MRs (default: true)
-
-  # Pre-merge validation checks
-  pre_merge_checks:
-    docstrings:                   # Docstring coverage check (default: warning)
-      mode: off
-    description:                  # PR description validation (default: warning)
-      mode: off
-    issue_assessment:             # Linked issue assessment (default: warning)
-      mode: off
-    title:                        # PR title validation (default: warning)
-      mode: off
-
-  # Files to include/exclude from reviews
-  path_filters:
-    - "**"                    # Include all (base)
-    - "!.specify/scripts/"    # Spec Kit (except memory)
-    - "!.specify/templates/"  # Spec Kit (except memory)
-    - "!.github/prompts/speckit.*"  # Spec Kit prompts
-    - "!**/_testdata/**/*.csv"      # Test data
-    - "!**/_testdata/**/*.json"     # Test data
-    - "!node_modules/"        # NPM dependencies
-    - "!*-lock.json"          # NPM/PNPM lock files
-    - "!packages.lock.json"   # .NET lock file
-    - "!packages/"            # NuGet packages cache
-    - "!.jekyll-cache/"       # Jekyll cache
-    - "!vendor/"              # Ruby vendor gem files
-    - "!Gemfile.lock"         # Ruby dependencies lock
-    - "!bin/"                 # .NET build output
-    - "!obj/"                 # .NET build intermediate files
-    - "!*.g.cs"               # Generated source files
-    - "!*.xlsx"               # Manual calculation spreadsheets
-    - "!*.bak"                # Backup files
-
-  # Path-based configuration
->>>>>>> bcf84009
-  path_instructions:
-
-    # Indicator documentation pages must stay aligned with the current API surface
-    - path: "docs/indicators/*.md"
-      instructions: |
-        Keep each indicator page synchronized with its public API:
-        - Refresh the primary usage example (extension method and `Get{Indicator}` call) to match the latest signature and defaults
-        - Document required and optional parameters, warmup expectations, and key output columns
-        - Note any behavior changes, streaming considerations, or spec references introduced by the PR
-
-    # Source code - Focus on financial accuracy and performance
-    - path: "src/**/*.cs"
-      instructions: |
-        Focus on:
-        - **Mathematical accuracy**: Verify financial calculations against reference implementations
-        - **Performance**: Flag unnecessary allocations, excessive LINQ, boxing operations
-        - **Precision**: Ensure appropriate use of `double` vs `decimal` for financial calculations
-        - **Null safety**: Validate handling of insufficient data scenarios
-        - **Input validation**: Check parameter validation and error handling
-        - **Lookback periods**: Verify off-by-one errors in window calculations
-        - **Streaming support**: Ensure stateful indicators handle edge cases properly
-        - **Memory efficiency**: Check for proper span usage and buffer management
-        - **XML documentation**: Ensure all public APIs have complete documentation
-
-    # Test files - Ensure comprehensive coverage and accuracy validation
-    - path: "tests/**/*.cs"
-      instructions: |
-        Review for:
-        - **Test coverage**: Ensure edge cases and boundary conditions are tested
-        - **Mathematical validation**: Verify tests use manually calculated results
-        - **Performance tests**: Check benchmark tests for regression detection
-        - **Integration tests**: Validate API compatibility and chaining scenarios
-        - **Streaming tests**: Ensure real-time scenarios are properly tested
-        - **Error scenarios**: Verify exception handling and invalid input tests
-
-    # Catalog files - API definition accuracy
-    - path: "**/*.Catalog.cs"
-      instructions: |
-        Verify:
-        - **Parameter definitions**: Check types, defaults, constraints match implementation
-        - **Result definitions**: Ensure property names match Models exactly
-        - **IReusable flags**: Verify only one result per indicator has isReusable=true
-        - **Method names**: Follow To{IndicatorName} pattern consistently
-        - **Category assignments**: Use appropriate technical analysis categories
-
-    # Documentation - Accuracy and completeness
-    - path: "docs/**/*.md"
-      instructions: |
-        Check for:
-        - **Accuracy**: Ensure content matches current implementation
-        - **Completeness**: Verify examples, parameters, and return values are documented
-        - **Accessibility**: Flag missing alt text, poor heading hierarchy
-        - **Link validity**: Check for broken internal/external links
-        - **Mathematical formulas**: Verify calculation descriptions are correct
-
-    # VitePress site files
-    - path: "docs/**/*.{html,vue,mts,ts,js,css}"
-      instructions: |
-        Focus on:
-        - **Accessibility**: WCAG compliance, semantic HTML, proper ARIA labels
-        - **Performance**: Optimize images, minimize CSS/JS, efficient loading
-        - **Mobile responsiveness**: Ensure layouts work across devices
-        - **SEO**: Check meta tags, structured data, semantic markup
-        - **VitePress patterns**: Follow VitePress conventions and Vue best practices
-
-    # Configuration and workflow files
-    - path: ".github/**/*.yml"
-      instructions: |
-        Review for:
-        - **Security**: No secrets in workflows, proper permissions
-        - **Efficiency**: Optimize CI/CD performance, avoid redundant builds
-        - **Dependencies**: Keep actions and versions current
-        - **Error handling**: Proper failure scenarios and notifications
-
-    # Project files and build configuration
-    - path: "**/*.{csproj,props,targets,sln}"
-      instructions: |
-        Verify:
-        - **Version consistency**: Package versions, target frameworks alignment
-        - **Security**: No vulnerable packages, proper security settings
-        - **Performance**: Compiler optimizations enabled for release builds
-        - **Analyzers**: Code quality rules properly configured
-        - **Packaging**: NuGet metadata complete and accurate
 
   # Code enhancement features
   finishing_touches:
@@ -228,6 +100,91 @@
     - "!*.bak"                # Backup files
     - "!*.zip"                # Compressed files
 
+  # Path-based configuration
+  path_instructions:
+
+    # Indicator documentation pages must stay aligned with the current API surface
+    - path: "docs/indicators/*.md"
+      instructions: |
+        Keep each indicator page synchronized with its public API:
+        - Refresh the primary usage example (extension method and `Get{Indicator}` call) to match the latest signature and defaults
+        - Document required and optional parameters, warmup expectations, and key output columns
+        - Note any behavior changes, streaming considerations, or spec references introduced by the PR
+
+    # Source code - Focus on financial accuracy and performance
+    - path: "src/**/*.cs"
+      instructions: |
+        Focus on:
+        - **Mathematical accuracy**: Verify financial calculations against reference implementations
+        - **Performance**: Flag unnecessary allocations, excessive LINQ, boxing operations
+        - **Precision**: Ensure appropriate use of `double` vs `decimal` for financial calculations
+        - **Null safety**: Validate handling of insufficient data scenarios
+        - **Input validation**: Check parameter validation and error handling
+        - **Lookback periods**: Verify off-by-one errors in window calculations
+        - **Streaming support**: Ensure stateful indicators handle edge cases properly
+        - **Memory efficiency**: Check for proper span usage and buffer management
+        - **XML documentation**: Ensure all public APIs have complete documentation
+
+    # Test files - Ensure comprehensive coverage and accuracy validation
+    - path: "tests/**/*.cs"
+      instructions: |
+        Review for:
+        - **Test coverage**: Ensure edge cases and boundary conditions are tested
+        - **Mathematical validation**: Verify tests use manually calculated results
+        - **Performance tests**: Check benchmark tests for regression detection
+        - **Integration tests**: Validate API compatibility and chaining scenarios
+        - **Streaming tests**: Ensure real-time scenarios are properly tested
+        - **Error scenarios**: Verify exception handling and invalid input tests
+
+    # Catalog files - API definition accuracy
+    - path: "**/*.Catalog.cs"
+      instructions: |
+        Verify:
+        - **Parameter definitions**: Check types, defaults, constraints match implementation
+        - **Result definitions**: Ensure property names match Models exactly
+        - **IReusable flags**: Verify only one result per indicator has isReusable=true
+        - **Method names**: Follow To{IndicatorName} pattern consistently
+        - **Category assignments**: Use appropriate technical analysis categories
+
+    # Documentation - Accuracy and completeness
+    - path: "docs/**/*.md"
+      instructions: |
+        Check for:
+        - **Accuracy**: Ensure content matches current implementation
+        - **Completeness**: Verify examples, parameters, and return values are documented
+        - **Accessibility**: Flag missing alt text, poor heading hierarchy
+        - **Link validity**: Check for broken internal/external links
+        - **Mathematical formulas**: Verify calculation descriptions are correct
+
+    # VitePress site files
+    - path: "docs/**/*.{html,vue,mts,ts,js,css}"
+      instructions: |
+        Focus on:
+        - **Accessibility**: WCAG compliance, semantic HTML, proper ARIA labels
+        - **Performance**: Optimize images, minimize CSS/JS, efficient loading
+        - **Mobile responsiveness**: Ensure layouts work across devices
+        - **SEO**: Check meta tags, structured data, semantic markup
+        - **VitePress patterns**: Follow VitePress conventions and Vue best practices
+
+    # Configuration and workflow files
+    - path: ".github/**/*.yml"
+      instructions: |
+        Review for:
+        - **Security**: No secrets in workflows, proper permissions
+        - **Efficiency**: Optimize CI/CD performance, avoid redundant builds
+        - **Dependencies**: Keep actions and versions current
+        - **Error handling**: Proper failure scenarios and notifications
+
+    # Project files and build configuration
+    - path: "**/*.{csproj,props,targets,sln}"
+      instructions: |
+        Verify:
+        - **Version consistency**: Package versions, target frameworks alignment
+        - **Security**: No vulnerable packages, proper security settings
+        - **Performance**: Compiler optimizations enabled for release builds
+        - **Analyzers**: Code quality rules properly configured
+        - **Packaging**: NuGet metadata complete and accurate
+
   # Tool integrations
   tools:
     gitleaks:
