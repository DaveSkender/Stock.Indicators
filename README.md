--- conflicted
+++ resolved
@@ -101,13 +101,9 @@
 
 Each indicator will need different amounts to calculate.  You can find guidance on the individual indicator documentation pages.  As a general rule of thumb, you will be safe if you provide 750 points of historical quote data (e.g. 3 years of daily data).  A `BadHistoryException` will be thrown if you do not provide enough history.
 
-<<<<<<< HEAD
-Note that some indicators, especially those that are derived from [Exponential Moving Average](/Indicators/Ema/README.md), use a smoothing technique where there is convergence over time.  While you can calculate these with the minimum amount of data, the precision to two decimal points often requires 250 or more preceding historical records.  For example, if you are using daily data and want one year of precise EMA(250) data, you need to provide 3 years of total historical quotes (1 extra year for the lookback period and 1 extra year for convergence); thereafter, you would discard or not use the first two years of results.
-=======
 Note that some indicators, especially those that are derived from [Exponential Moving Average](/Indicators/Ema/README.md), use a smoothing technique where there is convergence over time.  While you can calculate these with the minimum amount of data, the precision to two decimal points often requires 250 or more preceding historical records.
 
 For example, if you are using daily data and want one year of precise EMA(250) data, you need to provide 3 years of total historical quotes (1 extra year for the lookback period and 1 extra year for convergence); thereafter, you would discard or not use the first two years of results.
->>>>>>> 893bfbfa
 
 **More questions?**  Contact us through the NuGet [Contact Owners](https://www.nuget.org/packages/Skender.Stock.Indicators) method or [submit an Issue](https://github.com/DaveSkender/Stock.Indicators/issues) with your question if it is publicly relevant.
 
