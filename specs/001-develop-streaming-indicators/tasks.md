# Tasks: streaming indicators framework

**Input**: Design documents from `/specs/001-develop-streaming-indicators/`
**Prerequisites**: [plan.md](plan.md) (required), [spec.md](spec.md) (required for user stories), [data-model.md](data-model.md)

## Format: `[ID] Description`

- Include exact file paths in descriptions

## Path Conventions

Paths assume the single-project layout at the repository root:

- Source: `src/`
- Tests: `tests/`

## Requirements Quality Validation

Before implementing each indicator, review the corresponding simplified checklist for requirements validation:

- **BufferList style**: [checklists/buffer-list.md](checklists/buffer-list.md) — 15 essential validation items
- **StreamHub style**: [checklists/stream-hub.md](checklists/stream-hub.md) — 18 essential validation items

These simplified checklists ensure:

- Constitution compliance (mathematical precision, performance, validation, testing, documentation)
- Instruction file adherence (base classes, interfaces, test patterns, utilities)
- Essential quality gates (clarity, completeness, consistency, verifiability)

---

## Phase 1: Infrastructure & Compliance Audits (IN PROGRESS)

**Purpose**: Establish instruction file compliance and quality foundation before expanding streaming indicator coverage.

### Compliance Audits (A-series)

- [x] **A001** Audit existing BufferList implementations for instruction file compliance (`src/**/*.BufferList.cs` against `.github/instructions/indicator-buffer.instructions.md`) ✅
  - Verify correct base class inheritance (`BufferList<TResult>`)
  - Check interface implementation (`IIncrementFromChain`/`IIncrementFromQuote`/`IIncrementFromPairs`)
  - Validate constructor patterns (params-only and params+quotes variants)
  - Confirm `BufferListUtilities` usage instead of manual buffer management
  - Check member ordering per instruction file conventions

- [x] **A002** Audit existing StreamHub implementations for instruction file compliance (`src/**/*.StreamHub.cs` against `.github/instructions/indicator-stream.instructions.md`) ✅
  - Verify correct provider base (`ChainProvider`/`QuoteProvider`/`PairsProvider`)
  - Check test interface implementation requirements
  - Validate provider history testing coverage (Insert/Remove scenarios)
  - Confirm performance benchmarking inclusion
  - Check member ordering per instruction file conventions

- [x] **A003** Audit BufferList test classes for compliance (`tests/**/*.BufferList.Tests.cs`) ✅
  - Verify inheritance from `BufferListTestBase` (not `TestBase`)
  - Check implementation of correct test interfaces
  - Validate coverage of 5 required test methods
  - Confirm Series parity validation patterns

- [x] **A004** Audit StreamHub test classes for compliance (`tests/**/*.StreamHub.Tests.cs`) ✅
  - Verify inheritance from `StreamHubTestBase`
  - Check implementation of correct test interfaces per provider pattern
  - Validate provider history testing (Insert/Remove scenarios)
  - Confirm performance benchmarking inclusion

- [x] **A005** Update indicator documentation pages for instruction file compliance ✅
  - Ensure streaming usage sections reference instruction files
  - Update examples to match current API patterns
  - Verify consistency with catalog entries

- [x] **A006** Identify and prioritize instruction file compliance gaps ✅
  - Create priority matrix based on constitution principle violations
  - Document specific remediation steps for high-priority gaps
  - Estimate effort for bringing existing implementations into compliance

### Compliance Remediation (T171-T174)

- [x] **T171** Fix Vwma StreamHub test class compliance in `tests/indicators/s-z/Vwma/Vwma.StreamHub.Tests.cs` ✅
  - Add missing test interfaces: `ITestQuoteObserver`, `ITestChainProvider`
  - Implement provider history testing (Insert/Remove operations with Series parity checks)
  - Add proper cleanup operations (Unsubscribe/EndTransmission calls)
  - Add Series parity validation with strict ordering comparison
  - Follow EMA StreamHub test as canonical pattern reference

- [x] **T172** Comprehensive audit of all StreamHub test classes for missing test interfaces ✅
  - Verified EMA, SMA, Correlation implement correct interfaces per provider pattern
  - Identified Vwma as isolated case with missing interfaces (addressed in T171)
  - Confirmed gaps are NOT systemic - most StreamHub tests follow proper patterns

- [ ] **T173** Validate remediation completeness by re-running StreamHub audit (A002)
  - Confirm all identified gaps have been addressed
  - Verify test patterns match instruction file requirements
  - Ensure Series parity and provider history testing coverage is complete

- [ ] **T174** Update indicator documentation pages for all streaming-enabled indicators
  - Add "## Streaming" sections to indicators missing streaming documentation
  - Use SMA/EMA documentation patterns as template (BufferList + StreamHub examples)
  - Ensure consistency with instruction file references
  - Verify code examples compile and produce correct results

**Checkpoint**: Phase 1 establishes quality foundation and compliance baseline for Phase 2-3 expansion

---

## Phase 2: BufferList Implementations

**Purpose**: Complete BufferList streaming implementations for all 85 indicators (1:1:1 parity with Series)

Note on former deferrals: Some indicators were previously marked as deferred due to complexity (for example: Fractal, HtTrendline, Hurst, Ichimoku, Slope). We now have solid reference patterns demonstrating solutions for repainting, multi-buffer state, complex objects, and dual-series inputs (see instruction files). These items are complex but not blocked — implement them by adapting from the closest reference.

**Dependencies**: Phase 1 compliance audits complete

- [x] **T001** Implement Adl BufferList in `src/a-d/Adl/Adl.BufferList.cs` ✅
- [x] **T002** Implement Adx BufferList in `src/a-d/Adx/Adx.BufferList.cs` ✅
- [x] **T003** Implement Alligator BufferList in `src/a-d/Alligator/Alligator.BufferList.cs` ✅
- [x] **T004** Implement Alma BufferList in `src/a-d/Alma/Alma.BufferList.cs` ✅
- [x] **T005** Implement Aroon BufferList in `src/a-d/Aroon/Aroon.BufferList.cs` ✅
- [x] **T006** Implement Atr BufferList in `src/a-d/Atr/Atr.BufferList.cs` ✅
- [x] **T007** Implement AtrStop BufferList in `src/a-d/AtrStop/AtrStop.BufferList.cs` ✅
- [x] **T008** Implement Awesome BufferList in `src/a-d/Awesome/Awesome.BufferList.cs` ✅
- [x] **T009** Implement Beta BufferList in `src/a-d/Beta/Beta.BufferList.cs` ✅
- [x] **T010** Implement BollingerBands BufferList in `src/a-d/BollingerBands/BollingerBands.BufferList.cs` ✅
- [x] **T011** Implement Bop BufferList in `src/a-d/Bop/Bop.BufferList.cs` ✅
- [x] **T012** Implement Cci BufferList in `src/a-d/Cci/Cci.BufferList.cs` ✅
- [x] **T013** Implement ChaikinOsc BufferList in `src/a-d/ChaikinOsc/ChaikinOsc.BufferList.cs` ✅
- [x] **T014** Implement Chandelier BufferList in `src/a-d/Chandelier/Chandelier.BufferList.cs` ✅
- [x] **T015** Implement Chop BufferList in `src/a-d/Chop/Chop.BufferList.cs` ✅
- [x] **T016** Implement Cmf BufferList in `src/a-d/Cmf/Cmf.BufferList.cs` ✅
- [x] **T017** Implement Cmo BufferList in `src/a-d/Cmo/Cmo.BufferList.cs` ✅
- [x] **T018** Implement ConnorsRsi BufferList in `src/a-d/ConnorsRsi/ConnorsRsi.BufferList.cs` ✅
- [x] **T019** Implement Correlation BufferList in `src/a-d/Correlation/Correlation.BufferList.cs` ✅
- [x] **T020** Implement Dema BufferList in `src/a-d/Dema/Dema.BufferList.cs` ✅
- [x] **T021** Implement Doji BufferList in `src/a-d/Doji/Doji.BufferList.cs` ✅
- [x] **T022** Implement Donchian BufferList in `src/a-d/Donchian/Donchian.BufferList.cs` ✅
- [x] **T023** Implement Dpo BufferList in `src/a-d/Dpo/Dpo.BufferList.cs` ✅
- [x] **T024** Implement Dynamic BufferList in `src/a-d/Dynamic/Dynamic.BufferList.cs` ✅
- [x] **T025** Implement ElderRay BufferList in `src/e-k/ElderRay/ElderRay.BufferList.cs` ✅
- [x] **T026** Implement Ema BufferList in `src/e-k/Ema/Ema.BufferList.cs` ✅
- [x] **T027** Implement Epma BufferList in `src/e-k/Epma/Epma.BufferList.cs` ✅
- [x] **T028** Implement Fcb BufferList in `src/e-k/Fcb/Fcb.BufferList.cs` ✅
- [x] **T029** Implement FisherTransform BufferList in `src/e-k/FisherTransform/FisherTransform.BufferList.cs` ✅
- [x] **T030** Implement ForceIndex BufferList in `src/e-k/ForceIndex/ForceIndex.BufferList.cs` ✅
- [x] **T031** Implement Fractal BufferList in `src/e-k/Fractal/Fractal.BufferList.cs` (complex but unblocked — follow HMA/ADX state patterns) ✅
- [x] **T032** Implement Gator BufferList in `src/e-k/Gator/Gator.BufferList.cs` ✅
- [x] **T033** Implement HeikinAshi BufferList in `src/e-k/HeikinAshi/HeikinAshi.BufferList.cs` ✅
- [x] **T034** Implement Hma BufferList in `src/e-k/Hma/Hma.BufferList.cs` ✅
- [x] **T035** Implement HtTrendline BufferList in `src/e-k/HtTrendline/HtTrendline.BufferList.cs` (complex but unblocked — use HMA multi-buffer as a baseline) ✅
- [ ] **T036** Implement Hurst BufferList in `src/e-k/Hurst/Hurst.BufferList.cs` (complex but unblocked — adapt ADX complex state + HMA buffers)
- [ ] **T037** Implement Ichimoku BufferList in `src/e-k/Ichimoku/Ichimoku.BufferList.cs` (complex but unblocked — follow multi-line series patterns from Alligator/AtrStop and HMA buffers)
- [x] **T038** Implement Kama BufferList in `src/e-k/Kama/Kama.BufferList.cs` ✅
- [x] **T039** Implement Keltner BufferList in `src/e-k/Keltner/Keltner.BufferList.cs` ✅
- [x] **T040** Implement Kvo BufferList in `src/e-k/Kvo/Kvo.BufferList.cs` ✅
- [x] **T041** Implement MaEnvelopes BufferList in `src/m-r/MaEnvelopes/MaEnvelopes.BufferList.cs` ✅
- [x] **T042** Implement Macd BufferList in `src/m-r/Macd/Macd.BufferList.cs` ✅
- [x] **T043** Implement Mama BufferList in `src/m-r/Mama/Mama.BufferList.cs` ✅
- [x] **T044** Implement Marubozu BufferList in `src/m-r/Marubozu/Marubozu.BufferList.cs` ✅
- [x] **T045** Implement Mfi BufferList in `src/m-r/Mfi/Mfi.BufferList.cs` ✅
- [x] **T046** Implement Obv BufferList in `src/m-r/Obv/Obv.BufferList.cs` ✅
- [x] **T047** Implement ParabolicSar BufferList in `src/m-r/ParabolicSar/ParabolicSar.BufferList.cs` ✅
- [ ] **T048** Implement PivotPoints BufferList in `src/m-r/PivotPoints/PivotPoints.BufferList.cs`
- [x] **T049** Implement Pivots BufferList in `src/m-r/Pivots/Pivots.BufferList.cs` ✅
- [x] **T050** Implement Pmo BufferList in `src/m-r/Pmo/Pmo.BufferList.cs` ✅
- [x] **T051** Implement Prs BufferList in `src/m-r/Prs/Prs.BufferList.cs` ✅
- [x] **T052** Implement Pvo BufferList in `src/m-r/Pvo/Pvo.BufferList.cs` ✅
- [x] **T053** Implement QuotePart BufferList in `src/_common/QuotePart/QuotePart.BufferList.cs` ✅
- [x] **T054** Implement Renko BufferList in `src/m-r/Renko/Renko.BufferList.cs` ✅
- [ ] **T055** Implement RenkoAtr BufferList in `src/m-r/RenkoAtr/RenkoAtr.BufferList.cs`
- [x] **T056** Implement Roc BufferList in `src/m-r/Roc/Roc.BufferList.cs` ✅
- [x] **T057** Implement RocWb BufferList in `src/m-r/RocWb/RocWb.BufferList.cs` ✅
- [x] **T058** Implement RollingPivots BufferList in `src/m-r/RollingPivots/RollingPivots.BufferList.cs` ✅
- [x] **T059** Implement Rsi BufferList in `src/m-r/Rsi/Rsi.BufferList.cs` ✅
- [x] **T060** Implement Slope BufferList in `src/s-z/Slope/Slope.BufferList.cs` (complex but unblocked — legit historical revisions follow VolatilityStop repaint pattern) ✅
- [x] **T061** Implement Sma BufferList in `src/s-z/Sma/Sma.BufferList.cs` ✅
- [x] **T062** Implement SmaAnalysis BufferList in `src/s-z/SmaAnalysis/SmaAnalysis.BufferList.cs` ✅
- [x] **T063** Implement Smi BufferList in `src/s-z/Smi/Smi.BufferList.cs` ✅
- [x] **T064** Implement Smma BufferList in `src/s-z/Smma/Smma.BufferList.cs` ✅
- [x] **T065** Implement StarcBands BufferList in `src/s-z/StarcBands/StarcBands.BufferList.cs` ✅
- [ ] **T066** Implement Stc BufferList in `src/s-z/Stc/Stc.BufferList.cs`
- [x] **T067** Implement StdDev BufferList in `src/s-z/StdDev/StdDev.BufferList.cs` ✅
- [x] **T068** Implement StdDevChannels BufferList in `src/s-z/StdDevChannels/StdDevChannels.BufferList.cs` ✅
- [x] **T069** Implement Stoch BufferList in `src/s-z/Stoch/Stoch.BufferList.cs` ✅
- [x] **T070** Implement StochRsi BufferList in `src/s-z/StochRsi/StochRsi.BufferList.cs` ✅
- [x] **T071** Implement SuperTrend BufferList in `src/s-z/SuperTrend/SuperTrend.BufferList.cs` ✅
- [x] **T072** Implement T3 BufferList in `src/s-z/T3/T3.BufferList.cs` ✅
- [x] **T073** Implement Tema BufferList in `src/s-z/Tema/Tema.BufferList.cs` ✅
- [x] **T074** Implement Tr BufferList in `src/s-z/Tr/Tr.BufferList.cs` ✅
- [x] **T075** Implement Trix BufferList in `src/s-z/Trix/Trix.BufferList.cs` ✅
- [x] **T076** Implement Tsi BufferList in `src/s-z/Tsi/Tsi.BufferList.cs` ✅
- [x] **T077** Implement UlcerIndex BufferList in `src/s-z/UlcerIndex/UlcerIndex.BufferList.cs` ✅
- [x] **T078** Implement Ultimate BufferList in `src/s-z/Ultimate/Ultimate.BufferList.cs` ✅
- [x] **T079** Implement VolatilityStop BufferList in `src/s-z/VolatilityStop/VolatilityStop.BufferList.cs` ✅
- [x] **T080** Implement Vortex BufferList in `src/s-z/Vortex/Vortex.BufferList.cs` ✅
- [x] **T081** Implement Vwap BufferList in `src/s-z/Vwap/Vwap.BufferList.cs` ✅
- [x] **T082** Implement Vwma BufferList in `src/s-z/Vwma/Vwma.BufferList.cs` ✅
- [x] **T083** Implement WilliamsR BufferList in `src/s-z/WilliamsR/WilliamsR.BufferList.cs` ✅
- [x] **T084** Implement Wma BufferList in `src/s-z/Wma/Wma.BufferList.cs` ✅
- [x] **T085** Implement ZigZag BufferList in `src/s-z/ZigZag/ZigZag.BufferList.cs` ✅

**BufferList**: 73/85 complete, 12 remaining

**Checkpoint**: Phase 2 completion achieves complete BufferList coverage for all Series indicators

---

## Phase 3: StreamHub Implementations

**Purpose**: Complete StreamHub streaming implementations for all 85 indicators (1:1:1 parity with Series)

Note on former deferrals: Indicators like Fractal, HtTrendline, Hurst, Ichimoku, and Slope are complex but unblocked. Use the reference hubs in the stream instructions — EMA hub for chain provider baseline, ATR Stop and Alligator for multi-series from quotes, Correlation/Beta for synchronized pairs.

**Dependencies**: Phase 1 compliance audits complete (Phase 2 can proceed in parallel)

- [x] **T086** Implement Adl StreamHub in `src/a-d/Adl/Adl.StreamHub.cs` ✅
- [x] **T087** Implement Adx StreamHub in `src/a-d/Adx/Adx.StreamHub.cs` ✅
- [x] **T088** Implement Alligator StreamHub in `src/a-d/Alligator/Alligator.StreamHub.cs` ✅
- [x] **T089** Implement Alma StreamHub in `src/a-d/Alma/Alma.StreamHub.cs` ✅
- [x] **T090** Implement Aroon StreamHub in `src/a-d/Aroon/Aroon.StreamHub.cs` ✅
- [x] **T091** Implement Atr StreamHub in `src/a-d/Atr/Atr.StreamHub.cs` ✅
- [x] **T092** Implement AtrStop StreamHub in `src/a-d/AtrStop/AtrStop.StreamHub.cs` ✅
- [x] **T093** Implement Awesome StreamHub in `src/a-d/Awesome/Awesome.StreamHub.cs` ✅
- [x] **T094** Implement Beta StreamHub in `src/a-d/Beta/Beta.StreamHub.cs` ✅
- [x] **T095** Implement BollingerBands StreamHub in `src/a-d/BollingerBands/BollingerBands.StreamHub.cs` ✅
- [x] **T096** Implement Bop StreamHub in `src/a-d/Bop/Bop.StreamHub.cs` ✅
- [x] **T097** Implement Cci StreamHub in `src/a-d/Cci/Cci.StreamHub.cs` ✅
- [x] **T098** Implement ChaikinOsc StreamHub in `src/a-d/ChaikinOsc/ChaikinOsc.StreamHub.cs` ✅
- [x] **T099** Implement Chandelier StreamHub in `src/a-d/Chandelier/Chandelier.StreamHub.cs` ✅
- [x] **T100** Implement Chop StreamHub in `src/a-d/Chop/Chop.StreamHub.cs` ✅
- [x] **T101** Implement Cmf StreamHub in `src/a-d/Cmf/Cmf.StreamHub.cs` ✅
- [x] **T102** Implement Cmo StreamHub in `src/a-d/Cmo/Cmo.StreamHub.cs` ✅
- [ ] **T103** Implement ConnorsRsi StreamHub in `src/a-d/ConnorsRsi/ConnorsRsi.StreamHub.cs`
- [x] **T104** Implement Correlation StreamHub in `src/a-d/Correlation/Correlation.StreamHub.cs` ✅
- [x] **T105** Implement Dema StreamHub in `src/a-d/Dema/Dema.StreamHub.cs` ✅
- [x] **T106** Implement Doji StreamHub in `src/a-d/Doji/Doji.StreamHub.cs` ✅
- [x] **T107** Implement Donchian StreamHub in `src/a-d/Donchian/Donchian.StreamHub.cs` ✅
- [ ] **T108** Implement Dpo StreamHub in `src/a-d/Dpo/Dpo.StreamHub.cs`
- [x] **T109** Implement Dynamic StreamHub in `src/a-d/Dynamic/Dynamic.StreamHub.cs` ✅
- [x] **T110** Implement ElderRay StreamHub in `src/e-k/ElderRay/ElderRay.StreamHub.cs` ✅
- [x] **T111** Implement Ema StreamHub in `src/e-k/Ema/Ema.StreamHub.cs` ✅
- [x] **T112** Implement Epma StreamHub in `src/e-k/Epma/Epma.StreamHub.cs` ✅
- [x] **T113** Implement Fcb StreamHub in `src/e-k/Fcb/Fcb.StreamHub.cs`
- [x] **T114** Implement FisherTransform StreamHub in `src/e-k/FisherTransform/FisherTransform.StreamHub.cs` ✅
- [x] **T115** Implement ForceIndex StreamHub in `src/e-k/ForceIndex/ForceIndex.StreamHub.cs` ✅
- [x] **T116** Implement Fractal StreamHub in `src/e-k/Fractal/Fractal.StreamHub.cs` ✅
- [x] **T117** Implement Gator StreamHub in `src/e-k/Gator/Gator.StreamHub.cs` ✅
- [x] **T118** Implement HeikinAshi StreamHub in `src/e-k/HeikinAshi/HeikinAshi.StreamHub.cs` ✅
- [x] **T119** Implement Hma StreamHub in `src/e-k/Hma/Hma.StreamHub.cs` ✅
- [ ] **T120** Implement HtTrendline StreamHub in `src/e-k/HtTrendline/HtTrendline.StreamHub.cs` (complex but unblocked — model after EMA chain provider with HMA-like buffers)
- [x] **T121** Implement Hurst StreamHub in `src/e-k/Hurst/Hurst.StreamHub.cs` (complex but unblocked — use ADX-like complex state and EMA hub shape) ✅
- [ ] **T122** Implement Ichimoku StreamHub in `src/e-k/Ichimoku/Ichimoku.StreamHub.cs` (complex but unblocked — multi-line series via quote provider pattern like Alligator/AtrStop)
- [x] **T123** Implement Kama StreamHub in `src/e-k/Kama/Kama.StreamHub.cs` ✅
- [x] **T124** Implement Keltner StreamHub in `src/e-k/Keltner/Keltner.StreamHub.cs` ✅
- [x] **T125** Implement Kvo StreamHub in `src/e-k/Kvo/Kvo.StreamHub.cs` ✅
- [x] **T126** Implement MaEnvelopes StreamHub in `src/m-r/MaEnvelopes/MaEnvelopes.StreamHub.cs` ✅
- [x] **T127** Implement Macd StreamHub in `src/m-r/Macd/Macd.StreamHub.cs` ✅
- [x] **T128** Implement Mama StreamHub in `src/m-r/Mama/Mama.StreamHub.cs` ✅
- [x] **T129** Implement Marubozu StreamHub in `src/m-r/Marubozu/Marubozu.StreamHub.cs` ✅
- [x] **T130** Implement Mfi StreamHub in `src/m-r/Mfi/Mfi.StreamHub.cs` ✅
- [x] **T131** Implement Obv StreamHub in `src/m-r/Obv/Obv.StreamHub.cs` ✅
- [x] **T132** Implement ParabolicSar StreamHub in `src/m-r/ParabolicSar/ParabolicSar.StreamHub.cs` ✅
- [ ] **T133** Implement PivotPoints StreamHub in `src/m-r/PivotPoints/PivotPoints.StreamHub.cs`
- [x] **T134** Implement Pivots StreamHub in `src/m-r/Pivots/Pivots.StreamHub.cs` ✅
- [x] **T135** Implement Pmo StreamHub in `src/m-r/Pmo/Pmo.StreamHub.cs` ✅
- [x] **T136** Implement Prs StreamHub in `src/m-r/Prs/Prs.StreamHub.cs` ✅
- [x] **T137** Implement Pvo StreamHub in `src/m-r/Pvo/Pvo.StreamHub.cs` ✅
- [x] **T138** Implement QuotePart StreamHub in `src/_common/QuotePart/QuotePart.StreamHub.cs` ✅
- [x] **T139** Implement Renko StreamHub in `src/m-r/Renko/Renko.StreamHub.cs` ✅
- [ ] **T140** Implement RenkoAtr StreamHub in `src/m-r/RenkoAtr/RenkoAtr.StreamHub.cs`
- [x] **T141** Implement Roc StreamHub in `src/m-r/Roc/Roc.StreamHub.cs` ✅
- [ ] **T142** Implement RocWb StreamHub in `src/m-r/RocWb/RocWb.StreamHub.cs`
- [ ] **T143** Implement RollingPivots StreamHub in `src/m-r/RollingPivots/RollingPivots.StreamHub.cs`
- [x] **T144** Implement Rsi StreamHub in `src/m-r/Rsi/Rsi.StreamHub.cs` ✅
- [ ] **T145** Implement Slope StreamHub in `src/s-z/Slope/Slope.StreamHub.cs` (complex but unblocked — repaint-friendly logic modeled after VolatilityStop tests and series parity)
- [x] **T146** Implement Sma StreamHub in `src/s-z/Sma/Sma.StreamHub.cs` ✅
- [ ] **T147** Implement SmaAnalysis StreamHub in `src/s-z/SmaAnalysis/SmaAnalysis.StreamHub.cs`
- [ ] **T148** Implement Smi StreamHub in `src/s-z/Smi/Smi.StreamHub.cs`
- [x] **T149** Implement Smma StreamHub in `src/s-z/Smma/Smma.StreamHub.cs` ✅
- [ ] **T150** Implement StarcBands StreamHub in `src/s-z/StarcBands/StarcBands.StreamHub.cs`
- [ ] **T151** Implement Stc StreamHub in `src/s-z/Stc/Stc.StreamHub.cs`
- [ ] **T152** Implement StdDev StreamHub in `src/s-z/StdDev/StdDev.StreamHub.cs`
- [ ] **T153** Implement StdDevChannels StreamHub in `src/s-z/StdDevChannels/StdDevChannels.StreamHub.cs`
- [x] **T154** Implement Stoch StreamHub in `src/s-z/Stoch/Stoch.StreamHub.cs` ✅
- [x] **T155** Implement StochRsi StreamHub in `src/s-z/StochRsi/StochRsi.StreamHub.cs` ✅
- [ ] **T156** Implement SuperTrend StreamHub in `src/s-z/SuperTrend/SuperTrend.StreamHub.cs`
- [x] **T157** Implement T3 StreamHub in `src/s-z/T3/T3.StreamHub.cs` ✅
- [x] **T158** Implement Tema StreamHub in `src/s-z/Tema/Tema.StreamHub.cs` ✅
- [x] **T159** Implement Tr StreamHub in `src/s-z/Tr/Tr.StreamHub.cs` ✅
- [x] **T160** Implement Trix StreamHub in `src/s-z/Trix/Trix.StreamHub.cs` ✅
- [ ] **T161** Implement Tsi StreamHub in `src/s-z/Tsi/Tsi.StreamHub.cs`
- [ ] **T162** Implement UlcerIndex StreamHub in `src/s-z/UlcerIndex/UlcerIndex.StreamHub.cs`
- [x] **T163** Implement Ultimate StreamHub in `src/s-z/Ultimate/Ultimate.StreamHub.cs` ✅
- [ ] **T164** Implement VolatilityStop StreamHub in `src/s-z/VolatilityStop/VolatilityStop.StreamHub.cs`
- [ ] **T165** Implement Vortex StreamHub in `src/s-z/Vortex/Vortex.StreamHub.cs`
- [ ] **T166** Implement Vwap StreamHub in `src/s-z/Vwap/Vwap.StreamHub.cs`
- [x] **T167** Implement Vwma StreamHub in `src/s-z/Vwma/Vwma.StreamHub.cs` ✅
- [x] **T168** Implement WilliamsR StreamHub in `src/s-z/WilliamsR/WilliamsR.StreamHub.cs` ✅
- [x] **T169** Implement Wma StreamHub in `src/s-z/Wma/Wma.StreamHub.cs` ✅
- [ ] **T170** Implement ZigZag StreamHub in `src/s-z/ZigZag/ZigZag.StreamHub.cs`

<<<<<<< HEAD
**StreamHub**: 52/85 complete, 33 remaining
=======
**StreamHub**: 53/85 complete, 32 remaining
>>>>>>> 5f19c254

**Checkpoint**: Phase 3 completion achieves 1:1:1 parity across all three implementation styles (Series, BufferList, StreamHub)

---

## Phase 4: Test Infrastructure & Quality Assurance

**Purpose**: Ensure comprehensive test coverage and performance validation

**Dependencies**: Phases 2 and 3 implementations

### StreamHub Test Interface Compliance

- [ ] **T175** Audit all existing StreamHub test classes for proper test interface implementation according to updated guidelines in `.github/instructions/indicator-stream.instructions.md`
- [ ] **T176** Update StreamHub test classes that implement wrong interfaces (e.g., missing `ITestChainObserver` for chainable indicators)
- [ ] **T177** Add comprehensive rollback validation tests to all StreamHub test classes following canonical pattern from `Adx.StreamHub.Tests.cs`
  - Implement in appropriate observer test methods (QuoteObserver, ChainObserver, PairsObserver)
  - Use mutable `List<Quote>` (not static array)
  - Add all quotes, verify results match series exactly with strict ordering
  - Remove a single historical quote (not just the last)
  - Rebuild expected series with revised quote list
  - Assert exact count and strict ordering for both before and after removal
  - Never re-add the removed quote (revised series is new ground truth)
- [ ] **T178** Verify all dual-stream indicators (Correlation, Beta, PRS) implement `ITestPairsObserver` interface correctly
- [ ] **T179** Create validation script to check test interface compliance across all StreamHub tests

### Provider History Testing

- [ ] **T180** Add provider history (Insert/Remove) testing to QuoteObserver tests in AdxHub at `tests/indicators/a-d/Adx/Adx.StreamHub.Tests.cs`
  - Use `List<Quote>` for mutability
  - Remove by index and verify strict ordering and count
  - Never re-add removed quote
  - Reference `Adx.StreamHub.Tests.cs` as canonical example
- [ ] **T181** Add provider history (Insert/Remove) testing to ChainProvider tests missing Insert/Remove operations in AtrHub, CciHub, MacdHub, MamaHub, ObvHub, PrsHub
- [ ] **T182** Add provider history (Insert/Remove) testing to ChainObserver tests missing Insert/Remove operations in RsiHub, StochRsiHub
- [ ] **T183** Add provider history (Insert/Remove) testing to ChainProvider tests missing Insert/Remove operations in StochHub, VwmaHub, WilliamsRHub
- [ ] **T184** Add virtual ProviderHistoryTesting() method to StreamHubTestBase class in `tests/indicators/_base/StreamHubTestBase.cs`
- [x] **T185** Update `indicator-stream.instructions.md` to require comprehensive rollback validation testing for all StreamHub indicators ✅
  - Updated "Unit testing" checklist item to require comprehensive rollback validation (warmup, duplicates, Insert/Remove, strict Series parity)
  - Renamed the scenarios section to "Comprehensive rollback validation (required)"

### Performance & Quality Gates

- [ ] **Q001** Update public API approval test baselines for streaming additions (`tests/public-api/`)
- [ ] **Q002** Run performance benchmarks comparing BufferList vs Series for representative indicators
  - Use BenchmarkDotNet with latency validation (<5ms mean, <10ms p95)
  - Standardized hardware (4-core 3GHz CPU, 16GB RAM, .NET 9.0 release mode)
- [ ] **Q003** Run performance benchmarks comparing StreamHub vs Series for representative indicators
  - Same criteria as Q002
- [ ] **Q004** Validate memory overhead stays within <10KB per instance target (NFR-002)
  - Use dotMemory profiler or equivalent
  - Test on representative indicators (SMA, EMA, RSI with 200-period lookback)
  - Document measurement procedure and baseline results for CI regression detection
- [ ] **Q005** Create automated performance regression detection for streaming indicators
  - Baseline thresholds: mean latency <5ms, p95 latency <10ms, memory overhead <10KB per instance
  - Automatic CI failure on regression >10% degradation
- [ ] **Q006** Establish memory baseline measurements for all streaming indicator types
  - Measure BufferList vs StreamHub memory efficiency
  - Document memory scaling characteristics vs lookback period (50, 100, 200 periods)
  - Create regression thresholds for automated CI validation

**Checkpoint**: Phase 4 ensures quality gates and comprehensive test coverage for all streaming implementations

---

## Phase 5: Documentation & Polish

**Purpose**: Complete user-facing documentation and migration guidance

**Dependencies**: Phases 2 and 3 implementations

### Documentation Updates (D-series)

- [x] **D001** Update `docs/_indicators/Sma.md` with streaming usage section and examples ✅
- [x] **D002** Update `docs/_indicators/Ema.md` with streaming usage section and examples ✅
- [ ] **D003** Update `docs/_indicators/Rsi.md` with streaming usage section and examples
- [ ] **D004** Update `docs/_indicators/Macd.md` with streaming usage section and examples
- [ ] **D005** Update `docs/_indicators/BollingerBands.md` with streaming usage section and examples
- [ ] **D006** Update `README.md` with streaming overview paragraph and quick-start example
- [ ] **D007** Update `src/MigrationGuide.V3.md` with streaming capability summary and migration guidance

**Checkpoint**: Phase 5 completion delivers polished user-facing documentation for all streaming features

---

## Implementation Guidelines

### Refactor: Dual-Stream Provider/Observer Pattern

- [ ] **R001** Refactor `PairsProvider` for dual-stream StreamHub indicators ([#1548](https://github.com/DaveSkender/Stock.Indicators/issues/1548))
  - Evaluate renaming `PairsProvider` to `PairsObserver` for clarity (note: this goes against prevailing convention, but may improve consistency with observer pattern)
  - Delete `IPairsProvider` and replace its use on `PairsProvider` with the correct `IChainProvider<TOut>` implementation
  - Design and implement robust synchronization logic for two data sources that may not arrive concurrently (buffering, timestamp alignment, event-driven merge, etc.)
  - Replace `ProviderBCache` with a simpler, idiomatic tuple buffer (e.g., `Queue<(DateTime, double, double)>`)
  - Address all pruning and complexity issues related to dual-stream synchronization and buffer management
  - Refactor all affected indicators and tests to use the new pattern
  - Update documentation and instruction files to reflect the new approach
  - See [GitHub Issue #1548](https://github.com/DaveSkender/Stock.Indicators/issues/1548) for architectural discussion and elaboration

Each task should follow these guidelines:

### BufferList Implementation Requirements

- Inherit from `BufferList<TResult>` base class
- Implement appropriate interface (`IIncrementFromChain`, `IIncrementFromQuote`, or `IIncrementFromPairs`)
- Follow patterns from `.github/instructions/indicator-buffer.instructions.md`
- Provide both standard constructor and constructor with values/quotes parameter (matching interface type)
- Use universal `BufferListUtilities` extension methods for buffer management
- Include comprehensive unit tests matching patterns in existing tests
- Ensure mathematical correctness matches series implementation

### StreamHub Implementation Requirements

- Extend `ChainProvider<TIn, TResult>`, `QuoteProvider<TIn, TResult>`, or `PairsProvider<TIn, TResult>`
- Follow patterns from `.github/instructions/indicator-stream.instructions.md`
- Implement efficient state management for real-time processing
- Include comprehensive unit tests matching patterns in existing tests
- Ensure mathematical correctness matches series implementation
- Optimize for low-latency, high-frequency scenarios

### Testing Requirements

- Create corresponding test files in `tests/indicators/{folder}/{indicator}/`
- Follow naming convention: `{Indicator}.BufferList.Tests.cs` or `{Indicator}.StreamHub.Tests.cs`
- Include all required test methods from test base classes
- Verify parity with series-style calculations
- Test edge cases, reset behavior, and state management
- StreamHub tests must implement exactly one observer interface (ITestQuoteObserver OR ITestChainObserver); dual‑stream hubs must use ITestPairsObserver

---

## Dependencies & Execution Order

### Phase Dependencies

- **Phase 1**: Foundation (audits & compliance) — No dependencies, can start immediately
- **Phase 2**: BufferList implementations (T001-T085) — Depends on Phase 1 completion
- **Phase 3**: StreamHub implementations (T086-T170) — Depends on Phase 1 completion (can proceed in parallel with Phase 2)
- **Phase 4**: Test infrastructure & quality assurance (T175-T185, Q001-Q006) — Depends on Phases 2 and 3 progress
- **Phase 5**: Documentation & polish (D001-D007) — Depends on Phases 2 and 3 implementations

### Parallel Opportunities

- Tasks within each phase can run in parallel
- Phases 2 and 3 can proceed in parallel after Phase 1 completion
- Different indicator implementations are completely independent
- Documentation tasks can begin as soon as corresponding implementations complete

### Notes

- All implementation tasks can be executed in parallel as they touch different files
- Maintain strict adherence to existing patterns and conventions
- Run `dotnet test --no-restore` after each implementation
- Follow pre-commit checklist from `.github/instructions/source-code-completion.instructions.md`
- Update catalog entries and documentation as implementations are completed

---

## Summary

**Implementation Coverage (1:1:1 Parity)**:

- **Total Series implementations**: 85 indicators (baseline)
- **Total BufferList implementations**: 72 complete, 13 remaining (T001-T085)
<<<<<<< HEAD
- **Total StreamHub implementations**: 52 complete, 33 remaining (T086-T170)
- **1:1:1 Target**: 85 BufferList + 85 StreamHub = 170 streaming implementations total
- **Current streaming coverage**: 124/170 = **73% complete**
=======
- **Total StreamHub implementations**: 53 complete, 32 remaining (T086-T170)
- **1:1:1 Target**: 85 BufferList + 85 StreamHub = 170 streaming implementations total
- **Current streaming coverage**: 125/170 = **74% complete**
>>>>>>> 5f19c254

**Task Breakdown**:

- **Phase 1**: 10 tasks (A001-A006, T171-T174) — 8 complete, 2 remaining
- **Phase 2**: 85 BufferList implementation tasks (T001-T085) — 72 complete, 13 remaining
<<<<<<< HEAD
- **Phase 3**: 85 StreamHub implementation tasks (T086-T170) — 52 complete, 33 remaining
- **Phase 4**: 17 test infrastructure tasks (T175-T185, Q001-Q006) — 0 complete, 17 remaining
- **Phase 5**: 7 documentation tasks (D001-D007) — 2 complete, 5 remaining
- **Total**: 204 tasks — 134 complete, 70 remaining
=======
- **Phase 3**: 85 StreamHub implementation tasks (T086-T170) — 53 complete, 32 remaining
- **Phase 4**: 17 test infrastructure tasks (T175-T185, Q001-Q006) — 0 complete, 17 remaining
- **Phase 5**: 7 documentation tasks (D001-D007) — 2 complete, 5 remaining
- **Total**: 204 tasks — 135 complete, 69 remaining
>>>>>>> 5f19c254

Removed blanket deferral: The above indicators are complex but unblocked with established reference patterns (see instruction files).

---
Last updated: October 28, 2025<|MERGE_RESOLUTION|>--- conflicted
+++ resolved
@@ -294,11 +294,7 @@
 - [x] **T169** Implement Wma StreamHub in `src/s-z/Wma/Wma.StreamHub.cs` ✅
 - [ ] **T170** Implement ZigZag StreamHub in `src/s-z/ZigZag/ZigZag.StreamHub.cs`
 
-<<<<<<< HEAD
-**StreamHub**: 52/85 complete, 33 remaining
-=======
 **StreamHub**: 53/85 complete, 32 remaining
->>>>>>> 5f19c254
 
 **Checkpoint**: Phase 3 completion achieves 1:1:1 parity across all three implementation styles (Series, BufferList, StreamHub)
 
@@ -463,31 +459,18 @@
 
 - **Total Series implementations**: 85 indicators (baseline)
 - **Total BufferList implementations**: 72 complete, 13 remaining (T001-T085)
-<<<<<<< HEAD
-- **Total StreamHub implementations**: 52 complete, 33 remaining (T086-T170)
-- **1:1:1 Target**: 85 BufferList + 85 StreamHub = 170 streaming implementations total
-- **Current streaming coverage**: 124/170 = **73% complete**
-=======
 - **Total StreamHub implementations**: 53 complete, 32 remaining (T086-T170)
 - **1:1:1 Target**: 85 BufferList + 85 StreamHub = 170 streaming implementations total
 - **Current streaming coverage**: 125/170 = **74% complete**
->>>>>>> 5f19c254
 
 **Task Breakdown**:
 
 - **Phase 1**: 10 tasks (A001-A006, T171-T174) — 8 complete, 2 remaining
 - **Phase 2**: 85 BufferList implementation tasks (T001-T085) — 72 complete, 13 remaining
-<<<<<<< HEAD
-- **Phase 3**: 85 StreamHub implementation tasks (T086-T170) — 52 complete, 33 remaining
-- **Phase 4**: 17 test infrastructure tasks (T175-T185, Q001-Q006) — 0 complete, 17 remaining
-- **Phase 5**: 7 documentation tasks (D001-D007) — 2 complete, 5 remaining
-- **Total**: 204 tasks — 134 complete, 70 remaining
-=======
 - **Phase 3**: 85 StreamHub implementation tasks (T086-T170) — 53 complete, 32 remaining
 - **Phase 4**: 17 test infrastructure tasks (T175-T185, Q001-Q006) — 0 complete, 17 remaining
 - **Phase 5**: 7 documentation tasks (D001-D007) — 2 complete, 5 remaining
 - **Total**: 204 tasks — 135 complete, 69 remaining
->>>>>>> 5f19c254
 
 Removed blanket deferral: The above indicators are complex but unblocked with established reference patterns (see instruction files).
 
