# Tasks: streaming indicators framework

**Input**: Design documents from `/specs/001-develop-streaming-indicators/`
**Prerequisites**: plan.md (required) — data entities documented in plan.md §Data Model

## Requirements Quality Validation

Before implementing each indicator, review the corresponding simplified checklist for requirements validation:

- **BufferList style**: [checklists/buffer-list.md](checklists/buffer-list.md) — 15 essential validation items
- **StreamHub style**: [checklists/stream-hub.md](checklists/stream-hub.md) — 18 essential validation items

These simplified checklists ensure:

- Constitution compliance (mathematical precision, performance, validation, testing, documentation)
- Instruction file adherence (base classes, interfaces, test patterns, utilities)
- Essential quality gates (clarity, completeness, consistency, verifiability)

## Format: `[ID] Description`

- Include exact file paths in descriptions
- All tasks are independently parallelizable

## Path Conventions

Paths assume the single-project layout at the repository root:

- Source: `src/`
- Tests: `tests/`

## Instruction File Compliance Audit (NEW - CRITICAL)

The following tasks address gaps between existing implementations and current instruction file requirements:

### Core Compliance Audit

- [x] **A001**: Audit existing BufferList implementations for instruction file compliance (`src/**/*.BufferList.cs` against `.github/instructions/indicator-buffer.instructions.md`) ✅ COMPLETE
  - [x] Verify correct base class inheritance (`BufferList<TResult>`) ✅
  - [x] Check interface implementation (`IIncrementFromChain`/`IIncrementFromQuote`/`IIncrementFromPairs`) ✅
  - [x] Validate constructor patterns (params-only and params+quotes variants) ✅
  - [x] Confirm `BufferUtilities` usage instead of manual buffer management ✅
  - [x] Check member ordering per instruction file conventions ✅

- [x] **A002**: Audit existing StreamHub implementations for instruction file compliance (`src/**/*.StreamHub.cs` against `.github/instructions/indicator-stream.instructions.md`) ✅ COMPLETE
  - [x] Verify correct provider base (`ChainProvider`/`QuoteProvider`/`PairsProvider`) ✅
  - [x] Check test interface implementation requirements ✅
  - [x] Validate provider history testing coverage (Insert/Remove scenarios) ✅
  - [x] Confirm performance benchmarking inclusion ✅
  - [x] Check member ordering per instruction file conventions ✅

### Test Compliance Audit

- [x] **A003**: Audit BufferList test classes for compliance (`tests/**/*.BufferList.Tests.cs`) ✅ COMPLETE
  - [x] Verify inheritance from `BufferListTestBase` (not `TestBase`) ✅
  - [x] Check implementation of correct test interfaces ✅
  - [x] Validate coverage of 5 required test methods ✅
  - [x] Confirm Series parity validation patterns ✅

- [x] **A004**: Audit StreamHub test classes for compliance (`tests/**/*.StreamHub.Tests.cs`) ✅ COMPLETE
  - [x] Verify inheritance from `StreamHubTestBase` ✅
  - [x] Check implementation of correct test interfaces per provider pattern ✅
  - [x] Validate provider history testing (Insert/Remove scenarios) ✅
  - [x] Confirm performance benchmarking inclusion ✅

### Documentation Compliance

- [x] **A005**: Update indicator documentation pages for instruction file compliance ✅ COMPLETE
  - [x] Ensure streaming usage sections reference instruction files ✅
  - [x] Update examples to match current API patterns ✅
  - [x] Verify consistency with catalog entries ✅

### Implementation Gap Analysis

- [x] **A006**: Identify and prioritize instruction file compliance gaps ✅ COMPLETE
  - [x] Create priority matrix based on constitution principle violations ✅
  - [x] Document specific remediation steps for high-priority gaps ✅
  - [x] Estimate effort for bringing existing implementations into compliance ✅

**Note**: These audit tasks are essential for ensuring the existing 59 BufferList and 40 StreamHub implementations comply with the refined instruction file requirements developed since the original spec kit plans.

The following indicators have series-style implementations but lack BufferList implementations:

### BufferList A-D Group (16 indicators)

- [x] T001 Implement Alligator BufferList in `src/a-d/Alligator/Alligator.BufferList.cs` ✅ Complete
- [x] T002 Implement Aroon BufferList in `src/a-d/Aroon/Aroon.BufferList.cs` ✅ Complete
- [x] T003 Implement AtrStop BufferList in `src/a-d/AtrStop/AtrStop.BufferList.cs` ✅ Complete
- [x] T004 Implement Awesome BufferList in `src/a-d/Awesome/Awesome.BufferList.cs` ✅ Complete
- [x] T005 Implement Beta BufferList in `src/a-d/Beta/Beta.BufferList.cs` ✅ Complete
- [x] T006 Implement Bop BufferList in `src/a-d/Bop/Bop.BufferList.cs` ✅ Complete
- [x] T007 Implement ChaikinOsc BufferList in `src/a-d/ChaikinOsc/ChaikinOsc.BufferList.cs` ✅ Complete
- [x] T008 Implement Chandelier BufferList in `src/a-d/Chandelier/Chandelier.BufferList.cs` ✅ Complete
- [x] T009 Implement Chop BufferList in `src/a-d/Chop/Chop.BufferList.cs` ✅ Complete
- [x] T010 Implement Cmf BufferList in `src/a-d/Cmf/Cmf.BufferList.cs` ✅ Complete
- [ ] T011 Implement ConnorsRsi BufferList in `src/a-d/ConnorsRsi/ConnorsRsi.BufferList.cs`
- [ ] T021 Implement Fractal BufferList in `src/e-k/Fractal/Fractal.BufferList.cs` ⚠️ **DEFERRED**: Requires future data access pattern incompatible with streaming constraints (looks ahead 2 periods). Marked for v2 research with potential reorder buffer solution.
- [ ] T024 Implement HtTrendline BufferList in `src/e-k/HtTrendline/HtTrendline.BufferList.cs` ⚠️ **DEFERRED**: Complex Hilbert Transform implementation requires research into streaming compatibility and state management complexity. Targeted for v2 after core framework stabilization.
- [ ] T025 Implement Hurst BufferList in `src/e-k/Hurst/Hurst.BufferList.cs` ⚠️ **DEFERRED**: Hurst Exponent calculation requires full dataset access patterns incompatible with incremental streaming. Research needed for windowed approximation approach in v2.
- [ ] T026 Implement Ichimoku BufferList in `src/e-k/Ichimoku/Ichimoku.BufferList.cs` ⚠️ **DEFERRED**: Requires future offset calculations (Senkou Span B projects 26 periods ahead) incompatible with streaming constraints. Marked for v2 research with offset buffer solution.
- [ ] T029 Implement MaEnvelopes BufferList in `src/m-r/MaEnvelopes/MaEnvelopes.BufferList.cs`
- [ ] T032 Implement ParabolicSar BufferList in `src/m-r/ParabolicSar/ParabolicSar.BufferList.cs`
- [ ] T033 Implement PivotPoints BufferList in `src/m-r/PivotPoints/PivotPoints.BufferList.cs`
- [ ] T034 Implement Pivots BufferList in `src/m-r/Pivots/Pivots.BufferList.cs`
- [ ] T035 Implement Pmo BufferList in `src/m-r/Pmo/Pmo.BufferList.cs`
- [ ] T036 Implement Prs BufferList in `src/m-r/Prs/Prs.BufferList.cs`
- [ ] T037 Implement Pvo BufferList in `src/m-r/Pvo/Pvo.BufferList.cs`
- [ ] T125 Implement QuotePart BufferList in `src/_common/QuotePart/QuotePart.BufferList.cs`
- [ ] T038 Implement Renko BufferList in `src/m-r/Renko/Renko.BufferList.cs`
- [ ] T039 Implement RenkoAtr BufferList in `src/m-r/RenkoAtr/RenkoAtr.BufferList.cs`
- [ ] T040 Implement RocWb BufferList in `src/m-r/RocWb/RocWb.BufferList.cs`
- [ ] T041 Implement RollingPivots BufferList in `src/m-r/RollingPivots/RollingPivots.BufferList.cs`
- [ ] T042 Implement Slope BufferList in `src/s-z/Slope/Slope.BufferList.cs` ⚠️ **DEFERRED**: Line property requires retroactive updates to historical results when new data changes slope calculation, incompatible with append-only streaming constraints. Research needed for windowed approximation in v2.
- [ ] T044 Implement Smi BufferList in `src/s-z/Smi/Smi.BufferList.cs`
- [ ] T045 Implement StarcBands BufferList in `src/s-z/StarcBands/StarcBands.BufferList.cs`
- [ ] T046 Implement Stc BufferList in `src/s-z/Stc/Stc.BufferList.cs`
- [ ] T048 Implement StdDevChannels BufferList in `src/s-z/StdDevChannels/StdDevChannels.BufferList.cs`
- [ ] T050 Implement Tsi BufferList in `src/s-z/Tsi/Tsi.BufferList.cs`
- [ ] T052 Implement VolatilityStop BufferList in `src/s-z/VolatilityStop/VolatilityStop.BufferList.cs` ⚠️ **DEFERRED**: Requires retroactive modification of past results after finding first stop (nulls all results before cutIndex), incompatible with append-only streaming constraints. Marked for v2 research with potential event-based correction API.
- [ ] T053 Implement Vortex BufferList in `src/s-z/Vortex/Vortex.BufferList.cs`
- [ ] T054 Implement Vwap BufferList in `src/s-z/Vwap/Vwap.BufferList.cs`
- [ ] T055 Implement ZigZag BufferList in `src/s-z/ZigZag/ZigZag.BufferList.cs` ⚠️ **DEFERRED**: Requires look-ahead and retroactive peak/trough identification incompatible with streaming constraints. Cannot determine if current point is a ZigZag point without future data confirmation. Marked for v2 research with potential tentative result API.
- [x] T012 Implement Correlation BufferList in `src/a-d/Correlation/Correlation.BufferList.cs` ✅ Complete
- [x] T013 Implement Doji BufferList in `src/a-d/Doji/Doji.BufferList.cs` ✅ Complete
- [x] T014 Implement Donchian BufferList in `src/a-d/Donchian/Donchian.BufferList.cs` ✅ Complete
- [x] T015 Implement Dpo BufferList in `src/a-d/Dpo/Dpo.BufferList.cs` ✅ Complete
- [x] T016 Implement Dynamic BufferList in `src/a-d/Dynamic/Dynamic.BufferList.cs` ✅ Complete

### BufferList E-K Group (12 indicators)

- [x] T017 Implement ElderRay BufferList in `src/e-k/ElderRay/ElderRay.BufferList.cs` ✅ Complete
- [x] T018 Implement Fcb BufferList in `src/e-k/Fcb/Fcb.BufferList.cs` ✅ Complete
- [x] T019 Implement FisherTransform BufferList in `src/e-k/FisherTransform/FisherTransform.BufferList.cs` ✅ Complete
- [x] T020 Implement ForceIndex BufferList in `src/e-k/ForceIndex/ForceIndex.BufferList.cs` ✅ Complete
- [ ] T021 Implement Fractal BufferList in `src/e-k/Fractal/Fractal.BufferList.cs` ⚠️ **DEFERRED**: Requires future data access pattern incompatible with streaming constraints (looks ahead 2 periods). Marked for v2 research with potential reorder buffer solution.
- [x] T022 Implement Gator BufferList in `src/e-k/Gator/Gator.BufferList.cs` ✅ Complete
- [x] T023 Implement HeikinAshi BufferList in `src/e-k/HeikinAshi/HeikinAshi.BufferList.cs` ✅ Complete
- [ ] T024 Implement HtTrendline BufferList in `src/e-k/HtTrendline/HtTrendline.BufferList.cs` ⚠️ **DEFERRED**: Complex Hilbert Transform implementation requires research into streaming compatibility and state management complexity. Targeted for v2 after core framework stabilization.
- [ ] T025 Implement Hurst BufferList in `src/e-k/Hurst/Hurst.BufferList.cs` ⚠️ **DEFERRED**: Hurst Exponent calculation requires full dataset access patterns incompatible with incremental streaming. Research needed for windowed approximation approach in v2.
- [ ] T026 Implement Ichimoku BufferList in `src/e-k/Ichimoku/Ichimoku.BufferList.cs` ⚠️ **DEFERRED**: Requires future offset calculations (Senkou Span B projects 26 periods ahead) incompatible with streaming constraints. Marked for v2 research with offset buffer solution.
- [x] T027 Implement Keltner BufferList in `src/e-k/Keltner/Keltner.BufferList.cs` ✅ Complete
- [x] T028 Implement Kvo BufferList in `src/e-k/Kvo/Kvo.BufferList.cs` ✅ Complete

### BufferList M-R Group (13 indicators)

- [ ] T029 Implement MaEnvelopes BufferList in `src/m-r/MaEnvelopes/MaEnvelopes.BufferList.cs`
- [x] T030 Implement Marubozu BufferList in `src/m-r/Marubozu/Marubozu.BufferList.cs` ✅ Complete
- [x] T031 Implement Mfi BufferList in `src/m-r/Mfi/Mfi.BufferList.cs` ✅ Complete
- [ ] T032 Implement ParabolicSar BufferList in `src/m-r/ParabolicSar/ParabolicSar.BufferList.cs`
- [ ] T033 Implement PivotPoints BufferList in `src/m-r/PivotPoints/PivotPoints.BufferList.cs`
- [ ] T034 Implement Pivots BufferList in `src/m-r/Pivots/Pivots.BufferList.cs`
- [x] T035 Implement Pmo BufferList in `src/m-r/Pmo/Pmo.BufferList.cs` ✅ Complete
- [x] T036 Implement Prs BufferList in `src/m-r/Prs/Prs.BufferList.cs` ✅ Complete
- [x] T037 Implement Pvo BufferList in `src/m-r/Pvo/Pvo.BufferList.cs` ✅ Complete
- [ ] T038 Implement Renko BufferList in `src/m-r/Renko/Renko.BufferList.cs`
- [ ] T039 Implement RenkoAtr BufferList in `src/m-r/RenkoAtr/RenkoAtr.BufferList.cs`
- [ ] T040 Implement RocWb BufferList in `src/m-r/RocWb/RocWb.BufferList.cs`
- [ ] T041 Implement RollingPivots BufferList in `src/m-r/RollingPivots/RollingPivots.BufferList.cs`

### BufferList S-Z Group (14 indicators)

- [ ] T042 Implement Slope BufferList in `src/s-z/Slope/Slope.BufferList.cs` ⚠️ **DEFERRED**: Line property requires retroactive updates to historical results when new data changes slope calculation, incompatible with append-only streaming constraints. Research needed for windowed approximation in v2.
- [x] T043 Implement SmaAnalysis BufferList in `src/s-z/SmaAnalysis/SmaAnalysis.BufferList.cs` ✅ Complete
- [x] T044 Implement Smi BufferList in `src/s-z/Smi/Smi.BufferList.cs` ✅ Complete
- [x] T045 Implement StarcBands BufferList in `src/s-z/StarcBands/StarcBands.BufferList.cs` ✅ Complete
- [ ] T046 Implement Stc BufferList in `src/s-z/Stc/Stc.BufferList.cs` (Complex - requires MACD→Stochastic pipeline, deferred)
- [x] T047 Implement StdDev BufferList in `src/s-z/StdDev/StdDev.BufferList.cs` ✅ Complete
- [ ] T048 Implement StdDevChannels BufferList in `src/s-z/StdDevChannels/StdDevChannels.BufferList.cs` (Deferred - depends on Slope retroactive updates)
- [x] T049 Implement SuperTrend BufferList in `src/s-z/SuperTrend/SuperTrend.BufferList.cs` ✅ Complete
- [ ] T050 Implement Tsi BufferList in `src/s-z/Tsi/Tsi.BufferList.cs`
- [x] T051 Implement UlcerIndex BufferList in `src/s-z/UlcerIndex/UlcerIndex.BufferList.cs` ✅ Complete
<<<<<<< HEAD
- [ ] T052 Implement VolatilityStop BufferList in `src/s-z/VolatilityStop/VolatilityStop.BufferList.cs` ⚠️ **DEFERRED**: Requires retroactive modification of past results after finding first stop (nulls all results before cutIndex), incompatible with append-only streaming constraints. Marked for v2 research with potential event-based correction API.
- [ ] T053 Implement Vortex BufferList in `src/s-z/Vortex/Vortex.BufferList.cs`
- [ ] T054 Implement Vwap BufferList in `src/s-z/Vwap/Vwap.BufferList.cs`
- [ ] T055 Implement ZigZag BufferList in `src/s-z/ZigZag/ZigZag.BufferList.cs` ⚠️ **DEFERRED**: Requires look-ahead and retroactive peak/trough identification incompatible with streaming constraints. Cannot determine if current point is a ZigZag point without future data confirmation. Marked for v2 research with potential tentative result API.
=======
- [ ] T052 Implement VolatilityStop BufferList in `src/s-z/VolatilityStop/VolatilityStop.BufferList.cs` (Deferred - requires retroactive updates)
- [x] T053 Implement Vortex BufferList in `src/s-z/Vortex/Vortex.BufferList.cs` ✅ Complete
- [x] T054 Implement Vwap BufferList in `src/s-z/Vwap/Vwap.BufferList.cs` ✅ Complete
- [ ] T055 Implement ZigZag BufferList in `src/s-z/ZigZag/ZigZag.BufferList.cs` (Deferred - requires retroactive updates and look-ahead)
>>>>>>> f1e36a90

## Missing StreamHub Implementations

**Target**: 44 missing StreamHub implementations for 1:1:1 parity

### StreamHub A-D Group (8 missing)

- [ ] T061 Implement Chandelier StreamHub in `src/a-d/Chandelier/Chandelier.StreamHub.cs`
- [ ] T062 Implement Chop StreamHub in `src/a-d/Chop/Chop.StreamHub.cs`
- [ ] T063 Implement Cmf StreamHub in `src/a-d/Cmf/Cmf.StreamHub.cs`
- [ ] T064 Implement ConnorsRsi StreamHub in `src/a-d/ConnorsRsi/ConnorsRsi.StreamHub.cs`
- [ ] T067 Implement Donchian StreamHub in `src/a-d/Donchian/Donchian.StreamHub.cs`
- [ ] T068 Implement Dpo StreamHub in `src/a-d/Dpo/Dpo.StreamHub.cs`
- [ ] T069 Implement Dynamic StreamHub in `src/a-d/Dynamic/Dynamic.StreamHub.cs`
- [ ] T065 Implement Correlation StreamHub in `src/a-d/Correlation/Correlation.StreamHub.cs` (WIP, needs revisit - dual-stream sync needs work, see Issue #1511)

### StreamHub E-K Group (12 missing)

- [ ] T070 Implement ElderRay StreamHub in `src/e-k/ElderRay/ElderRay.StreamHub.cs`
- [ ] T071 Implement Fcb StreamHub in `src/e-k/Fcb/Fcb.StreamHub.cs`
- [ ] T072 Implement FisherTransform StreamHub in `src/e-k/FisherTransform/FisherTransform.StreamHub.cs`
- [ ] T073 Implement ForceIndex StreamHub in `src/e-k/ForceIndex/ForceIndex.StreamHub.cs`
- [ ] T074 Implement Fractal StreamHub in `src/e-k/Fractal/Fractal.StreamHub.cs` ⚠️ **DEFERRED**: Future data access incompatible with streaming
- [ ] T075 Implement Gator StreamHub in `src/e-k/Gator/Gator.StreamHub.cs`
- [ ] T076 Implement HeikinAshi StreamHub in `src/e-k/HeikinAshi/HeikinAshi.StreamHub.cs`
- [ ] T077 Implement HtTrendline StreamHub in `src/e-k/HtTrendline/HtTrendline.StreamHub.cs` ⚠️ **DEFERRED**: Complex Hilbert Transform streaming compatibility research needed
- [ ] T078 Implement Hurst StreamHub in `src/e-k/Hurst/Hurst.StreamHub.cs` ⚠️ **DEFERRED**: Full dataset access patterns incompatible with streaming
- [ ] T079 Implement Ichimoku StreamHub in `src/e-k/Ichimoku/Ichimoku.StreamHub.cs` ⚠️ **DEFERRED**: Future offset calculations incompatible with streaming
- [ ] T080 Implement Keltner StreamHub in `src/e-k/Keltner/Keltner.StreamHub.cs`
- [ ] T081 Implement Kvo StreamHub in `src/e-k/Kvo/Kvo.StreamHub.cs`

### StreamHub M-R Group (12 missing)

- [ ] T082 Implement MaEnvelopes StreamHub in `src/m-r/MaEnvelopes/MaEnvelopes.StreamHub.cs`
- [ ] T083 Implement Marubozu StreamHub in `src/m-r/Marubozu/Marubozu.StreamHub.cs`
- [ ] T084 Implement Mfi StreamHub in `src/m-r/Mfi/Mfi.StreamHub.cs`
- [ ] T085 Implement ParabolicSar StreamHub in `src/m-r/ParabolicSar/ParabolicSar.StreamHub.cs`
- [ ] T086 Implement PivotPoints StreamHub in `src/m-r/PivotPoints/PivotPoints.StreamHub.cs`
- [ ] T087 Implement Pivots StreamHub in `src/m-r/Pivots/Pivots.StreamHub.cs`
- [ ] T088 Implement Pmo StreamHub in `src/m-r/Pmo/Pmo.StreamHub.cs`
- [ ] T089 Implement Prs StreamHub in `src/m-r/Prs/Prs.StreamHub.cs`
- [ ] T090 Implement Pvo StreamHub in `src/m-r/Pvo/Pvo.StreamHub.cs`
- [ ] T091 Implement RenkoAtr StreamHub in `src/m-r/RenkoAtr/RenkoAtr.StreamHub.cs`
- [ ] T092 Implement RocWb StreamHub in `src/m-r/RocWb/RocWb.StreamHub.cs`
- [ ] T093 Implement RollingPivots StreamHub in `src/m-r/RollingPivots/RollingPivots.StreamHub.cs`

### StreamHub S-Z Group (12 missing)

- [ ] T094 Implement Slope StreamHub in `src/s-z/Slope/Slope.StreamHub.cs` ⚠️ **DEFERRED**: Retroactive calculation incompatible with streaming
- [ ] T095 Implement SmaAnalysis StreamHub in `src/s-z/SmaAnalysis/SmaAnalysis.StreamHub.cs`
- [ ] T096 Implement Smi StreamHub in `src/s-z/Smi/Smi.StreamHub.cs`
- [ ] T097 Implement StarcBands StreamHub in `src/s-z/StarcBands/StarcBands.StreamHub.cs`
- [ ] T098 Implement Stc StreamHub in `src/s-z/Stc/Stc.StreamHub.cs`
- [ ] T099 Implement StdDev StreamHub in `src/s-z/StdDev/StdDev.StreamHub.cs`
- [ ] T100 Implement StdDevChannels StreamHub in `src/s-z/StdDevChannels/StdDevChannels.StreamHub.cs`
- [ ] T101 Implement SuperTrend StreamHub in `src/s-z/SuperTrend/SuperTrend.StreamHub.cs`
- [ ] T102 Implement Tsi StreamHub in `src/s-z/Tsi/Tsi.StreamHub.cs`
- [ ] T103 Implement UlcerIndex StreamHub in `src/s-z/UlcerIndex/UlcerIndex.StreamHub.cs`
- [ ] T104 Implement VolatilityStop StreamHub in `src/s-z/VolatilityStop/VolatilityStop.StreamHub.cs`
- [ ] T105 Implement Vortex StreamHub in `src/s-z/Vortex/Vortex.StreamHub.cs`
- [ ] T106 Implement Vwap StreamHub in `src/s-z/Vwap/Vwap.StreamHub.cs`
- [ ] T107 Implement ZigZag StreamHub in `src/s-z/ZigZag/ZigZag.StreamHub.cs`
- [ ] T126 Implement QuotePart StreamHub in `src/_common/QuotePart/QuotePart.StreamHub.cs`

## Implementation Guidelines

Each task should follow these guidelines:

### BufferList Implementation Requirements

- Inherit from `BufferList<TResult>` base class
- Implement appropriate interface (`IIncrementFromChain`, `IIncrementFromQuote`, or `IIncrementFromPairs`)
- Follow patterns from `.github/instructions/indicator-buffer.instructions.md`
- Provide both standard constructor and constructor with values/quotes parameter (matching interface type)
- Use universal `BufferUtilities` extension methods for buffer management
- Include comprehensive unit tests matching patterns in existing tests
- Ensure mathematical correctness matches series implementation

### StreamHub Implementation Requirements

- Extend `ChainProvider<TIn, TResult>` or `QuoteProvider<TIn, TResult>`
- Follow patterns from `.github/instructions/indicator-stream.instructions.md`
- Implement efficient state management for real-time processing
- Include comprehensive unit tests matching patterns in existing tests
- Ensure mathematical correctness matches series implementation
- Optimize for low-latency, high-frequency scenarios

### Testing Requirements

- Create corresponding test files in `tests/indicators/{folder}/{indicator}/`
- Follow naming convention: `{Indicator}.BufferList.Tests.cs` or `{Indicator}.StreamHub.Tests.cs`
- Include all required test methods from test base classes
- Verify parity with series-style calculations
- Test edge cases, reset behavior, and state management

## Dependencies

- Each BufferList and StreamHub implementation is independent
- Tests should be created alongside implementations
- Follow existing patterns in the codebase for consistency
- Reference instruction files for authoritative guidance

## Notes

- All tasks can be executed in parallel as they touch different files
- Maintain strict adherence to existing patterns and conventions
- Run `dotnet test --no-restore` after each implementation
- Follow pre-commit checklist from `.github/instructions/source-code-completion.instructions.md`
- Update catalog entries and documentation as implementations are completed

## Supporting Tasks (Infrastructure & Documentation)

### Testing & Quality Assurance

**Note**: Test implementation is embedded within each T001-T107 task. Each implementation task includes:

- Unit tests in corresponding test file (e.g., `T001` includes `tests/indicators/a-d/Alligator/Alligator.BufferList.Tests.cs`)
- Parity tests validating equivalence with Series implementation
- Edge case tests (reset behavior, state management, error conditions)

### Documentation Updates

The following documentation tasks support the main implementation work:

- [x] **D001**: Update `docs/_indicators/Sma.md` with streaming usage section and examples (already completed)
- [x] **D002**: Update `docs/_indicators/Ema.md` with streaming usage section and examples (already completed)
- [ ] **D003**: Update `docs/_indicators/Rsi.md` with streaming usage section and examples
- [ ] **D004**: Update `docs/_indicators/Macd.md` with streaming usage section and examples
- [ ] **D005**: Update `docs/_indicators/BollingerBands.md` with streaming usage section and examples
- [ ] **D006**: Update `README.md` with streaming overview paragraph and quick-start example
- [ ] **D007**: Update `src/MigrationGuide.V3.md` with streaming capability summary and migration guidance
- [ ] **T108**: Update indicator documentation pages (`docs/_indicators/*.md`) for all streaming-enabled indicators with usage examples (NFR-005)
- [ ] **T109**: Expand `src/MigrationGuide.V3.md` with comprehensive streaming migration guidance including performance benefits and API patterns (NFR-006)

### Quality Gates

- [ ] **Q001**: Update public API approval test baselines for streaming additions (`tests/public-api/`)
- [ ] **Q002**: Run performance benchmarks comparing BufferList vs Series for representative indicators using BenchmarkDotNet with latency validation (<5ms mean, <10ms p95) on standardized hardware (4-core 3GHz CPU, 16GB RAM, .NET 9.0 release mode)
- [ ] **Q003**: Run performance benchmarks comparing StreamHub vs Series for representative indicators using BenchmarkDotNet with latency validation (<5ms mean, <10ms p95) on standardized hardware (4-core 3GHz CPU, 16GB RAM, .NET 9.0 release mode)
- [ ] **Q004**: Validate memory overhead stays within <10KB per instance target (NFR-002) using dotMemory profiler or equivalent with specific measurement methodology on representative indicators (SMA, EMA, RSI with 200-period lookback). Measurement MUST include: baseline memory before indicator creation, memory after initialization with warmup data, memory after 1000 incremental updates, and final memory footprint. Document measurement procedure and baseline results for CI regression detection.
- [ ] **Q005**: Create automated performance regression detection for streaming indicators with baseline thresholds: mean latency <5ms, p95 latency <10ms, memory overhead <10KB per instance, and automatic CI failure on regression >10% degradation
- [ ] **Q006**: Establish memory baseline measurements for all streaming indicator types using standardized test procedure: measure BufferList vs StreamHub memory efficiency, document memory scaling characteristics vs lookback period (50, 100, 200 periods), and create regression thresholds for automated CI validation

### Test Interface Compliance & Code Quality

- [ ] **T110**: Audit all existing StreamHub test classes for proper test interface implementation according to updated guidelines in `.github/instructions/indicator-stream.instructions.md`
- [ ] **T111**: Update StreamHub test classes that implement wrong interfaces (e.g., missing `ITestChainObserver` for chainable indicators)
- [ ] **T112**: Add comprehensive rollback validation tests to all StreamHub test classes. The RollbackValidation test MUST be implemented in the appropriate observer test methods (QuoteObserver, ChainObserver, PairsObserver) and MUST use mutable `List<Quote>` (not static array), add all quotes, verify results match series exactly with strict ordering, remove a single historical quote (not just the last), rebuild expected series with revised quote list (one missing), assert exact count and strict ordering for both before and after removal, never re-add the removed quote (revised series is new ground truth), and reference Adx.StreamHub.Tests.cs for canonical structure. This applies to ALL indicators, not just those with explicit RollbackState() implementations.
- [ ] **T113**: Verify all dual-stream indicators (Correlation, Beta, PRS) implement `ITestPairsObserver` interface correctly
- [ ] **T114**: Create validation script to check test interface compliance across all StreamHub tests

**Notes**:

- Documentation tasks (D001-D007) can proceed in parallel with implementation
- Quality gate tasks (Q001-Q004) should run after substantial implementation progress (e.g., post-Phase 1a completion)
- Test infrastructure already exists; no additional scaffolding tasks required

## Summary

**CRITICAL UPDATE**: Comprehensive audit reveals 1:1:1 parity requirement across all implementation styles:

- **Total Series implementations**: 85 indicators (baseline)
- **Total BufferList implementations**: 59 complete, **26 missing**
- **Total StreamHub implementations**: 41 complete, **44 missing**
- **1:1:1 Target**: 85 BufferList + 85 StreamHub = 170 streaming implementations total
- **Current streaming coverage**: 100/170 = **59% complete**

### Missing Implementation Analysis

- **BufferList missing (26)**: ConnorsRsi, Fractal*, HtTrendline*, Hurst*, Ichimoku*, MaEnvelopes, ParabolicSar, PivotPoints, Pivots, Pmo, Pvo, QuotePart, Renko, RenkoAtr, RocWb, RollingPivots, Slope*, Smi, StarcBands, Stc, StdDevChannels, Tsi, VolatilityStop, Vortex, Vwap, ZigZag
- **StreamHub missing (44)**: Chandelier, Chop, ConnorsRsi, Donchian, Dpo, Dynamic, ElderRay, Fcb, FisherTransform, ForceIndex, Fractal*, Gator, HeikinAshi, HtTrendline*, Hurst*, Ichimoku*, Keltner, Kvo, MaEnvelopes, Marubozu, Mfi, ParabolicSar, PivotPoints, Pivots, Pmo, Pvo, QuotePart, RenkoAtr, RocWb, RollingPivots, Slope*, SmaAnalysis, Smi, StarcBands, Stc, StdDev, StdDevChannels, SuperTrend, Tsi, UlcerIndex, VolatilityStop, Vortex, Vwap, ZigZag

**Note**: Asterisked (*) indicators may be deferred to v2 due to streaming constraints research needed.

- **Total implementation tasks**: 170 (85 BufferList + 85 StreamHub)
- **Remaining tasks**: 70 (26 BufferList + 44 StreamHub)  
- **Supporting tasks**: 20+ (documentation, quality gates, compliance)
- **Documentation tasks**: 7 (D001-D007)  
- **Quality gate tasks**: 6 (Q001-Q006)
- **Test interface compliance tasks**: 5 (T110-T114)
- **Provider history testing tasks**: 6 (T115-T120)

## Provider History Testing (New Tasks)

StreamHub implementations should test removal and revision of provider history to ensure proper state management and recalculation. Analysis shows several tests lack Insert/Remove operations.

### Test Coverage Analysis

Current status of provider history testing in StreamHub tests:

**✅ Tests with proper Insert/Remove coverage:**

- AlligatorHub, AwesomeHub, DojiHub, EmaHub, DemaHub, HmaHub, RocHub, RenkoHub, SmaHub, SmmaHub, T3Hub, TemaHub, TrixHub, TrHub, UltimateHub, WmaHub (16 tests)

**❌ Tests missing Insert/Remove coverage:**

- AdxHub, AtrHub, CciHub, MacdHub, MamaHub, ObvHub, PrsHub, RsiHub, StochHub, StochRsiHub, VwmaHub, WilliamsRHub (12+ tests)

### Implementation Tasks

- [ ] T115 Add provider history (Insert/Remove) testing to QuoteObserver tests in AdxHub at `tests/indicators/a-d/Adx/Adx.StreamHub.Tests.cs` using the robust pattern: use `List<Quote>`, remove by index, verify strict ordering and count, never re-add removed quote, and reference Adx.StreamHub.Tests.cs as canonical example.
- [ ] T116 Add provider history (Insert/Remove) testing to ChainProvider tests missing Insert/Remove operations in AtrHub, CciHub, MacdHub, MamaHub, ObvHub, PrsHub at their respective test files, following the improved pattern.
- [ ] T117 Add provider history (Insert/Remove) testing to ChainObserver tests missing Insert/Remove operations in RsiHub, StochRsiHub at their respective test files, following the improved pattern.
- [ ] T118 Add provider history (Insert/Remove) testing to ChainProvider tests missing Insert/Remove operations in StochHub, VwmaHub, WilliamsRHub at their respective test files, following the improved pattern.
- [ ] T119 Add virtual ProviderHistoryTesting() method to StreamHubTestBase class in `tests/indicators/_base/StreamHubTestBase.cs` with standard Insert/Remove pattern, and ensure all derived tests override as needed for indicator-specific logic.
- [ ] T120 Update indicator-stream.instructions.md to require comprehensive rollback validation testing for all StreamHub indicators and reference the new base class virtual method. The rollback validation pattern must be implemented in appropriate observer test methods (QuoteObserver, ChainObserver, PairsObserver) for all indicators.

## Compliance Gap Remediation (Post-Audit)

Based on StreamHub audit (A002) findings, the following specific gaps must be addressed:

### Vwma StreamHub Test Compliance (CRITICAL)

- [x] **T121**: Fix Vwma StreamHub test class compliance in `tests/indicators/s-z/Vwma/Vwma.StreamHub.Tests.cs` ✅ COMPLETE
  - [x] Add missing test interfaces: `ITestQuoteObserver`, `ITestChainProvider` ✅
  - [x] Implement provider history testing (Insert/Remove operations with Series parity checks) ✅
  - [x] Add proper cleanup operations (Unsubscribe/EndTransmission calls) ✅
  - [x] Add Series parity validation with strict ordering comparison ✅
  - [x] Follow EMA StreamHub test as canonical pattern reference ✅

### Complete StreamHub Test Interface Audit

- [x] **T122**: Comprehensive audit of all StreamHub test classes for missing test interfaces ✅ COMPLETE
  - [x] Verified EMA, SMA, Correlation implement correct interfaces per provider pattern ✅
  - [x] Identified Vwma as isolated case with missing interfaces (addressed in T121) ✅
  - [x] Confirmed gaps are NOT systemic - most StreamHub tests follow proper patterns ✅

### Quality Validation

- [ ] **T123**: Validate remediation completeness by re-running StreamHub audit (A002)
  - [ ] Confirm all identified gaps have been addressed
  - [ ] Verify test patterns match instruction file requirements
  - [ ] Ensure Series parity and provider history testing coverage is complete

**Priority**: HIGH - These tasks address specific compliance gaps found during the audit phase and are prerequisite to declaring the StreamHub instruction file compliance complete.

---
Last updated: October 13, 2025

### Systematic Documentation Updates (NEW)

- [ ] **T124**: Update indicator documentation pages for all streaming-enabled indicators
  - [ ] Add "## Streaming" sections to 74 indicators missing streaming documentation
  - [ ] Use SMA/EMA documentation patterns as template (BufferList + StreamHub examples)
  - [ ] Ensure consistency with instruction file references
  - [ ] Verify code examples compile and produce correct results<|MERGE_RESOLUTION|>--- conflicted
+++ resolved
@@ -168,17 +168,10 @@
 - [x] T049 Implement SuperTrend BufferList in `src/s-z/SuperTrend/SuperTrend.BufferList.cs` ✅ Complete
 - [ ] T050 Implement Tsi BufferList in `src/s-z/Tsi/Tsi.BufferList.cs`
 - [x] T051 Implement UlcerIndex BufferList in `src/s-z/UlcerIndex/UlcerIndex.BufferList.cs` ✅ Complete
-<<<<<<< HEAD
 - [ ] T052 Implement VolatilityStop BufferList in `src/s-z/VolatilityStop/VolatilityStop.BufferList.cs` ⚠️ **DEFERRED**: Requires retroactive modification of past results after finding first stop (nulls all results before cutIndex), incompatible with append-only streaming constraints. Marked for v2 research with potential event-based correction API.
-- [ ] T053 Implement Vortex BufferList in `src/s-z/Vortex/Vortex.BufferList.cs`
-- [ ] T054 Implement Vwap BufferList in `src/s-z/Vwap/Vwap.BufferList.cs`
-- [ ] T055 Implement ZigZag BufferList in `src/s-z/ZigZag/ZigZag.BufferList.cs` ⚠️ **DEFERRED**: Requires look-ahead and retroactive peak/trough identification incompatible with streaming constraints. Cannot determine if current point is a ZigZag point without future data confirmation. Marked for v2 research with potential tentative result API.
-=======
-- [ ] T052 Implement VolatilityStop BufferList in `src/s-z/VolatilityStop/VolatilityStop.BufferList.cs` (Deferred - requires retroactive updates)
 - [x] T053 Implement Vortex BufferList in `src/s-z/Vortex/Vortex.BufferList.cs` ✅ Complete
 - [x] T054 Implement Vwap BufferList in `src/s-z/Vwap/Vwap.BufferList.cs` ✅ Complete
-- [ ] T055 Implement ZigZag BufferList in `src/s-z/ZigZag/ZigZag.BufferList.cs` (Deferred - requires retroactive updates and look-ahead)
->>>>>>> f1e36a90
+- [ ] T055 Implement ZigZag BufferList in `src/s-z/ZigZag/ZigZag.BufferList.cs` ⚠️ **DEFERRED**: Requires look-ahead and retroactive peak/trough identification incompatible with streaming constraints. Cannot determine if current point is a ZigZag point without future data confirmation. Marked for v2 research with potential tentative result API.
 
 ## Missing StreamHub Implementations
 
