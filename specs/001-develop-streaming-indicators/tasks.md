--- conflicted
+++ resolved
@@ -39,21 +39,12 @@
 - [x] T002 Implement Aroon BufferList in `src/a-d/Aroon/Aroon.BufferList.cs` ✅ PR #1497
 - [x] T003 Implement AtrStop BufferList in `src/a-d/AtrStop/AtrStop.BufferList.cs` ✅ PR #1497
 - [x] T004 Implement Awesome BufferList in `src/a-d/Awesome/Awesome.BufferList.cs` ✅ PR #1497
-<<<<<<< HEAD
 - [x] T005 Implement Beta BufferList in `src/a-d/Beta/Beta.BufferList.cs` ✅
-- [ ] T006 Implement Bop BufferList in `src/a-d/Bop/Bop.BufferList.cs`
-- [ ] T007 Implement ChaikinOsc BufferList in `src/a-d/ChaikinOsc/ChaikinOsc.BufferList.cs`
-- [ ] T008 Implement Chandelier BufferList in `src/a-d/Chandelier/Chandelier.BufferList.cs`
-- [ ] T009 Implement Chop BufferList in `src/a-d/Chop/Chop.BufferList.cs`
-- [ ] T010 Implement Cmf BufferList in `src/a-d/Cmf/Cmf.BufferList.cs`
-=======
-- [ ] T005 Implement Beta BufferList in `src/a-d/Beta/Beta.BufferList.cs`
 - [x] T006 Implement Bop BufferList in `src/a-d/Bop/Bop.BufferList.cs`
 - [x] T007 Implement ChaikinOsc BufferList in `src/a-d/ChaikinOsc/ChaikinOsc.BufferList.cs`
 - [x] T008 Implement Chandelier BufferList in `src/a-d/Chandelier/Chandelier.BufferList.cs`
 - [x] T009 Implement Chop BufferList in `src/a-d/Chop/Chop.BufferList.cs`
 - [x] T010 Implement Cmf BufferList in `src/a-d/Cmf/Cmf.BufferList.cs`
->>>>>>> af5a24a8
 - [ ] T011 Implement ConnorsRsi BufferList in `src/a-d/ConnorsRsi/ConnorsRsi.BufferList.cs`
 - [X] T012 Implement Correlation BufferList in `src/a-d/Correlation/Correlation.BufferList.cs` ✅ PR #1499 ✓ Verified
 - [X] T013 Implement Doji BufferList in `src/a-d/Doji/Doji.BufferList.cs` ✅ PR #1499 ✓ Verified
