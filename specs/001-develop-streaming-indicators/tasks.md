# Tasks: streaming indicators framework

**Input**: Design documents from `/specs/001-develop-streaming-indicators/`
**Prerequisites**: plan.md (required) — data entities documented in plan.md §Data Model

## Requirements Quality Validation

Before implementing each indicator, review the corresponding simplified checklist for requirements validation:

- **BufferList style**: [checklists/buffer-list.md](checklists/buffer-list.md) — 15 essential validation items
- **StreamHub style**: [checklists/stream-hub.md](checklists/stream-hub.md) — 18 essential validation items

These simplified checklists ensure:

- Constitution compliance (mathematical precision, performance, validation, testing, documentation)
- Instruction file adherence (base classes, interfaces, test patterns, utilities)
- Essential quality gates (clarity, completeness, consistency, verifiability)

## Format: `[ID] Description`

- Include exact file paths in descriptions
- All tasks are independently parallelizable

## Path Conventions

Paths assume the single-project layout at the repository root:

- Source: `src/`
- Tests: `tests/`

## Instruction File Compliance Audit (NEW - CRITICAL)

The following tasks address gaps between existing implementations and current instruction file requirements:

### Core Compliance Audit

- [x] **A001**: Audit existing BufferList implementations for instruction file compliance (`src/**/*.BufferList.cs` against `.github/instructions/indicator-buffer.instructions.md`) ✅ COMPLETE
  - [x] Verify correct base class inheritance (`BufferList<TResult>`) ✅
  - [x] Check interface implementation (`IIncrementFromChain`/`IIncrementFromQuote`/`IIncrementFromPairs`) ✅
  - [x] Validate constructor patterns (params-only and params+quotes variants) ✅
  - [x] Confirm `BufferUtilities` usage instead of manual buffer management ✅
  - [x] Check member ordering per instruction file conventions ✅

- [x] **A002**: Audit existing StreamHub implementations for instruction file compliance (`src/**/*.StreamHub.cs` against `.github/instructions/indicator-stream.instructions.md`) ✅ COMPLETE
  - [x] Verify correct provider base (`ChainProvider`/`QuoteProvider`/`PairsProvider`) ✅
  - [x] Check test interface implementation requirements ✅
  - [x] Validate provider history testing coverage (Insert/Remove scenarios) ✅
  - [x] Confirm performance benchmarking inclusion ✅
  - [x] Check member ordering per instruction file conventions ✅

### Test Compliance Audit

- [x] **A003**: Audit BufferList test classes for compliance (`tests/**/*.BufferList.Tests.cs`) ✅ COMPLETE
  - [x] Verify inheritance from `BufferListTestBase` (not `TestBase`) ✅
  - [x] Check implementation of correct test interfaces ✅
  - [x] Validate coverage of 5 required test methods ✅
  - [x] Confirm Series parity validation patterns ✅

- [x] **A004**: Audit StreamHub test classes for compliance (`tests/**/*.StreamHub.Tests.cs`) ✅ COMPLETE
  - [x] Verify inheritance from `StreamHubTestBase` ✅
  - [x] Check implementation of correct test interfaces per provider pattern ✅
  - [x] Validate provider history testing (Insert/Remove scenarios) ✅
  - [x] Confirm performance benchmarking inclusion ✅

### Documentation Compliance

- [x] **A005**: Update indicator documentation pages for instruction file compliance ✅ COMPLETE
  - [x] Ensure streaming usage sections reference instruction files ✅
  - [x] Update examples to match current API patterns ✅
  - [x] Verify consistency with catalog entries ✅

### Implementation Gap Analysis

- [x] **A006**: Identify and prioritize instruction file compliance gaps ✅ COMPLETE
  - [x] Create priority matrix based on constitution principle violations ✅
  - [x] Document specific remediation steps for high-priority gaps ✅
  - [x] Estimate effort for bringing existing implementations into compliance ✅

**Note**: These audit tasks are essential for ensuring the existing 59 BufferList and 40 StreamHub implementations comply with the refined instruction file requirements developed since the original spec kit plans.

The following indicators have series-style implementations but lack BufferList implementations:

### BufferList A-D Group (16 indicators)

- [x] T001 Implement Alligator BufferList in `src/a-d/Alligator/Alligator.BufferList.cs` ✅ Complete
- [x] T002 Implement Aroon BufferList in `src/a-d/Aroon/Aroon.BufferList.cs` ✅ Complete
- [x] T003 Implement AtrStop BufferList in `src/a-d/AtrStop/AtrStop.BufferList.cs` ✅ Complete
- [x] T004 Implement Awesome BufferList in `src/a-d/Awesome/Awesome.BufferList.cs` ✅ Complete
- [x] T005 Implement Beta BufferList in `src/a-d/Beta/Beta.BufferList.cs` ✅ Complete
- [x] T006 Implement Bop BufferList in `src/a-d/Bop/Bop.BufferList.cs` ✅ Complete
- [x] T007 Implement ChaikinOsc BufferList in `src/a-d/ChaikinOsc/ChaikinOsc.BufferList.cs` ✅ Complete
- [x] T008 Implement Chandelier BufferList in `src/a-d/Chandelier/Chandelier.BufferList.cs` ✅ Complete
- [x] T009 Implement Chop BufferList in `src/a-d/Chop/Chop.BufferList.cs` ✅ Complete
- [x] T010 Implement Cmf BufferList in `src/a-d/Cmf/Cmf.BufferList.cs` ✅ Complete
<<<<<<< HEAD
- [x] T011 Implement ConnorsRsi BufferList in `src/a-d/ConnorsRsi/ConnorsRsi.BufferList.cs` ✅ Complete
=======
- [ ] T011 Implement ConnorsRsi BufferList in `src/a-d/ConnorsRsi/ConnorsRsi.BufferList.cs`
- [ ] T021 Implement Fractal BufferList in `src/e-k/Fractal/Fractal.BufferList.cs` ⚠️ **DEFERRED**: Requires future data access pattern incompatible with streaming constraints (looks ahead 2 periods). Marked for v2 research with potential reorder buffer solution.
- [ ] T024 Implement HtTrendline BufferList in `src/e-k/HtTrendline/HtTrendline.BufferList.cs` ⚠️ **DEFERRED**: Complex Hilbert Transform implementation requires research into streaming compatibility and state management complexity. Targeted for v2 after core framework stabilization.
- [ ] T025 Implement Hurst BufferList in `src/e-k/Hurst/Hurst.BufferList.cs` ⚠️ **DEFERRED**: Hurst Exponent calculation requires full dataset access patterns incompatible with incremental streaming. Research needed for windowed approximation approach in v2.
- [ ] T026 Implement Ichimoku BufferList in `src/e-k/Ichimoku/Ichimoku.BufferList.cs` ⚠️ **DEFERRED**: Requires future offset calculations (Senkou Span B projects 26 periods ahead) incompatible with streaming constraints. Marked for v2 research with offset buffer solution.
- [ ] T029 Implement MaEnvelopes BufferList in `src/m-r/MaEnvelopes/MaEnvelopes.BufferList.cs`
- [ ] T032 Implement ParabolicSar BufferList in `src/m-r/ParabolicSar/ParabolicSar.BufferList.cs`
- [ ] T033 Implement PivotPoints BufferList in `src/m-r/PivotPoints/PivotPoints.BufferList.cs`
- [ ] T034 Implement Pivots BufferList in `src/m-r/Pivots/Pivots.BufferList.cs`
- [ ] T035 Implement Pmo BufferList in `src/m-r/Pmo/Pmo.BufferList.cs`
- [ ] T036 Implement Prs BufferList in `src/m-r/Prs/Prs.BufferList.cs`
- [ ] T037 Implement Pvo BufferList in `src/m-r/Pvo/Pvo.BufferList.cs`
- [ ] T125 Implement QuotePart BufferList in `src/_common/QuotePart/QuotePart.BufferList.cs`
- [ ] T038 Implement Renko BufferList in `src/m-r/Renko/Renko.BufferList.cs`
- [ ] T039 Implement RenkoAtr BufferList in `src/m-r/RenkoAtr/RenkoAtr.BufferList.cs`
- [ ] T040 Implement RocWb BufferList in `src/m-r/RocWb/RocWb.BufferList.cs`
- [ ] T041 Implement RollingPivots BufferList in `src/m-r/RollingPivots/RollingPivots.BufferList.cs`
- [ ] T042 Implement Slope BufferList in `src/s-z/Slope/Slope.BufferList.cs` ⚠️ **DEFERRED**: Line property requires retroactive updates to historical results when new data changes slope calculation, incompatible with append-only streaming constraints. Research needed for windowed approximation in v2.
- [ ] T044 Implement Smi BufferList in `src/s-z/Smi/Smi.BufferList.cs`
- [ ] T045 Implement StarcBands BufferList in `src/s-z/StarcBands/StarcBands.BufferList.cs`
- [ ] T046 Implement Stc BufferList in `src/s-z/Stc/Stc.BufferList.cs`
- [ ] T048 Implement StdDevChannels BufferList in `src/s-z/StdDevChannels/StdDevChannels.BufferList.cs`
- [ ] T050 Implement Tsi BufferList in `src/s-z/Tsi/Tsi.BufferList.cs`
- [ ] T052 Implement VolatilityStop BufferList in `src/s-z/VolatilityStop/VolatilityStop.BufferList.cs`
- [ ] T053 Implement Vortex BufferList in `src/s-z/Vortex/Vortex.BufferList.cs`
- [ ] T054 Implement Vwap BufferList in `src/s-z/Vwap/Vwap.BufferList.cs`
- [ ] T055 Implement ZigZag BufferList in `src/s-z/ZigZag/ZigZag.BufferList.cs`
>>>>>>> f9950ac2
- [x] T012 Implement Correlation BufferList in `src/a-d/Correlation/Correlation.BufferList.cs` ✅ Complete
- [x] T013 Implement Doji BufferList in `src/a-d/Doji/Doji.BufferList.cs` ✅ Complete
- [x] T014 Implement Donchian BufferList in `src/a-d/Donchian/Donchian.BufferList.cs` ✅ Complete
- [x] T015 Implement Dpo BufferList in `src/a-d/Dpo/Dpo.BufferList.cs` ✅ Complete
- [x] T016 Implement Dynamic BufferList in `src/a-d/Dynamic/Dynamic.BufferList.cs` ✅ Complete

### BufferList E-K Group (12 indicators)

- [x] T017 Implement ElderRay BufferList in `src/e-k/ElderRay/ElderRay.BufferList.cs` ✅ Complete
- [x] T018 Implement Fcb BufferList in `src/e-k/Fcb/Fcb.BufferList.cs` ✅ Complete
- [x] T019 Implement FisherTransform BufferList in `src/e-k/FisherTransform/FisherTransform.BufferList.cs` ✅ Complete
- [x] T020 Implement ForceIndex BufferList in `src/e-k/ForceIndex/ForceIndex.BufferList.cs` ✅ Complete
- [ ] T021 Implement Fractal BufferList in `src/e-k/Fractal/Fractal.BufferList.cs` ⚠️ **DEFERRED**: Requires future data access pattern incompatible with streaming constraints (looks ahead 2 periods). Marked for v2 research with potential reorder buffer solution.
- [x] T022 Implement Gator BufferList in `src/e-k/Gator/Gator.BufferList.cs` ✅ Complete
- [x] T023 Implement HeikinAshi BufferList in `src/e-k/HeikinAshi/HeikinAshi.BufferList.cs` ✅ Complete
- [ ] T024 Implement HtTrendline BufferList in `src/e-k/HtTrendline/HtTrendline.BufferList.cs` ⚠️ **DEFERRED**: Complex Hilbert Transform implementation requires research into streaming compatibility and state management complexity. Targeted for v2 after core framework stabilization.
- [ ] T025 Implement Hurst BufferList in `src/e-k/Hurst/Hurst.BufferList.cs` ⚠️ **DEFERRED**: Hurst Exponent calculation requires full dataset access patterns incompatible with incremental streaming. Research needed for windowed approximation approach in v2.
- [ ] T026 Implement Ichimoku BufferList in `src/e-k/Ichimoku/Ichimoku.BufferList.cs` ⚠️ **DEFERRED**: Requires future offset calculations (Senkou Span B projects 26 periods ahead) incompatible with streaming constraints. Marked for v2 research with offset buffer solution.
- [x] T027 Implement Keltner BufferList in `src/e-k/Keltner/Keltner.BufferList.cs` ✅ Complete
- [x] T028 Implement Kvo BufferList in `src/e-k/Kvo/Kvo.BufferList.cs` ✅ Complete

### BufferList M-R Group (13 indicators)

- [x] T029 Implement MaEnvelopes BufferList in `src/m-r/MaEnvelopes/MaEnvelopes.BufferList.cs` ✅ Complete
- [x] T030 Implement Marubozu BufferList in `src/m-r/Marubozu/Marubozu.BufferList.cs` ✅ Complete
- [x] T031 Implement Mfi BufferList in `src/m-r/Mfi/Mfi.BufferList.cs` ✅ Complete
- [ ] T032 Implement ParabolicSar BufferList in `src/m-r/ParabolicSar/ParabolicSar.BufferList.cs`
- [ ] T033 Implement PivotPoints BufferList in `src/m-r/PivotPoints/PivotPoints.BufferList.cs`
- [ ] T034 Implement Pivots BufferList in `src/m-r/Pivots/Pivots.BufferList.cs`
- [ ] T035 Implement Pmo BufferList in `src/m-r/Pmo/Pmo.BufferList.cs`
- [ ] T036 Implement Prs BufferList in `src/m-r/Prs/Prs.BufferList.cs`
- [ ] T037 Implement Pvo BufferList in `src/m-r/Pvo/Pvo.BufferList.cs`
- [ ] T038 Implement Renko BufferList in `src/m-r/Renko/Renko.BufferList.cs`
- [ ] T039 Implement RenkoAtr BufferList in `src/m-r/RenkoAtr/RenkoAtr.BufferList.cs`
- [ ] T040 Implement RocWb BufferList in `src/m-r/RocWb/RocWb.BufferList.cs`
- [ ] T041 Implement RollingPivots BufferList in `src/m-r/RollingPivots/RollingPivots.BufferList.cs`

### BufferList S-Z Group (14 indicators)

- [ ] T042 Implement Slope BufferList in `src/s-z/Slope/Slope.BufferList.cs` ⚠️ **DEFERRED**: Line property requires retroactive updates to historical results when new data changes slope calculation, incompatible with append-only streaming constraints. Research needed for windowed approximation in v2.
- [x] T043 Implement SmaAnalysis BufferList in `src/s-z/SmaAnalysis/SmaAnalysis.BufferList.cs` ✅ Complete
- [ ] T044 Implement Smi BufferList in `src/s-z/Smi/Smi.BufferList.cs`
- [ ] T045 Implement StarcBands BufferList in `src/s-z/StarcBands/StarcBands.BufferList.cs`
- [ ] T046 Implement Stc BufferList in `src/s-z/Stc/Stc.BufferList.cs`
- [x] T047 Implement StdDev BufferList in `src/s-z/StdDev/StdDev.BufferList.cs` ✅ Complete
- [ ] T048 Implement StdDevChannels BufferList in `src/s-z/StdDevChannels/StdDevChannels.BufferList.cs`
- [x] T049 Implement SuperTrend BufferList in `src/s-z/SuperTrend/SuperTrend.BufferList.cs` ✅ Complete
- [ ] T050 Implement Tsi BufferList in `src/s-z/Tsi/Tsi.BufferList.cs`
- [x] T051 Implement UlcerIndex BufferList in `src/s-z/UlcerIndex/UlcerIndex.BufferList.cs` ✅ Complete
- [ ] T052 Implement VolatilityStop BufferList in `src/s-z/VolatilityStop/VolatilityStop.BufferList.cs`
- [ ] T053 Implement Vortex BufferList in `src/s-z/Vortex/Vortex.BufferList.cs`
- [x] T054 Implement Vwap BufferList in `src/s-z/Vwap/Vwap.BufferList.cs` ✅ Complete
- [ ] T055 Implement ZigZag BufferList in `src/s-z/ZigZag/ZigZag.BufferList.cs`

## Missing StreamHub Implementations

**Target**: 44 missing StreamHub implementations for 1:1:1 parity

### StreamHub A-D Group (8 missing)

- [ ] T061 Implement Chandelier StreamHub in `src/a-d/Chandelier/Chandelier.StreamHub.cs`
- [ ] T062 Implement Chop StreamHub in `src/a-d/Chop/Chop.StreamHub.cs`
- [ ] T063 Implement Cmf StreamHub in `src/a-d/Cmf/Cmf.StreamHub.cs`
- [ ] T064 Implement ConnorsRsi StreamHub in `src/a-d/ConnorsRsi/ConnorsRsi.StreamHub.cs`
- [ ] T067 Implement Donchian StreamHub in `src/a-d/Donchian/Donchian.StreamHub.cs`
- [ ] T068 Implement Dpo StreamHub in `src/a-d/Dpo/Dpo.StreamHub.cs`
- [ ] T069 Implement Dynamic StreamHub in `src/a-d/Dynamic/Dynamic.StreamHub.cs`
- [ ] T065 Implement Correlation StreamHub in `src/a-d/Correlation/Correlation.StreamHub.cs` (WIP, needs revisit - dual-stream sync needs work, see Issue #1511)

### StreamHub E-K Group (12 missing)

- [ ] T070 Implement ElderRay StreamHub in `src/e-k/ElderRay/ElderRay.StreamHub.cs`
- [ ] T071 Implement Fcb StreamHub in `src/e-k/Fcb/Fcb.StreamHub.cs`
- [ ] T072 Implement FisherTransform StreamHub in `src/e-k/FisherTransform/FisherTransform.StreamHub.cs`
- [ ] T073 Implement ForceIndex StreamHub in `src/e-k/ForceIndex/ForceIndex.StreamHub.cs`
- [ ] T074 Implement Fractal StreamHub in `src/e-k/Fractal/Fractal.StreamHub.cs` ⚠️ **DEFERRED**: Future data access incompatible with streaming
- [ ] T075 Implement Gator StreamHub in `src/e-k/Gator/Gator.StreamHub.cs`
- [ ] T076 Implement HeikinAshi StreamHub in `src/e-k/HeikinAshi/HeikinAshi.StreamHub.cs`
- [ ] T077 Implement HtTrendline StreamHub in `src/e-k/HtTrendline/HtTrendline.StreamHub.cs` ⚠️ **DEFERRED**: Complex Hilbert Transform streaming compatibility research needed
- [ ] T078 Implement Hurst StreamHub in `src/e-k/Hurst/Hurst.StreamHub.cs` ⚠️ **DEFERRED**: Full dataset access patterns incompatible with streaming
- [ ] T079 Implement Ichimoku StreamHub in `src/e-k/Ichimoku/Ichimoku.StreamHub.cs` ⚠️ **DEFERRED**: Future offset calculations incompatible with streaming
- [ ] T080 Implement Keltner StreamHub in `src/e-k/Keltner/Keltner.StreamHub.cs`
- [ ] T081 Implement Kvo StreamHub in `src/e-k/Kvo/Kvo.StreamHub.cs`

### StreamHub M-R Group (12 missing)

- [ ] T082 Implement MaEnvelopes StreamHub in `src/m-r/MaEnvelopes/MaEnvelopes.StreamHub.cs`
- [ ] T083 Implement Marubozu StreamHub in `src/m-r/Marubozu/Marubozu.StreamHub.cs`
- [ ] T084 Implement Mfi StreamHub in `src/m-r/Mfi/Mfi.StreamHub.cs`
- [ ] T085 Implement ParabolicSar StreamHub in `src/m-r/ParabolicSar/ParabolicSar.StreamHub.cs`
- [ ] T086 Implement PivotPoints StreamHub in `src/m-r/PivotPoints/PivotPoints.StreamHub.cs`
- [ ] T087 Implement Pivots StreamHub in `src/m-r/Pivots/Pivots.StreamHub.cs`
- [ ] T088 Implement Pmo StreamHub in `src/m-r/Pmo/Pmo.StreamHub.cs`
- [ ] T089 Implement Prs StreamHub in `src/m-r/Prs/Prs.StreamHub.cs`
- [ ] T090 Implement Pvo StreamHub in `src/m-r/Pvo/Pvo.StreamHub.cs`
- [ ] T091 Implement RenkoAtr StreamHub in `src/m-r/RenkoAtr/RenkoAtr.StreamHub.cs`
- [ ] T092 Implement RocWb StreamHub in `src/m-r/RocWb/RocWb.StreamHub.cs`
- [ ] T093 Implement RollingPivots StreamHub in `src/m-r/RollingPivots/RollingPivots.StreamHub.cs`

### StreamHub S-Z Group (12 missing)

- [ ] T094 Implement Slope StreamHub in `src/s-z/Slope/Slope.StreamHub.cs` ⚠️ **DEFERRED**: Retroactive calculation incompatible with streaming
- [ ] T095 Implement SmaAnalysis StreamHub in `src/s-z/SmaAnalysis/SmaAnalysis.StreamHub.cs`
- [ ] T096 Implement Smi StreamHub in `src/s-z/Smi/Smi.StreamHub.cs`
- [ ] T097 Implement StarcBands StreamHub in `src/s-z/StarcBands/StarcBands.StreamHub.cs`
- [ ] T098 Implement Stc StreamHub in `src/s-z/Stc/Stc.StreamHub.cs`
- [ ] T099 Implement StdDev StreamHub in `src/s-z/StdDev/StdDev.StreamHub.cs`
- [ ] T100 Implement StdDevChannels StreamHub in `src/s-z/StdDevChannels/StdDevChannels.StreamHub.cs`
- [ ] T101 Implement SuperTrend StreamHub in `src/s-z/SuperTrend/SuperTrend.StreamHub.cs`
- [ ] T102 Implement Tsi StreamHub in `src/s-z/Tsi/Tsi.StreamHub.cs`
- [ ] T103 Implement UlcerIndex StreamHub in `src/s-z/UlcerIndex/UlcerIndex.StreamHub.cs`
- [ ] T104 Implement VolatilityStop StreamHub in `src/s-z/VolatilityStop/VolatilityStop.StreamHub.cs`
- [ ] T105 Implement Vortex StreamHub in `src/s-z/Vortex/Vortex.StreamHub.cs`
- [ ] T106 Implement Vwap StreamHub in `src/s-z/Vwap/Vwap.StreamHub.cs`
- [ ] T107 Implement ZigZag StreamHub in `src/s-z/ZigZag/ZigZag.StreamHub.cs`
- [ ] T126 Implement QuotePart StreamHub in `src/_common/QuotePart/QuotePart.StreamHub.cs`

## Implementation Guidelines

Each task should follow these guidelines:

### BufferList Implementation Requirements

- Inherit from `BufferList<TResult>` base class
- Implement appropriate interface (`IIncrementFromChain`, `IIncrementFromQuote`, or `IIncrementFromPairs`)
- Follow patterns from `.github/instructions/indicator-buffer.instructions.md`
- Provide both standard constructor and constructor with values/quotes parameter (matching interface type)
- Use universal `BufferUtilities` extension methods for buffer management
- Include comprehensive unit tests matching patterns in existing tests
- Ensure mathematical correctness matches series implementation

### StreamHub Implementation Requirements

- Extend `ChainProvider<TIn, TResult>` or `QuoteProvider<TIn, TResult>`
- Follow patterns from `.github/instructions/indicator-stream.instructions.md`
- Implement efficient state management for real-time processing
- Include comprehensive unit tests matching patterns in existing tests
- Ensure mathematical correctness matches series implementation
- Optimize for low-latency, high-frequency scenarios

### Testing Requirements

- Create corresponding test files in `tests/indicators/{folder}/{indicator}/`
- Follow naming convention: `{Indicator}.BufferList.Tests.cs` or `{Indicator}.StreamHub.Tests.cs`
- Include all required test methods from test base classes
- Verify parity with series-style calculations
- Test edge cases, reset behavior, and state management

## Dependencies

- Each BufferList and StreamHub implementation is independent
- Tests should be created alongside implementations
- Follow existing patterns in the codebase for consistency
- Reference instruction files for authoritative guidance

## Notes

- All tasks can be executed in parallel as they touch different files
- Maintain strict adherence to existing patterns and conventions
- Run `dotnet test --no-restore` after each implementation
- Follow pre-commit checklist from `.github/instructions/source-code-completion.instructions.md`
- Update catalog entries and documentation as implementations are completed

## Supporting Tasks (Infrastructure & Documentation)

### Testing & Quality Assurance

**Note**: Test implementation is embedded within each T001-T107 task. Each implementation task includes:

- Unit tests in corresponding test file (e.g., `T001` includes `tests/indicators/a-d/Alligator/Alligator.BufferList.Tests.cs`)
- Parity tests validating equivalence with Series implementation
- Edge case tests (reset behavior, state management, error conditions)

### Documentation Updates

The following documentation tasks support the main implementation work:

- [x] **D001**: Update `docs/_indicators/Sma.md` with streaming usage section and examples (already completed)
- [x] **D002**: Update `docs/_indicators/Ema.md` with streaming usage section and examples (already completed)
- [ ] **D003**: Update `docs/_indicators/Rsi.md` with streaming usage section and examples
- [ ] **D004**: Update `docs/_indicators/Macd.md` with streaming usage section and examples
- [ ] **D005**: Update `docs/_indicators/BollingerBands.md` with streaming usage section and examples
- [ ] **D006**: Update `README.md` with streaming overview paragraph and quick-start example
- [ ] **D007**: Update `src/MigrationGuide.V3.md` with streaming capability summary and migration guidance
- [ ] **T108**: Update indicator documentation pages (`docs/_indicators/*.md`) for all streaming-enabled indicators with usage examples (NFR-005)
- [ ] **T109**: Expand `src/MigrationGuide.V3.md` with comprehensive streaming migration guidance including performance benefits and API patterns (NFR-006)

### Quality Gates

- [ ] **Q001**: Update public API approval test baselines for streaming additions (`tests/public-api/`)
- [ ] **Q002**: Run performance benchmarks comparing BufferList vs Series for representative indicators using BenchmarkDotNet with latency validation (<5ms mean, <10ms p95) on standardized hardware (4-core 3GHz CPU, 16GB RAM, .NET 9.0 release mode)
- [ ] **Q003**: Run performance benchmarks comparing StreamHub vs Series for representative indicators using BenchmarkDotNet with latency validation (<5ms mean, <10ms p95) on standardized hardware (4-core 3GHz CPU, 16GB RAM, .NET 9.0 release mode)
- [ ] **Q004**: Validate memory overhead stays within <10KB per instance target (NFR-002) using dotMemory profiler or equivalent with specific measurement methodology on representative indicators (SMA, EMA, RSI with 200-period lookback). Measurement MUST include: baseline memory before indicator creation, memory after initialization with warmup data, memory after 1000 incremental updates, and final memory footprint. Document measurement procedure and baseline results for CI regression detection.
- [ ] **Q005**: Create automated performance regression detection for streaming indicators with baseline thresholds: mean latency <5ms, p95 latency <10ms, memory overhead <10KB per instance, and automatic CI failure on regression >10% degradation
- [ ] **Q006**: Establish memory baseline measurements for all streaming indicator types using standardized test procedure: measure BufferList vs StreamHub memory efficiency, document memory scaling characteristics vs lookback period (50, 100, 200 periods), and create regression thresholds for automated CI validation

### Test Interface Compliance & Code Quality

- [ ] **T110**: Audit all existing StreamHub test classes for proper test interface implementation according to updated guidelines in `.github/instructions/indicator-stream.instructions.md`
- [ ] **T111**: Update StreamHub test classes that implement wrong interfaces (e.g., missing `ITestChainObserver` for chainable indicators)
- [ ] **T112**: Add comprehensive rollback validation tests to all StreamHub test classes. The RollbackValidation test MUST be implemented in the appropriate observer test methods (QuoteObserver, ChainObserver, PairsObserver) and MUST use mutable `List<Quote>` (not static array), add all quotes, verify results match series exactly with strict ordering, remove a single historical quote (not just the last), rebuild expected series with revised quote list (one missing), assert exact count and strict ordering for both before and after removal, never re-add the removed quote (revised series is new ground truth), and reference Adx.StreamHub.Tests.cs for canonical structure. This applies to ALL indicators, not just those with explicit RollbackState() implementations.
- [ ] **T113**: Verify all dual-stream indicators (Correlation, Beta, PRS) implement `ITestPairsObserver` interface correctly
- [ ] **T114**: Create validation script to check test interface compliance across all StreamHub tests

**Notes**:

- Documentation tasks (D001-D007) can proceed in parallel with implementation
- Quality gate tasks (Q001-Q004) should run after substantial implementation progress (e.g., post-Phase 1a completion)
- Test infrastructure already exists; no additional scaffolding tasks required

## Summary

**CRITICAL UPDATE**: Comprehensive audit reveals 1:1:1 parity requirement across all implementation styles:

- **Total Series implementations**: 85 indicators (baseline)
- **Total BufferList implementations**: 59 complete, **26 missing**
- **Total StreamHub implementations**: 41 complete, **44 missing**
- **1:1:1 Target**: 85 BufferList + 85 StreamHub = 170 streaming implementations total
- **Current streaming coverage**: 100/170 = **59% complete**

### Missing Implementation Analysis

- **BufferList missing (26)**: ConnorsRsi, Fractal*, HtTrendline*, Hurst*, Ichimoku*, MaEnvelopes, ParabolicSar, PivotPoints, Pivots, Pmo, Pvo, QuotePart, Renko, RenkoAtr, RocWb, RollingPivots, Slope*, Smi, StarcBands, Stc, StdDevChannels, Tsi, VolatilityStop, Vortex, Vwap, ZigZag
- **StreamHub missing (44)**: Chandelier, Chop, ConnorsRsi, Donchian, Dpo, Dynamic, ElderRay, Fcb, FisherTransform, ForceIndex, Fractal*, Gator, HeikinAshi, HtTrendline*, Hurst*, Ichimoku*, Keltner, Kvo, MaEnvelopes, Marubozu, Mfi, ParabolicSar, PivotPoints, Pivots, Pmo, Pvo, QuotePart, RenkoAtr, RocWb, RollingPivots, Slope*, SmaAnalysis, Smi, StarcBands, Stc, StdDev, StdDevChannels, SuperTrend, Tsi, UlcerIndex, VolatilityStop, Vortex, Vwap, ZigZag

**Note**: Asterisked (*) indicators may be deferred to v2 due to streaming constraints research needed.

- **Total implementation tasks**: 170 (85 BufferList + 85 StreamHub)
- **Remaining tasks**: 70 (26 BufferList + 44 StreamHub)  
- **Supporting tasks**: 20+ (documentation, quality gates, compliance)
- **Documentation tasks**: 7 (D001-D007)  
- **Quality gate tasks**: 6 (Q001-Q006)
- **Test interface compliance tasks**: 5 (T110-T114)
- **Provider history testing tasks**: 6 (T115-T120)

## Provider History Testing (New Tasks)

StreamHub implementations should test removal and revision of provider history to ensure proper state management and recalculation. Analysis shows several tests lack Insert/Remove operations.

### Test Coverage Analysis

Current status of provider history testing in StreamHub tests:

**✅ Tests with proper Insert/Remove coverage:**

- AlligatorHub, AwesomeHub, DojiHub, EmaHub, DemaHub, HmaHub, RocHub, RenkoHub, SmaHub, SmmaHub, T3Hub, TemaHub, TrixHub, TrHub, UltimateHub, WmaHub (16 tests)

**❌ Tests missing Insert/Remove coverage:**

- AdxHub, AtrHub, CciHub, MacdHub, MamaHub, ObvHub, PrsHub, RsiHub, StochHub, StochRsiHub, VwmaHub, WilliamsRHub (12+ tests)

### Implementation Tasks

- [ ] T115 Add provider history (Insert/Remove) testing to QuoteObserver tests in AdxHub at `tests/indicators/a-d/Adx/Adx.StreamHub.Tests.cs` using the robust pattern: use `List<Quote>`, remove by index, verify strict ordering and count, never re-add removed quote, and reference Adx.StreamHub.Tests.cs as canonical example.
- [ ] T116 Add provider history (Insert/Remove) testing to ChainProvider tests missing Insert/Remove operations in AtrHub, CciHub, MacdHub, MamaHub, ObvHub, PrsHub at their respective test files, following the improved pattern.
- [ ] T117 Add provider history (Insert/Remove) testing to ChainObserver tests missing Insert/Remove operations in RsiHub, StochRsiHub at their respective test files, following the improved pattern.
- [ ] T118 Add provider history (Insert/Remove) testing to ChainProvider tests missing Insert/Remove operations in StochHub, VwmaHub, WilliamsRHub at their respective test files, following the improved pattern.
- [ ] T119 Add virtual ProviderHistoryTesting() method to StreamHubTestBase class in `tests/indicators/_base/StreamHubTestBase.cs` with standard Insert/Remove pattern, and ensure all derived tests override as needed for indicator-specific logic.
- [ ] T120 Update indicator-stream.instructions.md to require comprehensive rollback validation testing for all StreamHub indicators and reference the new base class virtual method. The rollback validation pattern must be implemented in appropriate observer test methods (QuoteObserver, ChainObserver, PairsObserver) for all indicators.

## Compliance Gap Remediation (Post-Audit)

Based on StreamHub audit (A002) findings, the following specific gaps must be addressed:

### Vwma StreamHub Test Compliance (CRITICAL)

- [x] **T121**: Fix Vwma StreamHub test class compliance in `tests/indicators/s-z/Vwma/Vwma.StreamHub.Tests.cs` ✅ COMPLETE
  - [x] Add missing test interfaces: `ITestQuoteObserver`, `ITestChainProvider` ✅
  - [x] Implement provider history testing (Insert/Remove operations with Series parity checks) ✅
  - [x] Add proper cleanup operations (Unsubscribe/EndTransmission calls) ✅
  - [x] Add Series parity validation with strict ordering comparison ✅
  - [x] Follow EMA StreamHub test as canonical pattern reference ✅

### Complete StreamHub Test Interface Audit

- [x] **T122**: Comprehensive audit of all StreamHub test classes for missing test interfaces ✅ COMPLETE
  - [x] Verified EMA, SMA, Correlation implement correct interfaces per provider pattern ✅
  - [x] Identified Vwma as isolated case with missing interfaces (addressed in T121) ✅
  - [x] Confirmed gaps are NOT systemic - most StreamHub tests follow proper patterns ✅

### Quality Validation

- [ ] **T123**: Validate remediation completeness by re-running StreamHub audit (A002)
  - [ ] Confirm all identified gaps have been addressed
  - [ ] Verify test patterns match instruction file requirements
  - [ ] Ensure Series parity and provider history testing coverage is complete

**Priority**: HIGH - These tasks address specific compliance gaps found during the audit phase and are prerequisite to declaring the StreamHub instruction file compliance complete.

---
Last updated: October 13, 2025

### Systematic Documentation Updates (NEW)

- [ ] **T124**: Update indicator documentation pages for all streaming-enabled indicators
  - [ ] Add "## Streaming" sections to 74 indicators missing streaming documentation
  - [ ] Use SMA/EMA documentation patterns as template (BufferList + StreamHub examples)
  - [ ] Ensure consistency with instruction file references
  - [ ] Verify code examples compile and produce correct results<|MERGE_RESOLUTION|>--- conflicted
+++ resolved
@@ -92,10 +92,7 @@
 - [x] T008 Implement Chandelier BufferList in `src/a-d/Chandelier/Chandelier.BufferList.cs` ✅ Complete
 - [x] T009 Implement Chop BufferList in `src/a-d/Chop/Chop.BufferList.cs` ✅ Complete
 - [x] T010 Implement Cmf BufferList in `src/a-d/Cmf/Cmf.BufferList.cs` ✅ Complete
-<<<<<<< HEAD
 - [x] T011 Implement ConnorsRsi BufferList in `src/a-d/ConnorsRsi/ConnorsRsi.BufferList.cs` ✅ Complete
-=======
-- [ ] T011 Implement ConnorsRsi BufferList in `src/a-d/ConnorsRsi/ConnorsRsi.BufferList.cs`
 - [ ] T021 Implement Fractal BufferList in `src/e-k/Fractal/Fractal.BufferList.cs` ⚠️ **DEFERRED**: Requires future data access pattern incompatible with streaming constraints (looks ahead 2 periods). Marked for v2 research with potential reorder buffer solution.
 - [ ] T024 Implement HtTrendline BufferList in `src/e-k/HtTrendline/HtTrendline.BufferList.cs` ⚠️ **DEFERRED**: Complex Hilbert Transform implementation requires research into streaming compatibility and state management complexity. Targeted for v2 after core framework stabilization.
 - [ ] T025 Implement Hurst BufferList in `src/e-k/Hurst/Hurst.BufferList.cs` ⚠️ **DEFERRED**: Hurst Exponent calculation requires full dataset access patterns incompatible with incremental streaming. Research needed for windowed approximation approach in v2.
@@ -122,7 +119,6 @@
 - [ ] T053 Implement Vortex BufferList in `src/s-z/Vortex/Vortex.BufferList.cs`
 - [ ] T054 Implement Vwap BufferList in `src/s-z/Vwap/Vwap.BufferList.cs`
 - [ ] T055 Implement ZigZag BufferList in `src/s-z/ZigZag/ZigZag.BufferList.cs`
->>>>>>> f9950ac2
 - [x] T012 Implement Correlation BufferList in `src/a-d/Correlation/Correlation.BufferList.cs` ✅ Complete
 - [x] T013 Implement Doji BufferList in `src/a-d/Doji/Doji.BufferList.cs` ✅ Complete
 - [x] T014 Implement Donchian BufferList in `src/a-d/Donchian/Donchian.BufferList.cs` ✅ Complete
