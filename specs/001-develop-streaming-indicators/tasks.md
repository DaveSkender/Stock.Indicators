# Tasks: streaming indicators framework

**Input**: Design documents from `/specs/001-develop-streaming-indicators/`
**Prerequisites**: plan.md (required) — data entities documented in plan.md §Data Model

## Requirements Quality Validation

Before implementing each indicator, review the corresponding simplified checklist for requirements validation:

- **BufferList style**: [checklists/buffer-list.md](checklists/buffer-list.md) — 15 essential validation items
- **StreamHub style**: [checklists/stream-hub.md](checklists/stream-hub.md) — 18 essential validation items

These simplified checklists ensure:

- Constitution compliance (mathematical precision, performance, validation, testing, documentation)
- Instruction file adherence (base classes, interfaces, test patterns, utilities)
- Essential quality gates (clarity, completeness, consistency, verifiability)

## Format: `[ID] Description`

- Include exact file paths in descriptions
- All tasks are independently parallelizable

## Path Conventions

Paths assume the single-project layout at the repository root:

- Source: `src/`
- Tests: `tests/`

## Instruction File Compliance Audit (NEW - CRITICAL)

The following tasks address gaps between existing implementations and current instruction file requirements:

### Core Compliance Audit

- [x] **A001**: Audit existing BufferList implementations for instruction file compliance (`src/**/*.BufferList.cs` against `.github/instructions/indicator-buffer.instructions.md`) ✅ COMPLETE
  - [x] Verify correct base class inheritance (`BufferList<TResult>`) ✅
  - [x] Check interface implementation (`IIncrementFromChain`/`IIncrementFromQuote`/`IIncrementFromPairs`) ✅
  - [x] Validate constructor patterns (params-only and params+quotes variants) ✅
  - [x] Confirm `BufferUtilities` usage instead of manual buffer management ✅
  - [x] Check member ordering per instruction file conventions ✅

- [x] **A002**: Audit existing StreamHub implementations for instruction file compliance (`src/**/*.StreamHub.cs` against `.github/instructions/indicator-stream.instructions.md`) ✅ COMPLETE
  - [x] Verify correct provider base (`ChainProvider`/`QuoteProvider`/`PairsProvider`) ✅
  - [x] Check test interface implementation requirements ✅
  - [x] Validate provider history testing coverage (Insert/Remove scenarios) ✅
  - [x] Confirm performance benchmarking inclusion ✅
  - [x] Check member ordering per instruction file conventions ✅

### Test Compliance Audit

- [x] **A003**: Audit BufferList test classes for compliance (`tests/**/*.BufferList.Tests.cs`) ✅ COMPLETE
  - [x] Verify inheritance from `BufferListTestBase` (not `TestBase`) ✅
  - [x] Check implementation of correct test interfaces ✅
  - [x] Validate coverage of 5 required test methods ✅
  - [x] Confirm Series parity validation patterns ✅

- [x] **A004**: Audit StreamHub test classes for compliance (`tests/**/*.StreamHub.Tests.cs`) ✅ COMPLETE
  - [x] Verify inheritance from `StreamHubTestBase` ✅
  - [x] Check implementation of correct test interfaces per provider pattern ✅
  - [x] Validate provider history testing (Insert/Remove scenarios) ✅
  - [x] Confirm performance benchmarking inclusion ✅

### Documentation Compliance

- [x] **A005**: Update indicator documentation pages for instruction file compliance ✅ COMPLETE
  - [x] Ensure streaming usage sections reference instruction files ✅
  - [x] Update examples to match current API patterns ✅
  - [x] Verify consistency with catalog entries ✅

### Implementation Gap Analysis

- [x] **A006**: Identify and prioritize instruction file compliance gaps ✅ COMPLETE
  - [x] Create priority matrix based on constitution principle violations ✅
  - [x] Document specific remediation steps for high-priority gaps ✅
  - [x] Estimate effort for bringing existing implementations into compliance ✅

**Note**: These audit tasks are essential for ensuring the existing 59 BufferList and 40 StreamHub implementations comply with the refined instruction file requirements developed since the original spec kit plans.

The following indicators have series-style implementations but lack BufferList implementations:

### BufferList A-D Group (16 indicators)

- [x] T001 Implement Alligator BufferList in `src/a-d/Alligator/Alligator.BufferList.cs` ✅ Complete
- [x] T002 Implement Aroon BufferList in `src/a-d/Aroon/Aroon.BufferList.cs` ✅ Complete
- [x] T003 Implement AtrStop BufferList in `src/a-d/AtrStop/AtrStop.BufferList.cs` ✅ Complete
- [x] T004 Implement Awesome BufferList in `src/a-d/Awesome/Awesome.BufferList.cs` ✅ Complete
- [x] T005 Implement Beta BufferList in `src/a-d/Beta/Beta.BufferList.cs` ✅ Complete
- [x] T006 Implement Bop BufferList in `src/a-d/Bop/Bop.BufferList.cs` ✅ Complete
- [x] T007 Implement ChaikinOsc BufferList in `src/a-d/ChaikinOsc/ChaikinOsc.BufferList.cs` ✅ Complete
- [x] T008 Implement Chandelier BufferList in `src/a-d/Chandelier/Chandelier.BufferList.cs` ✅ Complete
- [x] T009 Implement Chop BufferList in `src/a-d/Chop/Chop.BufferList.cs` ✅ Complete
- [x] T010 Implement Cmf BufferList in `src/a-d/Cmf/Cmf.BufferList.cs` ✅ Complete
- [ ] T011 Implement ConnorsRsi BufferList in `src/a-d/ConnorsRsi/ConnorsRsi.BufferList.cs`
- [ ] T021 Implement Fractal BufferList in `src/e-k/Fractal/Fractal.BufferList.cs` ⚠️ **DEFERRED**: Requires future data access pattern incompatible with streaming constraints (looks ahead 2 periods). Marked for v2 research with potential reorder buffer solution.
- [ ] T024 Implement HtTrendline BufferList in `src/e-k/HtTrendline/HtTrendline.BufferList.cs` ⚠️ **DEFERRED**: Complex Hilbert Transform implementation requires research into streaming compatibility and state management complexity. Targeted for v2 after core framework stabilization.
- [ ] T025 Implement Hurst BufferList in `src/e-k/Hurst/Hurst.BufferList.cs` ⚠️ **DEFERRED**: Hurst Exponent calculation requires full dataset access patterns incompatible with incremental streaming. Research needed for windowed approximation approach in v2.
- [ ] T026 Implement Ichimoku BufferList in `src/e-k/Ichimoku/Ichimoku.BufferList.cs` ⚠️ **DEFERRED**: Requires future offset calculations (Senkou Span B projects 26 periods ahead) incompatible with streaming constraints. Marked for v2 research with offset buffer solution.
- [ ] T029 Implement MaEnvelopes BufferList in `src/m-r/MaEnvelopes/MaEnvelopes.BufferList.cs`
- [ ] T032 Implement ParabolicSar BufferList in `src/m-r/ParabolicSar/ParabolicSar.BufferList.cs`
- [ ] T033 Implement PivotPoints BufferList in `src/m-r/PivotPoints/PivotPoints.BufferList.cs`
- [ ] T034 Implement Pivots BufferList in `src/m-r/Pivots/Pivots.BufferList.cs`
- [ ] T035 Implement Pmo BufferList in `src/m-r/Pmo/Pmo.BufferList.cs`
- [ ] T036 Implement Prs BufferList in `src/m-r/Prs/Prs.BufferList.cs`
- [ ] T037 Implement Pvo BufferList in `src/m-r/Pvo/Pvo.BufferList.cs`
- [ ] T125 Implement QuotePart BufferList in `src/_common/QuotePart/QuotePart.BufferList.cs`
- [ ] T038 Implement Renko BufferList in `src/m-r/Renko/Renko.BufferList.cs`
- [ ] T039 Implement RenkoAtr BufferList in `src/m-r/RenkoAtr/RenkoAtr.BufferList.cs`
- [ ] T040 Implement RocWb BufferList in `src/m-r/RocWb/RocWb.BufferList.cs`
- [ ] T041 Implement RollingPivots BufferList in `src/m-r/RollingPivots/RollingPivots.BufferList.cs`
- [ ] T042 Implement Slope BufferList in `src/s-z/Slope/Slope.BufferList.cs` ⚠️ **DEFERRED**: Line property requires retroactive updates to historical results when new data changes slope calculation, incompatible with append-only streaming constraints. Research needed for windowed approximation in v2.
- [ ] T044 Implement Smi BufferList in `src/s-z/Smi/Smi.BufferList.cs`
- [ ] T045 Implement StarcBands BufferList in `src/s-z/StarcBands/StarcBands.BufferList.cs`
- [ ] T046 Implement Stc BufferList in `src/s-z/Stc/Stc.BufferList.cs`
- [ ] T048 Implement StdDevChannels BufferList in `src/s-z/StdDevChannels/StdDevChannels.BufferList.cs`
- [ ] T050 Implement Tsi BufferList in `src/s-z/Tsi/Tsi.BufferList.cs`
<<<<<<< HEAD
- [ ] T052 Implement VolatilityStop BufferList in `src/s-z/VolatilityStop/VolatilityStop.BufferList.cs`
- [ ] T053 Implement Vortex BufferList in `src/s-z/Vortex/Vortex.BufferList.cs`
- [ ] T054 Implement Vwap BufferList in `src/s-z/Vwap/Vwap.BufferList.cs`
- [x] T055 Implement ZigZag BufferList in `src/s-z/ZigZag/ZigZag.BufferList.cs` ✅ Complete
=======
- [x] T052 Implement VolatilityStop BufferList in `src/s-z/VolatilityStop/VolatilityStop.BufferList.cs` ✅ Complete
- [x] T053 Implement Vortex BufferList in `src/s-z/Vortex/Vortex.BufferList.cs` ✅ Complete
- [x] T054 Implement Vwap BufferList in `src/s-z/Vwap/Vwap.BufferList.cs` ✅ Complete
- [ ] T055 Implement ZigZag BufferList in `src/s-z/ZigZag/ZigZag.BufferList.cs`
>>>>>>> bdd9ac1a
- [x] T012 Implement Correlation BufferList in `src/a-d/Correlation/Correlation.BufferList.cs` ✅ Complete
- [x] T013 Implement Doji BufferList in `src/a-d/Doji/Doji.BufferList.cs` ✅ Complete
- [x] T014 Implement Donchian BufferList in `src/a-d/Donchian/Donchian.BufferList.cs` ✅ Complete
- [x] T015 Implement Dpo BufferList in `src/a-d/Dpo/Dpo.BufferList.cs` ✅ Complete
- [x] T016 Implement Dynamic BufferList in `src/a-d/Dynamic/Dynamic.BufferList.cs` ✅ Complete

### BufferList E-K Group (12 indicators)

- [x] T017 Implement ElderRay BufferList in `src/e-k/ElderRay/ElderRay.BufferList.cs` ✅ Complete
- [x] T018 Implement Fcb BufferList in `src/e-k/Fcb/Fcb.BufferList.cs` ✅ Complete
- [x] T019 Implement FisherTransform BufferList in `src/e-k/FisherTransform/FisherTransform.BufferList.cs` ✅ Complete
- [x] T020 Implement ForceIndex BufferList in `src/e-k/ForceIndex/ForceIndex.BufferList.cs` ✅ Complete
- [ ] T021 Implement Fractal BufferList in `src/e-k/Fractal/Fractal.BufferList.cs` ⚠️ **DEFERRED**: Requires future data access pattern incompatible with streaming constraints (looks ahead 2 periods). Marked for v2 research with potential reorder buffer solution.
- [x] T022 Implement Gator BufferList in `src/e-k/Gator/Gator.BufferList.cs` ✅ Complete
- [x] T023 Implement HeikinAshi BufferList in `src/e-k/HeikinAshi/HeikinAshi.BufferList.cs` ✅ Complete
- [ ] T024 Implement HtTrendline BufferList in `src/e-k/HtTrendline/HtTrendline.BufferList.cs` ⚠️ **DEFERRED**: Complex Hilbert Transform implementation requires research into streaming compatibility and state management complexity. Targeted for v2 after core framework stabilization.
- [ ] T025 Implement Hurst BufferList in `src/e-k/Hurst/Hurst.BufferList.cs` ⚠️ **DEFERRED**: Hurst Exponent calculation requires full dataset access patterns incompatible with incremental streaming. Research needed for windowed approximation approach in v2.
- [ ] T026 Implement Ichimoku BufferList in `src/e-k/Ichimoku/Ichimoku.BufferList.cs` ⚠️ **DEFERRED**: Requires future offset calculations (Senkou Span B projects 26 periods ahead) incompatible with streaming constraints. Marked for v2 research with offset buffer solution.
- [x] T027 Implement Keltner BufferList in `src/e-k/Keltner/Keltner.BufferList.cs` ✅ Complete
- [x] T028 Implement Kvo BufferList in `src/e-k/Kvo/Kvo.BufferList.cs` ✅ Complete

### BufferList M-R Group (13 indicators)

- [ ] T029 Implement MaEnvelopes BufferList in `src/m-r/MaEnvelopes/MaEnvelopes.BufferList.cs`
- [x] T030 Implement Marubozu BufferList in `src/m-r/Marubozu/Marubozu.BufferList.cs` ✅ Complete
- [x] T031 Implement Mfi BufferList in `src/m-r/Mfi/Mfi.BufferList.cs` ✅ Complete
- [ ] T032 Implement ParabolicSar BufferList in `src/m-r/ParabolicSar/ParabolicSar.BufferList.cs`
- [ ] T033 Implement PivotPoints BufferList in `src/m-r/PivotPoints/PivotPoints.BufferList.cs`
- [ ] T034 Implement Pivots BufferList in `src/m-r/Pivots/Pivots.BufferList.cs`
- [x] T035 Implement Pmo BufferList in `src/m-r/Pmo/Pmo.BufferList.cs` ✅ Complete
- [x] T036 Implement Prs BufferList in `src/m-r/Prs/Prs.BufferList.cs` ✅ Complete
- [x] T037 Implement Pvo BufferList in `src/m-r/Pvo/Pvo.BufferList.cs` ✅ Complete
- [ ] T038 Implement Renko BufferList in `src/m-r/Renko/Renko.BufferList.cs`
- [ ] T039 Implement RenkoAtr BufferList in `src/m-r/RenkoAtr/RenkoAtr.BufferList.cs`
- [ ] T040 Implement RocWb BufferList in `src/m-r/RocWb/RocWb.BufferList.cs`
- [ ] T041 Implement RollingPivots BufferList in `src/m-r/RollingPivots/RollingPivots.BufferList.cs`

### BufferList S-Z Group (14 indicators)

- [ ] T042 Implement Slope BufferList in `src/s-z/Slope/Slope.BufferList.cs` ⚠️ **DEFERRED**: Line property requires retroactive updates to historical results when new data changes slope calculation, incompatible with append-only streaming constraints. Research needed for windowed approximation in v2.
- [x] T043 Implement SmaAnalysis BufferList in `src/s-z/SmaAnalysis/SmaAnalysis.BufferList.cs` ✅ Complete
- [x] T044 Implement Smi BufferList in `src/s-z/Smi/Smi.BufferList.cs` ✅ Complete
- [x] T045 Implement StarcBands BufferList in `src/s-z/StarcBands/StarcBands.BufferList.cs` ✅ Complete
- [ ] T046 Implement Stc BufferList in `src/s-z/Stc/Stc.BufferList.cs` (Complex - requires MACD→Stochastic pipeline, deferred)
- [x] T047 Implement StdDev BufferList in `src/s-z/StdDev/StdDev.BufferList.cs` ✅ Complete
- [ ] T048 Implement StdDevChannels BufferList in `src/s-z/StdDevChannels/StdDevChannels.BufferList.cs` (Deferred - depends on Slope retroactive updates)
- [x] T049 Implement SuperTrend BufferList in `src/s-z/SuperTrend/SuperTrend.BufferList.cs` ✅ Complete
- [ ] T050 Implement Tsi BufferList in `src/s-z/Tsi/Tsi.BufferList.cs`
- [x] T051 Implement UlcerIndex BufferList in `src/s-z/UlcerIndex/UlcerIndex.BufferList.cs` ✅ Complete
<<<<<<< HEAD
- [ ] T052 Implement VolatilityStop BufferList in `src/s-z/VolatilityStop/VolatilityStop.BufferList.cs`
- [ ] T053 Implement Vortex BufferList in `src/s-z/Vortex/Vortex.BufferList.cs`
- [ ] T054 Implement Vwap BufferList in `src/s-z/Vwap/Vwap.BufferList.cs`
- [x] T055 Implement ZigZag BufferList in `src/s-z/ZigZag/ZigZag.BufferList.cs` ✅ Complete
=======
- [x] T052 Implement VolatilityStop BufferList in `src/s-z/VolatilityStop/VolatilityStop.BufferList.cs` ✅ Complete (Previously deferred - now implemented with retroactive update capability using UpdateInternal)
- [x] T053 Implement Vortex BufferList in `src/s-z/Vortex/Vortex.BufferList.cs` ✅ Complete
- [x] T054 Implement Vwap BufferList in `src/s-z/Vwap/Vwap.BufferList.cs` ✅ Complete
- [ ] T055 Implement ZigZag BufferList in `src/s-z/ZigZag/ZigZag.BufferList.cs` (Deferred - requires retroactive updates and look-ahead)
>>>>>>> bdd9ac1a

## Missing StreamHub Implementations

**Target**: 44 missing StreamHub implementations for 1:1:1 parity

### StreamHub A-D Group (8 missing)

- [ ] T061 Implement Chandelier StreamHub in `src/a-d/Chandelier/Chandelier.StreamHub.cs`
- [ ] T062 Implement Chop StreamHub in `src/a-d/Chop/Chop.StreamHub.cs`
- [ ] T063 Implement Cmf StreamHub in `src/a-d/Cmf/Cmf.StreamHub.cs`
- [ ] T064 Implement ConnorsRsi StreamHub in `src/a-d/ConnorsRsi/ConnorsRsi.StreamHub.cs`
- [ ] T067 Implement Donchian StreamHub in `src/a-d/Donchian/Donchian.StreamHub.cs`
- [ ] T068 Implement Dpo StreamHub in `src/a-d/Dpo/Dpo.StreamHub.cs`
- [ ] T069 Implement Dynamic StreamHub in `src/a-d/Dynamic/Dynamic.StreamHub.cs`
- [ ] T065 Implement Correlation StreamHub in `src/a-d/Correlation/Correlation.StreamHub.cs` (WIP, needs revisit - dual-stream sync needs work, see Issue #1511)

### StreamHub E-K Group (12 missing)

- [ ] T070 Implement ElderRay StreamHub in `src/e-k/ElderRay/ElderRay.StreamHub.cs`
- [ ] T071 Implement Fcb StreamHub in `src/e-k/Fcb/Fcb.StreamHub.cs`
- [ ] T072 Implement FisherTransform StreamHub in `src/e-k/FisherTransform/FisherTransform.StreamHub.cs`
- [ ] T073 Implement ForceIndex StreamHub in `src/e-k/ForceIndex/ForceIndex.StreamHub.cs`
- [ ] T074 Implement Fractal StreamHub in `src/e-k/Fractal/Fractal.StreamHub.cs` ⚠️ **DEFERRED**: Future data access incompatible with streaming
- [ ] T075 Implement Gator StreamHub in `src/e-k/Gator/Gator.StreamHub.cs`
- [ ] T076 Implement HeikinAshi StreamHub in `src/e-k/HeikinAshi/HeikinAshi.StreamHub.cs`
- [ ] T077 Implement HtTrendline StreamHub in `src/e-k/HtTrendline/HtTrendline.StreamHub.cs` ⚠️ **DEFERRED**: Complex Hilbert Transform streaming compatibility research needed
- [ ] T078 Implement Hurst StreamHub in `src/e-k/Hurst/Hurst.StreamHub.cs` ⚠️ **DEFERRED**: Full dataset access patterns incompatible with streaming
- [ ] T079 Implement Ichimoku StreamHub in `src/e-k/Ichimoku/Ichimoku.StreamHub.cs` ⚠️ **DEFERRED**: Future offset calculations incompatible with streaming
- [ ] T080 Implement Keltner StreamHub in `src/e-k/Keltner/Keltner.StreamHub.cs`
- [ ] T081 Implement Kvo StreamHub in `src/e-k/Kvo/Kvo.StreamHub.cs`

### StreamHub M-R Group (12 missing)

- [ ] T082 Implement MaEnvelopes StreamHub in `src/m-r/MaEnvelopes/MaEnvelopes.StreamHub.cs`
- [ ] T083 Implement Marubozu StreamHub in `src/m-r/Marubozu/Marubozu.StreamHub.cs`
- [ ] T084 Implement Mfi StreamHub in `src/m-r/Mfi/Mfi.StreamHub.cs`
- [ ] T085 Implement ParabolicSar StreamHub in `src/m-r/ParabolicSar/ParabolicSar.StreamHub.cs`
- [ ] T086 Implement PivotPoints StreamHub in `src/m-r/PivotPoints/PivotPoints.StreamHub.cs`
- [ ] T087 Implement Pivots StreamHub in `src/m-r/Pivots/Pivots.StreamHub.cs`
- [ ] T088 Implement Pmo StreamHub in `src/m-r/Pmo/Pmo.StreamHub.cs`
- [ ] T089 Implement Prs StreamHub in `src/m-r/Prs/Prs.StreamHub.cs`
- [ ] T090 Implement Pvo StreamHub in `src/m-r/Pvo/Pvo.StreamHub.cs`
- [ ] T091 Implement RenkoAtr StreamHub in `src/m-r/RenkoAtr/RenkoAtr.StreamHub.cs`
- [ ] T092 Implement RocWb StreamHub in `src/m-r/RocWb/RocWb.StreamHub.cs`
- [ ] T093 Implement RollingPivots StreamHub in `src/m-r/RollingPivots/RollingPivots.StreamHub.cs`

### StreamHub S-Z Group (12 missing)

- [ ] T094 Implement Slope StreamHub in `src/s-z/Slope/Slope.StreamHub.cs` ⚠️ **DEFERRED**: Retroactive calculation incompatible with streaming
- [ ] T095 Implement SmaAnalysis StreamHub in `src/s-z/SmaAnalysis/SmaAnalysis.StreamHub.cs`
- [ ] T096 Implement Smi StreamHub in `src/s-z/Smi/Smi.StreamHub.cs`
- [ ] T097 Implement StarcBands StreamHub in `src/s-z/StarcBands/StarcBands.StreamHub.cs`
- [ ] T098 Implement Stc StreamHub in `src/s-z/Stc/Stc.StreamHub.cs`
- [ ] T099 Implement StdDev StreamHub in `src/s-z/StdDev/StdDev.StreamHub.cs`
- [ ] T100 Implement StdDevChannels StreamHub in `src/s-z/StdDevChannels/StdDevChannels.StreamHub.cs`
- [ ] T101 Implement SuperTrend StreamHub in `src/s-z/SuperTrend/SuperTrend.StreamHub.cs`
- [ ] T102 Implement Tsi StreamHub in `src/s-z/Tsi/Tsi.StreamHub.cs`
- [ ] T103 Implement UlcerIndex StreamHub in `src/s-z/UlcerIndex/UlcerIndex.StreamHub.cs`
- [ ] T104 Implement VolatilityStop StreamHub in `src/s-z/VolatilityStop/VolatilityStop.StreamHub.cs`
- [ ] T105 Implement Vortex StreamHub in `src/s-z/Vortex/Vortex.StreamHub.cs`
- [ ] T106 Implement Vwap StreamHub in `src/s-z/Vwap/Vwap.StreamHub.cs`
- [ ] T107 Implement ZigZag StreamHub in `src/s-z/ZigZag/ZigZag.StreamHub.cs`
- [ ] T126 Implement QuotePart StreamHub in `src/_common/QuotePart/QuotePart.StreamHub.cs`

## Implementation Guidelines

Each task should follow these guidelines:

### BufferList Implementation Requirements

- Inherit from `BufferList<TResult>` base class
- Implement appropriate interface (`IIncrementFromChain`, `IIncrementFromQuote`, or `IIncrementFromPairs`)
- Follow patterns from `.github/instructions/indicator-buffer.instructions.md`
- Provide both standard constructor and constructor with values/quotes parameter (matching interface type)
- Use universal `BufferUtilities` extension methods for buffer management
- Include comprehensive unit tests matching patterns in existing tests
- Ensure mathematical correctness matches series implementation

### StreamHub Implementation Requirements

- Extend `ChainProvider<TIn, TResult>` or `QuoteProvider<TIn, TResult>`
- Follow patterns from `.github/instructions/indicator-stream.instructions.md`
- Implement efficient state management for real-time processing
- Include comprehensive unit tests matching patterns in existing tests
- Ensure mathematical correctness matches series implementation
- Optimize for low-latency, high-frequency scenarios

### Testing Requirements

- Create corresponding test files in `tests/indicators/{folder}/{indicator}/`
- Follow naming convention: `{Indicator}.BufferList.Tests.cs` or `{Indicator}.StreamHub.Tests.cs`
- Include all required test methods from test base classes
- Verify parity with series-style calculations
- Test edge cases, reset behavior, and state management

## Dependencies

- Each BufferList and StreamHub implementation is independent
- Tests should be created alongside implementations
- Follow existing patterns in the codebase for consistency
- Reference instruction files for authoritative guidance

## Notes

- All tasks can be executed in parallel as they touch different files
- Maintain strict adherence to existing patterns and conventions
- Run `dotnet test --no-restore` after each implementation
- Follow pre-commit checklist from `.github/instructions/source-code-completion.instructions.md`
- Update catalog entries and documentation as implementations are completed

## Supporting Tasks (Infrastructure & Documentation)

### Testing & Quality Assurance

**Note**: Test implementation is embedded within each T001-T107 task. Each implementation task includes:

- Unit tests in corresponding test file (e.g., `T001` includes `tests/indicators/a-d/Alligator/Alligator.BufferList.Tests.cs`)
- Parity tests validating equivalence with Series implementation
- Edge case tests (reset behavior, state management, error conditions)

### Documentation Updates

The following documentation tasks support the main implementation work:

- [x] **D001**: Update `docs/_indicators/Sma.md` with streaming usage section and examples (already completed)
- [x] **D002**: Update `docs/_indicators/Ema.md` with streaming usage section and examples (already completed)
- [ ] **D003**: Update `docs/_indicators/Rsi.md` with streaming usage section and examples
- [ ] **D004**: Update `docs/_indicators/Macd.md` with streaming usage section and examples
- [ ] **D005**: Update `docs/_indicators/BollingerBands.md` with streaming usage section and examples
- [ ] **D006**: Update `README.md` with streaming overview paragraph and quick-start example
- [ ] **D007**: Update `src/MigrationGuide.V3.md` with streaming capability summary and migration guidance
- [ ] **T108**: Update indicator documentation pages (`docs/_indicators/*.md`) for all streaming-enabled indicators with usage examples (NFR-005)
- [ ] **T109**: Expand `src/MigrationGuide.V3.md` with comprehensive streaming migration guidance including performance benefits and API patterns (NFR-006)

### Quality Gates

- [ ] **Q001**: Update public API approval test baselines for streaming additions (`tests/public-api/`)
- [ ] **Q002**: Run performance benchmarks comparing BufferList vs Series for representative indicators using BenchmarkDotNet with latency validation (<5ms mean, <10ms p95) on standardized hardware (4-core 3GHz CPU, 16GB RAM, .NET 9.0 release mode)
- [ ] **Q003**: Run performance benchmarks comparing StreamHub vs Series for representative indicators using BenchmarkDotNet with latency validation (<5ms mean, <10ms p95) on standardized hardware (4-core 3GHz CPU, 16GB RAM, .NET 9.0 release mode)
- [ ] **Q004**: Validate memory overhead stays within <10KB per instance target (NFR-002) using dotMemory profiler or equivalent with specific measurement methodology on representative indicators (SMA, EMA, RSI with 200-period lookback). Measurement MUST include: baseline memory before indicator creation, memory after initialization with warmup data, memory after 1000 incremental updates, and final memory footprint. Document measurement procedure and baseline results for CI regression detection.
- [ ] **Q005**: Create automated performance regression detection for streaming indicators with baseline thresholds: mean latency <5ms, p95 latency <10ms, memory overhead <10KB per instance, and automatic CI failure on regression >10% degradation
- [ ] **Q006**: Establish memory baseline measurements for all streaming indicator types using standardized test procedure: measure BufferList vs StreamHub memory efficiency, document memory scaling characteristics vs lookback period (50, 100, 200 periods), and create regression thresholds for automated CI validation

### Test Interface Compliance & Code Quality

- [ ] **T110**: Audit all existing StreamHub test classes for proper test interface implementation according to updated guidelines in `.github/instructions/indicator-stream.instructions.md`
- [ ] **T111**: Update StreamHub test classes that implement wrong interfaces (e.g., missing `ITestChainObserver` for chainable indicators)
- [ ] **T112**: Add comprehensive rollback validation tests to all StreamHub test classes. The RollbackValidation test MUST be implemented in the appropriate observer test methods (QuoteObserver, ChainObserver, PairsObserver) and MUST use mutable `List<Quote>` (not static array), add all quotes, verify results match series exactly with strict ordering, remove a single historical quote (not just the last), rebuild expected series with revised quote list (one missing), assert exact count and strict ordering for both before and after removal, never re-add the removed quote (revised series is new ground truth), and reference Adx.StreamHub.Tests.cs for canonical structure. This applies to ALL indicators, not just those with explicit RollbackState() implementations.
- [ ] **T113**: Verify all dual-stream indicators (Correlation, Beta, PRS) implement `ITestPairsObserver` interface correctly
- [ ] **T114**: Create validation script to check test interface compliance across all StreamHub tests

**Notes**:

- Documentation tasks (D001-D007) can proceed in parallel with implementation
- Quality gate tasks (Q001-Q004) should run after substantial implementation progress (e.g., post-Phase 1a completion)
- Test infrastructure already exists; no additional scaffolding tasks required

## Summary

**CRITICAL UPDATE**: Comprehensive audit reveals 1:1:1 parity requirement across all implementation styles:

- **Total Series implementations**: 85 indicators (baseline)
- **Total BufferList implementations**: 59 complete, **26 missing**
- **Total StreamHub implementations**: 41 complete, **44 missing**
- **1:1:1 Target**: 85 BufferList + 85 StreamHub = 170 streaming implementations total
- **Current streaming coverage**: 100/170 = **59% complete**

### Missing Implementation Analysis

- **BufferList missing (26)**: ConnorsRsi, Fractal*, HtTrendline*, Hurst*, Ichimoku*, MaEnvelopes, ParabolicSar, PivotPoints, Pivots, Pmo, Pvo, QuotePart, Renko, RenkoAtr, RocWb, RollingPivots, Slope*, Smi, StarcBands, Stc, StdDevChannels, Tsi, VolatilityStop, Vortex, Vwap, ZigZag
- **StreamHub missing (44)**: Chandelier, Chop, ConnorsRsi, Donchian, Dpo, Dynamic, ElderRay, Fcb, FisherTransform, ForceIndex, Fractal*, Gator, HeikinAshi, HtTrendline*, Hurst*, Ichimoku*, Keltner, Kvo, MaEnvelopes, Marubozu, Mfi, ParabolicSar, PivotPoints, Pivots, Pmo, Pvo, QuotePart, RenkoAtr, RocWb, RollingPivots, Slope*, SmaAnalysis, Smi, StarcBands, Stc, StdDev, StdDevChannels, SuperTrend, Tsi, UlcerIndex, VolatilityStop, Vortex, Vwap, ZigZag

**Note**: Asterisked (*) indicators may be deferred to v2 due to streaming constraints research needed.

- **Total implementation tasks**: 170 (85 BufferList + 85 StreamHub)
- **Remaining tasks**: 70 (26 BufferList + 44 StreamHub)  
- **Supporting tasks**: 20+ (documentation, quality gates, compliance)
- **Documentation tasks**: 7 (D001-D007)  
- **Quality gate tasks**: 6 (Q001-Q006)
- **Test interface compliance tasks**: 5 (T110-T114)
- **Provider history testing tasks**: 6 (T115-T120)

## Provider History Testing (New Tasks)

StreamHub implementations should test removal and revision of provider history to ensure proper state management and recalculation. Analysis shows several tests lack Insert/Remove operations.

### Test Coverage Analysis

Current status of provider history testing in StreamHub tests:

**✅ Tests with proper Insert/Remove coverage:**

- AlligatorHub, AwesomeHub, DojiHub, EmaHub, DemaHub, HmaHub, RocHub, RenkoHub, SmaHub, SmmaHub, T3Hub, TemaHub, TrixHub, TrHub, UltimateHub, WmaHub (16 tests)

**❌ Tests missing Insert/Remove coverage:**

- AdxHub, AtrHub, CciHub, MacdHub, MamaHub, ObvHub, PrsHub, RsiHub, StochHub, StochRsiHub, VwmaHub, WilliamsRHub (12+ tests)

### Implementation Tasks

- [ ] T115 Add provider history (Insert/Remove) testing to QuoteObserver tests in AdxHub at `tests/indicators/a-d/Adx/Adx.StreamHub.Tests.cs` using the robust pattern: use `List<Quote>`, remove by index, verify strict ordering and count, never re-add removed quote, and reference Adx.StreamHub.Tests.cs as canonical example.
- [ ] T116 Add provider history (Insert/Remove) testing to ChainProvider tests missing Insert/Remove operations in AtrHub, CciHub, MacdHub, MamaHub, ObvHub, PrsHub at their respective test files, following the improved pattern.
- [ ] T117 Add provider history (Insert/Remove) testing to ChainObserver tests missing Insert/Remove operations in RsiHub, StochRsiHub at their respective test files, following the improved pattern.
- [ ] T118 Add provider history (Insert/Remove) testing to ChainProvider tests missing Insert/Remove operations in StochHub, VwmaHub, WilliamsRHub at their respective test files, following the improved pattern.
- [ ] T119 Add virtual ProviderHistoryTesting() method to StreamHubTestBase class in `tests/indicators/_base/StreamHubTestBase.cs` with standard Insert/Remove pattern, and ensure all derived tests override as needed for indicator-specific logic.
- [ ] T120 Update indicator-stream.instructions.md to require comprehensive rollback validation testing for all StreamHub indicators and reference the new base class virtual method. The rollback validation pattern must be implemented in appropriate observer test methods (QuoteObserver, ChainObserver, PairsObserver) for all indicators.

## Compliance Gap Remediation (Post-Audit)

Based on StreamHub audit (A002) findings, the following specific gaps must be addressed:

### Vwma StreamHub Test Compliance (CRITICAL)

- [x] **T121**: Fix Vwma StreamHub test class compliance in `tests/indicators/s-z/Vwma/Vwma.StreamHub.Tests.cs` ✅ COMPLETE
  - [x] Add missing test interfaces: `ITestQuoteObserver`, `ITestChainProvider` ✅
  - [x] Implement provider history testing (Insert/Remove operations with Series parity checks) ✅
  - [x] Add proper cleanup operations (Unsubscribe/EndTransmission calls) ✅
  - [x] Add Series parity validation with strict ordering comparison ✅
  - [x] Follow EMA StreamHub test as canonical pattern reference ✅

### Complete StreamHub Test Interface Audit

- [x] **T122**: Comprehensive audit of all StreamHub test classes for missing test interfaces ✅ COMPLETE
  - [x] Verified EMA, SMA, Correlation implement correct interfaces per provider pattern ✅
  - [x] Identified Vwma as isolated case with missing interfaces (addressed in T121) ✅
  - [x] Confirmed gaps are NOT systemic - most StreamHub tests follow proper patterns ✅

### Quality Validation

- [ ] **T123**: Validate remediation completeness by re-running StreamHub audit (A002)
  - [ ] Confirm all identified gaps have been addressed
  - [ ] Verify test patterns match instruction file requirements
  - [ ] Ensure Series parity and provider history testing coverage is complete

**Priority**: HIGH - These tasks address specific compliance gaps found during the audit phase and are prerequisite to declaring the StreamHub instruction file compliance complete.

---
Last updated: October 13, 2025

### Systematic Documentation Updates (NEW)

- [ ] **T124**: Update indicator documentation pages for all streaming-enabled indicators
  - [ ] Add "## Streaming" sections to 74 indicators missing streaming documentation
  - [ ] Use SMA/EMA documentation patterns as template (BufferList + StreamHub examples)
  - [ ] Ensure consistency with instruction file references
  - [ ] Verify code examples compile and produce correct results<|MERGE_RESOLUTION|>--- conflicted
+++ resolved
@@ -115,17 +115,10 @@
 - [ ] T046 Implement Stc BufferList in `src/s-z/Stc/Stc.BufferList.cs`
 - [ ] T048 Implement StdDevChannels BufferList in `src/s-z/StdDevChannels/StdDevChannels.BufferList.cs`
 - [ ] T050 Implement Tsi BufferList in `src/s-z/Tsi/Tsi.BufferList.cs`
-<<<<<<< HEAD
-- [ ] T052 Implement VolatilityStop BufferList in `src/s-z/VolatilityStop/VolatilityStop.BufferList.cs`
-- [ ] T053 Implement Vortex BufferList in `src/s-z/Vortex/Vortex.BufferList.cs`
-- [ ] T054 Implement Vwap BufferList in `src/s-z/Vwap/Vwap.BufferList.cs`
-- [x] T055 Implement ZigZag BufferList in `src/s-z/ZigZag/ZigZag.BufferList.cs` ✅ Complete
-=======
 - [x] T052 Implement VolatilityStop BufferList in `src/s-z/VolatilityStop/VolatilityStop.BufferList.cs` ✅ Complete
 - [x] T053 Implement Vortex BufferList in `src/s-z/Vortex/Vortex.BufferList.cs` ✅ Complete
 - [x] T054 Implement Vwap BufferList in `src/s-z/Vwap/Vwap.BufferList.cs` ✅ Complete
-- [ ] T055 Implement ZigZag BufferList in `src/s-z/ZigZag/ZigZag.BufferList.cs`
->>>>>>> bdd9ac1a
+- [x] T055 Implement ZigZag BufferList in `src/s-z/ZigZag/ZigZag.BufferList.cs` ✅ Complete
 - [x] T012 Implement Correlation BufferList in `src/a-d/Correlation/Correlation.BufferList.cs` ✅ Complete
 - [x] T013 Implement Doji BufferList in `src/a-d/Doji/Doji.BufferList.cs` ✅ Complete
 - [x] T014 Implement Donchian BufferList in `src/a-d/Donchian/Donchian.BufferList.cs` ✅ Complete
@@ -175,17 +168,10 @@
 - [x] T049 Implement SuperTrend BufferList in `src/s-z/SuperTrend/SuperTrend.BufferList.cs` ✅ Complete
 - [ ] T050 Implement Tsi BufferList in `src/s-z/Tsi/Tsi.BufferList.cs`
 - [x] T051 Implement UlcerIndex BufferList in `src/s-z/UlcerIndex/UlcerIndex.BufferList.cs` ✅ Complete
-<<<<<<< HEAD
-- [ ] T052 Implement VolatilityStop BufferList in `src/s-z/VolatilityStop/VolatilityStop.BufferList.cs`
-- [ ] T053 Implement Vortex BufferList in `src/s-z/Vortex/Vortex.BufferList.cs`
-- [ ] T054 Implement Vwap BufferList in `src/s-z/Vwap/Vwap.BufferList.cs`
-- [x] T055 Implement ZigZag BufferList in `src/s-z/ZigZag/ZigZag.BufferList.cs` ✅ Complete
-=======
 - [x] T052 Implement VolatilityStop BufferList in `src/s-z/VolatilityStop/VolatilityStop.BufferList.cs` ✅ Complete (Previously deferred - now implemented with retroactive update capability using UpdateInternal)
 - [x] T053 Implement Vortex BufferList in `src/s-z/Vortex/Vortex.BufferList.cs` ✅ Complete
 - [x] T054 Implement Vwap BufferList in `src/s-z/Vwap/Vwap.BufferList.cs` ✅ Complete
-- [ ] T055 Implement ZigZag BufferList in `src/s-z/ZigZag/ZigZag.BufferList.cs` (Deferred - requires retroactive updates and look-ahead)
->>>>>>> bdd9ac1a
+- [x] T055 Implement ZigZag BufferList in `src/s-z/ZigZag/ZigZag.BufferList.cs` ✅ Complete
 
 ## Missing StreamHub Implementations
 
