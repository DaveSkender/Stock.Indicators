# Tasks: streaming indicators framework

**Input**: Design documents from `/specs/001-develop-streaming-indicators/`
**Prerequisites**: plan.md (required), spec.md (required for user stories), data-model.md

## Format: `[ID] Description`

- Include exact file paths in descriptions

## Path Conventions

Paths assume the single-project layout at the repository root:

- Source: `src/`
- Tests: `tests/`

## Requirements Quality Validation

Before implementing each indicator, review the corresponding simplified checklist for requirements validation:

- **BufferList style**: [checklists/buffer-list.md](checklists/buffer-list.md) — 15 essential validation items
- **StreamHub style**: [checklists/stream-hub.md](checklists/stream-hub.md) — 18 essential validation items

These simplified checklists ensure:

- Constitution compliance (mathematical precision, performance, validation, testing, documentation)
- Instruction file adherence (base classes, interfaces, test patterns, utilities)
- Essential quality gates (clarity, completeness, consistency, verifiability)

---

## Phase 1: Infrastructure & Compliance Audits (COMPLETED) ✅

**Purpose**: Establish instruction file compliance and quality foundation before expanding streaming indicator coverage.

### Compliance Audits (A-series)

- [x] **A001** Audit existing BufferList implementations for instruction file compliance (`src/**/*.BufferList.cs` against `.github/instructions/indicator-buffer.instructions.md`) ✅
  - Verify correct base class inheritance (`BufferList<TResult>`)
  - Check interface implementation (`IIncrementFromChain`/`IIncrementFromQuote`/`IIncrementFromPairs`)
  - Validate constructor patterns (params-only and params+quotes variants)
  - Confirm `BufferUtilities` usage instead of manual buffer management
  - Check member ordering per instruction file conventions

- [x] **A002** Audit existing StreamHub implementations for instruction file compliance (`src/**/*.StreamHub.cs` against `.github/instructions/indicator-stream.instructions.md`) ✅
  - Verify correct provider base (`ChainProvider`/`QuoteProvider`/`PairsProvider`)
  - Check test interface implementation requirements
  - Validate provider history testing coverage (Insert/Remove scenarios)
  - Confirm performance benchmarking inclusion
  - Check member ordering per instruction file conventions

- [x] **A003** Audit BufferList test classes for compliance (`tests/**/*.BufferList.Tests.cs`) ✅
  - Verify inheritance from `BufferListTestBase` (not `TestBase`)
  - Check implementation of correct test interfaces
  - Validate coverage of 5 required test methods
  - Confirm Series parity validation patterns

- [x] **A004** Audit StreamHub test classes for compliance (`tests/**/*.StreamHub.Tests.cs`) ✅
  - Verify inheritance from `StreamHubTestBase`
  - Check implementation of correct test interfaces per provider pattern
  - Validate provider history testing (Insert/Remove scenarios)
  - Confirm performance benchmarking inclusion

- [x] **A005** Update indicator documentation pages for instruction file compliance ✅
  - Ensure streaming usage sections reference instruction files
  - Update examples to match current API patterns
  - Verify consistency with catalog entries

- [x] **A006** Identify and prioritize instruction file compliance gaps ✅
  - Create priority matrix based on constitution principle violations
  - Document specific remediation steps for high-priority gaps
  - Estimate effort for bringing existing implementations into compliance

### Compliance Remediation (T171-T174)

- [x] **T171** Fix Vwma StreamHub test class compliance in `tests/indicators/s-z/Vwma/Vwma.StreamHub.Tests.cs` ✅
  - Add missing test interfaces: `ITestQuoteObserver`, `ITestChainProvider`
  - Implement provider history testing (Insert/Remove operations with Series parity checks)
  - Add proper cleanup operations (Unsubscribe/EndTransmission calls)
  - Add Series parity validation with strict ordering comparison
  - Follow EMA StreamHub test as canonical pattern reference

- [x] **T172** Comprehensive audit of all StreamHub test classes for missing test interfaces ✅
  - Verified EMA, SMA, Correlation implement correct interfaces per provider pattern
  - Identified Vwma as isolated case with missing interfaces (addressed in T171)
  - Confirmed gaps are NOT systemic - most StreamHub tests follow proper patterns

- [ ] **T173** Validate remediation completeness by re-running StreamHub audit (A002)
  - Confirm all identified gaps have been addressed
  - Verify test patterns match instruction file requirements
  - Ensure Series parity and provider history testing coverage is complete

- [ ] **T174** Update indicator documentation pages for all streaming-enabled indicators
  - Add "## Streaming" sections to indicators missing streaming documentation
  - Use SMA/EMA documentation patterns as template (BufferList + StreamHub examples)
  - Ensure consistency with instruction file references
  - Verify code examples compile and produce correct results

**Checkpoint**: Phase 1 establishes quality foundation and compliance baseline for Phase 2-3 expansion

---


## Phase 2: BufferList Implementations

**Purpose**: Complete BufferList streaming implementations for all 85 indicators (1:1:1 parity with Series)

**Dependencies**: Phase 1 compliance audits complete

- [x] **T001** Implement Adl BufferList in `src/a-d/Adl/Adl.BufferList.cs` ✅
- [x] **T002** Implement Adx BufferList in `src/a-d/Adx/Adx.BufferList.cs` ✅
- [x] **T003** Implement Alligator BufferList in `src/a-d/Alligator/Alligator.BufferList.cs` ✅
- [x] **T004** Implement Alma BufferList in `src/a-d/Alma/Alma.BufferList.cs` ✅
- [x] **T005** Implement Aroon BufferList in `src/a-d/Aroon/Aroon.BufferList.cs` ✅
- [x] **T006** Implement Atr BufferList in `src/a-d/Atr/Atr.BufferList.cs` ✅
- [x] **T007** Implement AtrStop BufferList in `src/a-d/AtrStop/AtrStop.BufferList.cs` ✅
- [x] **T008** Implement Awesome BufferList in `src/a-d/Awesome/Awesome.BufferList.cs` ✅
- [x] **T009** Implement Beta BufferList in `src/a-d/Beta/Beta.BufferList.cs` ✅
- [x] **T010** Implement BollingerBands BufferList in `src/a-d/BollingerBands/BollingerBands.BufferList.cs` ✅
- [x] **T011** Implement Bop BufferList in `src/a-d/Bop/Bop.BufferList.cs` ✅
- [x] **T012** Implement Cci BufferList in `src/a-d/Cci/Cci.BufferList.cs` ✅
- [x] **T013** Implement ChaikinOsc BufferList in `src/a-d/ChaikinOsc/ChaikinOsc.BufferList.cs` ✅
- [x] **T014** Implement Chandelier BufferList in `src/a-d/Chandelier/Chandelier.BufferList.cs` ✅
- [x] **T015** Implement Chop BufferList in `src/a-d/Chop/Chop.BufferList.cs` ✅
- [x] **T016** Implement Cmf BufferList in `src/a-d/Cmf/Cmf.BufferList.cs` ✅
- [x] **T017** Implement Cmo BufferList in `src/a-d/Cmo/Cmo.BufferList.cs` ✅
- [ ] **T018** Implement ConnorsRsi BufferList in `src/a-d/ConnorsRsi/ConnorsRsi.BufferList.cs`
- [x] **T019** Implement Correlation BufferList in `src/a-d/Correlation/Correlation.BufferList.cs` ✅
- [x] **T020** Implement Dema BufferList in `src/a-d/Dema/Dema.BufferList.cs` ✅
- [x] **T021** Implement Doji BufferList in `src/a-d/Doji/Doji.BufferList.cs` ✅
- [x] **T022** Implement Donchian BufferList in `src/a-d/Donchian/Donchian.BufferList.cs` ✅
- [x] **T023** Implement Dpo BufferList in `src/a-d/Dpo/Dpo.BufferList.cs` ✅
- [x] **T024** Implement Dynamic BufferList in `src/a-d/Dynamic/Dynamic.BufferList.cs` ✅
- [x] **T025** Implement ElderRay BufferList in `src/e-k/ElderRay/ElderRay.BufferList.cs` ✅
- [x] **T026** Implement Ema BufferList in `src/e-k/Ema/Ema.BufferList.cs` ✅
- [x] **T027** Implement Epma BufferList in `src/e-k/Epma/Epma.BufferList.cs` ✅
- [x] **T028** Implement Fcb BufferList in `src/e-k/Fcb/Fcb.BufferList.cs` ✅
- [x] **T029** Implement FisherTransform BufferList in `src/e-k/FisherTransform/FisherTransform.BufferList.cs` ✅
- [x] **T030** Implement ForceIndex BufferList in `src/e-k/ForceIndex/ForceIndex.BufferList.cs` ✅
- [ ] **T031** Implement Fractal BufferList in `src/e-k/Fractal/Fractal.BufferList.cs` ⚠️ **DEFERRED** (v2)
- [x] **T032** Implement Gator BufferList in `src/e-k/Gator/Gator.BufferList.cs` ✅
- [x] **T033** Implement HeikinAshi BufferList in `src/e-k/HeikinAshi/HeikinAshi.BufferList.cs` ✅
- [x] **T034** Implement Hma BufferList in `src/e-k/Hma/Hma.BufferList.cs` ✅
- [ ] **T035** Implement HtTrendline BufferList in `src/e-k/HtTrendline/HtTrendline.BufferList.cs` ⚠️ **DEFERRED** (v2)
- [ ] **T036** Implement Hurst BufferList in `src/e-k/Hurst/Hurst.BufferList.cs` ⚠️ **DEFERRED** (v2)
- [ ] **T037** Implement Ichimoku BufferList in `src/e-k/Ichimoku/Ichimoku.BufferList.cs` ⚠️ **DEFERRED** (v2)
- [x] **T038** Implement Kama BufferList in `src/e-k/Kama/Kama.BufferList.cs` ✅
- [x] **T039** Implement Keltner BufferList in `src/e-k/Keltner/Keltner.BufferList.cs` ✅
- [x] **T040** Implement Kvo BufferList in `src/e-k/Kvo/Kvo.BufferList.cs` ✅
- [ ] **T041** Implement MaEnvelopes BufferList in `src/m-r/MaEnvelopes/MaEnvelopes.BufferList.cs`
- [x] **T042** Implement Macd BufferList in `src/m-r/Macd/Macd.BufferList.cs` ✅
- [x] **T043** Implement Mama BufferList in `src/m-r/Mama/Mama.BufferList.cs` ✅
- [x] **T044** Implement Marubozu BufferList in `src/m-r/Marubozu/Marubozu.BufferList.cs` ✅
- [x] **T045** Implement Mfi BufferList in `src/m-r/Mfi/Mfi.BufferList.cs` ✅
- [x] **T046** Implement Obv BufferList in `src/m-r/Obv/Obv.BufferList.cs` ✅
- [ ] **T047** Implement ParabolicSar BufferList in `src/m-r/ParabolicSar/ParabolicSar.BufferList.cs`
- [ ] **T048** Implement PivotPoints BufferList in `src/m-r/PivotPoints/PivotPoints.BufferList.cs`
- [ ] **T049** Implement Pivots BufferList in `src/m-r/Pivots/Pivots.BufferList.cs`
- [x] **T050** Implement Pmo BufferList in `src/m-r/Pmo/Pmo.BufferList.cs` ✅
- [x] **T051** Implement Prs BufferList in `src/m-r/Prs/Prs.BufferList.cs` ✅
- [x] **T052** Implement Pvo BufferList in `src/m-r/Pvo/Pvo.BufferList.cs` ✅
- [ ] **T053** Implement QuotePart BufferList in `src/_common/QuotePart/QuotePart.BufferList.cs`
- [ ] **T054** Implement Renko BufferList in `src/m-r/Renko/Renko.BufferList.cs`
- [ ] **T055** Implement RenkoAtr BufferList in `src/m-r/RenkoAtr/RenkoAtr.BufferList.cs`
- [x] **T056** Implement Roc BufferList in `src/m-r/Roc/Roc.BufferList.cs` ✅
- [ ] **T057** Implement RocWb BufferList in `src/m-r/RocWb/RocWb.BufferList.cs`
- [ ] **T058** Implement RollingPivots BufferList in `src/m-r/RollingPivots/RollingPivots.BufferList.cs`
- [x] **T059** Implement Rsi BufferList in `src/m-r/Rsi/Rsi.BufferList.cs` ✅
- [ ] **T060** Implement Slope BufferList in `src/s-z/Slope/Slope.BufferList.cs` ⚠️ **DEFERRED** (v2)
- [x] **T061** Implement Sma BufferList in `src/s-z/Sma/Sma.BufferList.cs` ✅
- [x] **T062** Implement SmaAnalysis BufferList in `src/s-z/SmaAnalysis/SmaAnalysis.BufferList.cs` ✅
- [x] **T063** Implement Smi BufferList in `src/s-z/Smi/Smi.BufferList.cs` ✅
- [x] **T064** Implement Smma BufferList in `src/s-z/Smma/Smma.BufferList.cs` ✅
- [x] **T065** Implement StarcBands BufferList in `src/s-z/StarcBands/StarcBands.BufferList.cs` ✅
- [ ] **T066** Implement Stc BufferList in `src/s-z/Stc/Stc.BufferList.cs`
- [x] **T067** Implement StdDev BufferList in `src/s-z/StdDev/StdDev.BufferList.cs` ✅
- [ ] **T068** Implement StdDevChannels BufferList in `src/s-z/StdDevChannels/StdDevChannels.BufferList.cs`
- [x] **T069** Implement Stoch BufferList in `src/s-z/Stoch/Stoch.BufferList.cs` ✅
- [x] **T070** Implement StochRsi BufferList in `src/s-z/StochRsi/StochRsi.BufferList.cs` ✅
- [x] **T071** Implement SuperTrend BufferList in `src/s-z/SuperTrend/SuperTrend.BufferList.cs` ✅
- [x] **T072** Implement T3 BufferList in `src/s-z/T3/T3.BufferList.cs` ✅
- [x] **T073** Implement Tema BufferList in `src/s-z/Tema/Tema.BufferList.cs` ✅
- [x] **T074** Implement Tr BufferList in `src/s-z/Tr/Tr.BufferList.cs` ✅
- [x] **T075** Implement Trix BufferList in `src/s-z/Trix/Trix.BufferList.cs` ✅
- [ ] **T076** Implement Tsi BufferList in `src/s-z/Tsi/Tsi.BufferList.cs`
- [x] **T077** Implement UlcerIndex BufferList in `src/s-z/UlcerIndex/UlcerIndex.BufferList.cs` ✅
- [x] **T078** Implement Ultimate BufferList in `src/s-z/Ultimate/Ultimate.BufferList.cs` ✅
- [x] **T079** Implement VolatilityStop BufferList in `src/s-z/VolatilityStop/VolatilityStop.BufferList.cs` ✅
- [x] **T080** Implement Vortex BufferList in `src/s-z/Vortex/Vortex.BufferList.cs` ✅
- [x] **T081** Implement Vwap BufferList in `src/s-z/Vwap/Vwap.BufferList.cs` ✅
- [x] **T082** Implement Vwma BufferList in `src/s-z/Vwma/Vwma.BufferList.cs` ✅
- [x] **T083** Implement WilliamsR BufferList in `src/s-z/WilliamsR/WilliamsR.BufferList.cs` ✅
- [x] **T084** Implement Wma BufferList in `src/s-z/Wma/Wma.BufferList.cs` ✅
- [ ] **T085** Implement ZigZag BufferList in `src/s-z/ZigZag/ZigZag.BufferList.cs`

**BufferList**: 66/85 complete, 19 remaining

**Checkpoint**: Phase 2 completion achieves complete BufferList coverage for all Series indicators

<<<<<<< HEAD
---

## Phase 3: StreamHub Implementations

**Purpose**: Complete StreamHub streaming implementations for all 85 indicators (1:1:1 parity with Series)

**Dependencies**: Phase 1 compliance audits complete (Phase 2 can proceed in parallel)

- [x] **T086** Implement Adl StreamHub in `src/a-d/Adl/Adl.StreamHub.cs` ✅
- [x] **T087** Implement Adx StreamHub in `src/a-d/Adx/Adx.StreamHub.cs` ✅
- [x] **T088** Implement Alligator StreamHub in `src/a-d/Alligator/Alligator.StreamHub.cs` ✅
- [x] **T089** Implement Alma StreamHub in `src/a-d/Alma/Alma.StreamHub.cs` ✅
- [x] **T090** Implement Aroon StreamHub in `src/a-d/Aroon/Aroon.StreamHub.cs` ✅
- [x] **T091** Implement Atr StreamHub in `src/a-d/Atr/Atr.StreamHub.cs` ✅
- [x] **T092** Implement AtrStop StreamHub in `src/a-d/AtrStop/AtrStop.StreamHub.cs` ✅
- [x] **T093** Implement Awesome StreamHub in `src/a-d/Awesome/Awesome.StreamHub.cs` ✅
- [x] **T094** Implement Beta StreamHub in `src/a-d/Beta/Beta.StreamHub.cs` ✅
- [x] **T095** Implement BollingerBands StreamHub in `src/a-d/BollingerBands/BollingerBands.StreamHub.cs` ✅
- [x] **T096** Implement Bop StreamHub in `src/a-d/Bop/Bop.StreamHub.cs` ✅
- [x] **T097** Implement Cci StreamHub in `src/a-d/Cci/Cci.StreamHub.cs` ✅
- [x] **T098** Implement ChaikinOsc StreamHub in `src/a-d/ChaikinOsc/ChaikinOsc.StreamHub.cs` ✅
- [x] **T099** Implement Chandelier StreamHub in `src/a-d/Chandelier/Chandelier.StreamHub.cs` ✅
- [x] **T100** Implement Chop StreamHub in `src/a-d/Chop/Chop.StreamHub.cs` ✅
- [x] **T101** Implement Cmf StreamHub in `src/a-d/Cmf/Cmf.StreamHub.cs` ✅
- [x] **T102** Implement Cmo StreamHub in `src/a-d/Cmo/Cmo.StreamHub.cs` ✅
- [ ] **T103** Implement ConnorsRsi StreamHub in `src/a-d/ConnorsRsi/ConnorsRsi.StreamHub.cs`
- [x] **T104** Implement Correlation StreamHub in `src/a-d/Correlation/Correlation.StreamHub.cs` ✅
- [x] **T105** Implement Dema StreamHub in `src/a-d/Dema/Dema.StreamHub.cs` ✅
- [x] **T106** Implement Doji StreamHub in `src/a-d/Doji/Doji.StreamHub.cs` ✅
- [ ] **T107** Implement Donchian StreamHub in `src/a-d/Donchian/Donchian.StreamHub.cs`
- [ ] **T108** Implement Dpo StreamHub in `src/a-d/Dpo/Dpo.StreamHub.cs`
- [ ] **T109** Implement Dynamic StreamHub in `src/a-d/Dynamic/Dynamic.StreamHub.cs`
- [ ] **T110** Implement ElderRay StreamHub in `src/e-k/ElderRay/ElderRay.StreamHub.cs`
- [x] **T111** Implement Ema StreamHub in `src/e-k/Ema/Ema.StreamHub.cs` ✅
- [x] **T112** Implement Epma StreamHub in `src/e-k/Epma/Epma.StreamHub.cs` ✅
- [ ] **T113** Implement Fcb StreamHub in `src/e-k/Fcb/Fcb.StreamHub.cs`
- [ ] **T114** Implement FisherTransform StreamHub in `src/e-k/FisherTransform/FisherTransform.StreamHub.cs`
- [ ] **T115** Implement ForceIndex StreamHub in `src/e-k/ForceIndex/ForceIndex.StreamHub.cs`
- [ ] **T116** Implement Fractal StreamHub in `src/e-k/Fractal/Fractal.StreamHub.cs` ⚠️ **DEFERRED** (v2)
- [ ] **T117** Implement Gator StreamHub in `src/e-k/Gator/Gator.StreamHub.cs`
- [ ] **T118** Implement HeikinAshi StreamHub in `src/e-k/HeikinAshi/HeikinAshi.StreamHub.cs`
- [x] **T119** Implement Hma StreamHub in `src/e-k/Hma/Hma.StreamHub.cs` ✅
- [ ] **T120** Implement HtTrendline StreamHub in `src/e-k/HtTrendline/HtTrendline.StreamHub.cs` ⚠️ **DEFERRED** (v2)
- [ ] **T121** Implement Hurst StreamHub in `src/e-k/Hurst/Hurst.StreamHub.cs` ⚠️ **DEFERRED** (v2)
- [ ] **T122** Implement Ichimoku StreamHub in `src/e-k/Ichimoku/Ichimoku.StreamHub.cs` ⚠️ **DEFERRED** (v2)
- [x] **T123** Implement Kama StreamHub in `src/e-k/Kama/Kama.StreamHub.cs` ✅
- [ ] **T124** Implement Keltner StreamHub in `src/e-k/Keltner/Keltner.StreamHub.cs`
- [ ] **T125** Implement Kvo StreamHub in `src/e-k/Kvo/Kvo.StreamHub.cs`
- [ ] **T126** Implement MaEnvelopes StreamHub in `src/m-r/MaEnvelopes/MaEnvelopes.StreamHub.cs`
- [x] **T127** Implement Macd StreamHub in `src/m-r/Macd/Macd.StreamHub.cs` ✅
- [x] **T128** Implement Mama StreamHub in `src/m-r/Mama/Mama.StreamHub.cs` ✅
- [ ] **T129** Implement Marubozu StreamHub in `src/m-r/Marubozu/Marubozu.StreamHub.cs`
- [ ] **T130** Implement Mfi StreamHub in `src/m-r/Mfi/Mfi.StreamHub.cs`
- [x] **T131** Implement Obv StreamHub in `src/m-r/Obv/Obv.StreamHub.cs` ✅
- [ ] **T132** Implement ParabolicSar StreamHub in `src/m-r/ParabolicSar/ParabolicSar.StreamHub.cs`
- [ ] **T133** Implement PivotPoints StreamHub in `src/m-r/PivotPoints/PivotPoints.StreamHub.cs`
- [ ] **T134** Implement Pivots StreamHub in `src/m-r/Pivots/Pivots.StreamHub.cs`
- [ ] **T135** Implement Pmo StreamHub in `src/m-r/Pmo/Pmo.StreamHub.cs`
- [x] **T136** Implement Prs StreamHub in `src/m-r/Prs/Prs.StreamHub.cs` ✅
- [ ] **T137** Implement Pvo StreamHub in `src/m-r/Pvo/Pvo.StreamHub.cs`
- [x] **T138** Implement QuotePart StreamHub in `src/_common/QuotePart/QuotePart.StreamHub.cs` ✅
- [x] **T139** Implement Renko StreamHub in `src/m-r/Renko/Renko.StreamHub.cs` ✅
- [ ] **T140** Implement RenkoAtr StreamHub in `src/m-r/RenkoAtr/RenkoAtr.StreamHub.cs`
- [x] **T141** Implement Roc StreamHub in `src/m-r/Roc/Roc.StreamHub.cs` ✅
- [ ] **T142** Implement RocWb StreamHub in `src/m-r/RocWb/RocWb.StreamHub.cs`
- [ ] **T143** Implement RollingPivots StreamHub in `src/m-r/RollingPivots/RollingPivots.StreamHub.cs`
- [x] **T144** Implement Rsi StreamHub in `src/m-r/Rsi/Rsi.StreamHub.cs` ✅
- [ ] **T145** Implement Slope StreamHub in `src/s-z/Slope/Slope.StreamHub.cs` ⚠️ **DEFERRED** (v2)
- [x] **T146** Implement Sma StreamHub in `src/s-z/Sma/Sma.StreamHub.cs` ✅
- [ ] **T147** Implement SmaAnalysis StreamHub in `src/s-z/SmaAnalysis/SmaAnalysis.StreamHub.cs`
- [ ] **T148** Implement Smi StreamHub in `src/s-z/Smi/Smi.StreamHub.cs`
- [x] **T149** Implement Smma StreamHub in `src/s-z/Smma/Smma.StreamHub.cs` ✅
- [ ] **T150** Implement StarcBands StreamHub in `src/s-z/StarcBands/StarcBands.StreamHub.cs`
- [ ] **T151** Implement Stc StreamHub in `src/s-z/Stc/Stc.StreamHub.cs`
- [ ] **T152** Implement StdDev StreamHub in `src/s-z/StdDev/StdDev.StreamHub.cs`
- [ ] **T153** Implement StdDevChannels StreamHub in `src/s-z/StdDevChannels/StdDevChannels.StreamHub.cs`
- [x] **T154** Implement Stoch StreamHub in `src/s-z/Stoch/Stoch.StreamHub.cs` ✅
- [x] **T155** Implement StochRsi StreamHub in `src/s-z/StochRsi/StochRsi.StreamHub.cs` ✅
- [ ] **T156** Implement SuperTrend StreamHub in `src/s-z/SuperTrend/SuperTrend.StreamHub.cs`
- [x] **T157** Implement T3 StreamHub in `src/s-z/T3/T3.StreamHub.cs` ✅
- [x] **T158** Implement Tema StreamHub in `src/s-z/Tema/Tema.StreamHub.cs` ✅
- [x] **T159** Implement Tr StreamHub in `src/s-z/Tr/Tr.StreamHub.cs` ✅
- [x] **T160** Implement Trix StreamHub in `src/s-z/Trix/Trix.StreamHub.cs` ✅
- [ ] **T161** Implement Tsi StreamHub in `src/s-z/Tsi/Tsi.StreamHub.cs`
- [ ] **T162** Implement UlcerIndex StreamHub in `src/s-z/UlcerIndex/UlcerIndex.StreamHub.cs`
- [x] **T163** Implement Ultimate StreamHub in `src/s-z/Ultimate/Ultimate.StreamHub.cs` ✅
- [ ] **T164** Implement VolatilityStop StreamHub in `src/s-z/VolatilityStop/VolatilityStop.StreamHub.cs`
- [ ] **T165** Implement Vortex StreamHub in `src/s-z/Vortex/Vortex.StreamHub.cs`
- [ ] **T166** Implement Vwap StreamHub in `src/s-z/Vwap/Vwap.StreamHub.cs`
- [x] **T167** Implement Vwma StreamHub in `src/s-z/Vwma/Vwma.StreamHub.cs` ✅
- [x] **T168** Implement WilliamsR StreamHub in `src/s-z/WilliamsR/WilliamsR.StreamHub.cs` ✅
- [x] **T169** Implement Wma StreamHub in `src/s-z/Wma/Wma.StreamHub.cs` ✅
- [ ] **T170** Implement ZigZag StreamHub in `src/s-z/ZigZag/ZigZag.StreamHub.cs`

**StreamHub**: 45/85 complete, 40 remaining

**Checkpoint**: Phase 3 completion achieves 1:1:1 parity across all three implementation styles (Series, BufferList, StreamHub)

---

## Phase 4: Test Infrastructure & Quality Assurance

**Purpose**: Ensure comprehensive test coverage and performance validation

**Dependencies**: Phases 2 and 3 implementations

### StreamHub Test Interface Compliance

- [ ] **T175** Audit all existing StreamHub test classes for proper test interface implementation according to updated guidelines in `.github/instructions/indicator-stream.instructions.md`
- [ ] **T176** Update StreamHub test classes that implement wrong interfaces (e.g., missing `ITestChainObserver` for chainable indicators)
- [ ] **T177** Add comprehensive rollback validation tests to all StreamHub test classes following canonical pattern from `Adx.StreamHub.Tests.cs`
  - Implement in appropriate observer test methods (QuoteObserver, ChainObserver, PairsObserver)
  - Use mutable `List<Quote>` (not static array)
  - Add all quotes, verify results match series exactly with strict ordering
  - Remove a single historical quote (not just the last)
  - Rebuild expected series with revised quote list
  - Assert exact count and strict ordering for both before and after removal
  - Never re-add the removed quote (revised series is new ground truth)
- [ ] **T178** Verify all dual-stream indicators (Correlation, Beta, PRS) implement `ITestPairsObserver` interface correctly
- [ ] **T179** Create validation script to check test interface compliance across all StreamHub tests

### Provider History Testing

- [ ] **T180** Add provider history (Insert/Remove) testing to QuoteObserver tests in AdxHub at `tests/indicators/a-d/Adx/Adx.StreamHub.Tests.cs`
  - Use `List<Quote>` for mutability
  - Remove by index and verify strict ordering and count
  - Never re-add removed quote
  - Reference `Adx.StreamHub.Tests.cs` as canonical example
- [ ] **T181** Add provider history (Insert/Remove) testing to ChainProvider tests missing Insert/Remove operations in AtrHub, CciHub, MacdHub, MamaHub, ObvHub, PrsHub
- [ ] **T182** Add provider history (Insert/Remove) testing to ChainObserver tests missing Insert/Remove operations in RsiHub, StochRsiHub
- [ ] **T183** Add provider history (Insert/Remove) testing to ChainProvider tests missing Insert/Remove operations in StochHub, VwmaHub, WilliamsRHub
- [ ] **T184** Add virtual ProviderHistoryTesting() method to StreamHubTestBase class in `tests/indicators/_base/StreamHubTestBase.cs`
- [ ] **T185** Update `indicator-stream.instructions.md` to require comprehensive rollback validation testing for all StreamHub indicators

### Performance & Quality Gates

- [ ] **Q001** Update public API approval test baselines for streaming additions (`tests/public-api/`)
- [ ] **Q002** Run performance benchmarks comparing BufferList vs Series for representative indicators
  - Use BenchmarkDotNet with latency validation (<5ms mean, <10ms p95)
  - Standardized hardware (4-core 3GHz CPU, 16GB RAM, .NET 9.0 release mode)
- [ ] **Q003** Run performance benchmarks comparing StreamHub vs Series for representative indicators
  - Same criteria as Q002
- [ ] **Q004** Validate memory overhead stays within <10KB per instance target (NFR-002)
  - Use dotMemory profiler or equivalent
  - Test on representative indicators (SMA, EMA, RSI with 200-period lookback)
  - Document measurement procedure and baseline results for CI regression detection
- [ ] **Q005** Create automated performance regression detection for streaming indicators
  - Baseline thresholds: mean latency <5ms, p95 latency <10ms, memory overhead <10KB per instance
  - Automatic CI failure on regression >10% degradation
- [ ] **Q006** Establish memory baseline measurements for all streaming indicator types
  - Measure BufferList vs StreamHub memory efficiency
  - Document memory scaling characteristics vs lookback period (50, 100, 200 periods)
  - Create regression thresholds for automated CI validation

**Checkpoint**: Phase 4 ensures quality gates and comprehensive test coverage for all streaming implementations

---

## Phase 5: Documentation & Polish

**Purpose**: Complete user-facing documentation and migration guidance

**Dependencies**: Phases 2 and 3 implementations

### Documentation Updates (D-series)

- [x] **D001** Update `docs/_indicators/Sma.md` with streaming usage section and examples ✅
- [x] **D002** Update `docs/_indicators/Ema.md` with streaming usage section and examples ✅
- [ ] **D003** Update `docs/_indicators/Rsi.md` with streaming usage section and examples
- [ ] **D004** Update `docs/_indicators/Macd.md` with streaming usage section and examples
- [ ] **D005** Update `docs/_indicators/BollingerBands.md` with streaming usage section and examples
- [ ] **D006** Update `README.md` with streaming overview paragraph and quick-start example
- [ ] **D007** Update `src/MigrationGuide.V3.md` with streaming capability summary and migration guidance

**Checkpoint**: Phase 5 completion delivers polished user-facing documentation for all streaming features

---
=======
## Instruction File Compliance Audit (NEW - CRITICAL)

The following tasks address gaps between existing implementations and current instruction file requirements:

### Core Compliance Audit

- [x] **A001**: Audit existing BufferList implementations for instruction file compliance (`src/**/*.BufferList.cs` against `.github/instructions/indicator-buffer.instructions.md`) ✅ COMPLETE
  - [x] Verify correct base class inheritance (`BufferList<TResult>`) ✅
  - [x] Check interface implementation (`IIncrementFromChain`/`IIncrementFromQuote`/`IIncrementFromPairs`) ✅
  - [x] Validate constructor patterns (params-only and params+quotes variants) ✅
  - [x] Confirm `BufferUtilities` usage instead of manual buffer management ✅
  - [x] Check member ordering per instruction file conventions ✅

- [x] **A002**: Audit existing StreamHub implementations for instruction file compliance (`src/**/*.StreamHub.cs` against `.github/instructions/indicator-stream.instructions.md`) ✅ COMPLETE
  - [x] Verify correct provider base (`ChainProvider`/`QuoteProvider`/`PairsProvider`) ✅
  - [x] Check test interface implementation requirements ✅
  - [x] Validate provider history testing coverage (Insert/Remove scenarios) ✅
  - [x] Confirm performance benchmarking inclusion ✅
  - [x] Check member ordering per instruction file conventions ✅

### Test Compliance Audit

- [x] **A003**: Audit BufferList test classes for compliance (`tests/**/*.BufferList.Tests.cs`) ✅ COMPLETE
  - [x] Verify inheritance from `BufferListTestBase` (not `TestBase`) ✅
  - [x] Check implementation of correct test interfaces ✅
  - [x] Validate coverage of 5 required test methods ✅
  - [x] Confirm Series parity validation patterns ✅

- [x] **A004**: Audit StreamHub test classes for compliance (`tests/**/*.StreamHub.Tests.cs`) ✅ COMPLETE
  - [x] Verify inheritance from `StreamHubTestBase` ✅
  - [x] Check implementation of correct test interfaces per provider pattern ✅
  - [x] Validate provider history testing (Insert/Remove scenarios) ✅
  - [x] Confirm performance benchmarking inclusion ✅

### Documentation Compliance

- [x] **A005**: Update indicator documentation pages for instruction file compliance ✅ COMPLETE
  - [x] Ensure streaming usage sections reference instruction files ✅
  - [x] Update examples to match current API patterns ✅
  - [x] Verify consistency with catalog entries ✅

### Implementation Gap Analysis

- [x] **A006**: Identify and prioritize instruction file compliance gaps ✅ COMPLETE
  - [x] Create priority matrix based on constitution principle violations ✅
  - [x] Document specific remediation steps for high-priority gaps ✅
  - [x] Estimate effort for bringing existing implementations into compliance ✅

**Note**: These audit tasks are essential for ensuring the existing 59 BufferList and 40 StreamHub implementations comply with the refined instruction file requirements developed since the original spec kit plans.

The following indicators have series-style implementations but lack BufferList implementations:

### BufferList A-D Group (16 indicators)

- [x] T001 Implement Alligator BufferList in `src/a-d/Alligator/Alligator.BufferList.cs` ✅ Complete
- [x] T002 Implement Aroon BufferList in `src/a-d/Aroon/Aroon.BufferList.cs` ✅ Complete
- [x] T003 Implement AtrStop BufferList in `src/a-d/AtrStop/AtrStop.BufferList.cs` ✅ Complete
- [x] T004 Implement Awesome BufferList in `src/a-d/Awesome/Awesome.BufferList.cs` ✅ Complete
- [x] T005 Implement Beta BufferList in `src/a-d/Beta/Beta.BufferList.cs` ✅ Complete
- [x] T006 Implement Bop BufferList in `src/a-d/Bop/Bop.BufferList.cs` ✅ Complete
- [x] T007 Implement ChaikinOsc BufferList in `src/a-d/ChaikinOsc/ChaikinOsc.BufferList.cs` ✅ Complete
- [x] T008 Implement Chandelier BufferList in `src/a-d/Chandelier/Chandelier.BufferList.cs` ✅ Complete
- [x] T009 Implement Chop BufferList in `src/a-d/Chop/Chop.BufferList.cs` ✅ Complete
- [x] T010 Implement Cmf BufferList in `src/a-d/Cmf/Cmf.BufferList.cs` ✅ Complete
- [x] T011 Implement ConnorsRsi BufferList in `src/a-d/ConnorsRsi/ConnorsRsi.BufferList.cs` ✅ Complete
- [ ] T021 Implement Fractal BufferList in `src/e-k/Fractal/Fractal.BufferList.cs` ⚠️ **DEFERRED**: Requires future data access pattern incompatible with streaming constraints (looks ahead 2 periods). Marked for v2 research with potential reorder buffer solution.
- [ ] T024 Implement HtTrendline BufferList in `src/e-k/HtTrendline/HtTrendline.BufferList.cs` ⚠️ **DEFERRED**: Complex Hilbert Transform implementation requires research into streaming compatibility and state management complexity. Targeted for v2 after core framework stabilization.
- [ ] T025 Implement Hurst BufferList in `src/e-k/Hurst/Hurst.BufferList.cs` ⚠️ **DEFERRED**: Hurst Exponent calculation requires full dataset access patterns incompatible with incremental streaming. Research needed for windowed approximation approach in v2.
- [ ] T026 Implement Ichimoku BufferList in `src/e-k/Ichimoku/Ichimoku.BufferList.cs` ⚠️ **DEFERRED**: Requires future offset calculations (Senkou Span B projects 26 periods ahead) incompatible with streaming constraints. Marked for v2 research with offset buffer solution.
- [ ] T029 Implement MaEnvelopes BufferList in `src/m-r/MaEnvelopes/MaEnvelopes.BufferList.cs`
- [ ] T032 Implement ParabolicSar BufferList in `src/m-r/ParabolicSar/ParabolicSar.BufferList.cs`
- [ ] T033 Implement PivotPoints BufferList in `src/m-r/PivotPoints/PivotPoints.BufferList.cs`
- [ ] T034 Implement Pivots BufferList in `src/m-r/Pivots/Pivots.BufferList.cs`
- [ ] T035 Implement Pmo BufferList in `src/m-r/Pmo/Pmo.BufferList.cs`
- [ ] T036 Implement Prs BufferList in `src/m-r/Prs/Prs.BufferList.cs`
- [ ] T037 Implement Pvo BufferList in `src/m-r/Pvo/Pvo.BufferList.cs`
- [ ] T125 Implement QuotePart BufferList in `src/_common/QuotePart/QuotePart.BufferList.cs`
- [ ] T038 Implement Renko BufferList in `src/m-r/Renko/Renko.BufferList.cs`
- [ ] T039 Implement RenkoAtr BufferList in `src/m-r/RenkoAtr/RenkoAtr.BufferList.cs`
- [ ] T040 Implement RocWb BufferList in `src/m-r/RocWb/RocWb.BufferList.cs`
- [ ] T041 Implement RollingPivots BufferList in `src/m-r/RollingPivots/RollingPivots.BufferList.cs`
- [ ] T042 Implement Slope BufferList in `src/s-z/Slope/Slope.BufferList.cs` ⚠️ **DEFERRED**: Line property requires retroactive updates to historical results when new data changes slope calculation, incompatible with append-only streaming constraints. Research needed for windowed approximation in v2.
- [ ] T044 Implement Smi BufferList in `src/s-z/Smi/Smi.BufferList.cs`
- [ ] T045 Implement StarcBands BufferList in `src/s-z/StarcBands/StarcBands.BufferList.cs`
- [ ] T046 Implement Stc BufferList in `src/s-z/Stc/Stc.BufferList.cs`
- [ ] T048 Implement StdDevChannels BufferList in `src/s-z/StdDevChannels/StdDevChannels.BufferList.cs`
- [ ] T050 Implement Tsi BufferList in `src/s-z/Tsi/Tsi.BufferList.cs`
- [x] T052 Implement VolatilityStop BufferList in `src/s-z/VolatilityStop/VolatilityStop.BufferList.cs` ✅ Complete
- [x] T053 Implement Vortex BufferList in `src/s-z/Vortex/Vortex.BufferList.cs` ✅ Complete
- [x] T054 Implement Vwap BufferList in `src/s-z/Vwap/Vwap.BufferList.cs` ✅ Complete
- [x] T055 Implement ZigZag BufferList in `src/s-z/ZigZag/ZigZag.BufferList.cs` ✅ Complete
- [x] T012 Implement Correlation BufferList in `src/a-d/Correlation/Correlation.BufferList.cs` ✅ Complete
- [x] T013 Implement Doji BufferList in `src/a-d/Doji/Doji.BufferList.cs` ✅ Complete
- [x] T014 Implement Donchian BufferList in `src/a-d/Donchian/Donchian.BufferList.cs` ✅ Complete
- [x] T015 Implement Dpo BufferList in `src/a-d/Dpo/Dpo.BufferList.cs` ✅ Complete
- [x] T016 Implement Dynamic BufferList in `src/a-d/Dynamic/Dynamic.BufferList.cs` ✅ Complete

### BufferList E-K Group (12 indicators)

- [x] T017 Implement ElderRay BufferList in `src/e-k/ElderRay/ElderRay.BufferList.cs` ✅ Complete
- [x] T018 Implement Fcb BufferList in `src/e-k/Fcb/Fcb.BufferList.cs` ✅ Complete
- [x] T019 Implement FisherTransform BufferList in `src/e-k/FisherTransform/FisherTransform.BufferList.cs` ✅ Complete
- [x] T020 Implement ForceIndex BufferList in `src/e-k/ForceIndex/ForceIndex.BufferList.cs` ✅ Complete
- [ ] T021 Implement Fractal BufferList in `src/e-k/Fractal/Fractal.BufferList.cs` ⚠️ **DEFERRED**: Requires future data access pattern incompatible with streaming constraints (looks ahead 2 periods). Marked for v2 research with potential reorder buffer solution.
- [x] T022 Implement Gator BufferList in `src/e-k/Gator/Gator.BufferList.cs` ✅ Complete
- [x] T023 Implement HeikinAshi BufferList in `src/e-k/HeikinAshi/HeikinAshi.BufferList.cs` ✅ Complete
- [ ] T024 Implement HtTrendline BufferList in `src/e-k/HtTrendline/HtTrendline.BufferList.cs` ⚠️ **DEFERRED**: Complex Hilbert Transform implementation requires research into streaming compatibility and state management complexity. Targeted for v2 after core framework stabilization.
- [ ] T025 Implement Hurst BufferList in `src/e-k/Hurst/Hurst.BufferList.cs` ⚠️ **DEFERRED**: Hurst Exponent calculation requires full dataset access patterns incompatible with incremental streaming. Research needed for windowed approximation approach in v2.
- [ ] T026 Implement Ichimoku BufferList in `src/e-k/Ichimoku/Ichimoku.BufferList.cs` ⚠️ **DEFERRED**: Requires future offset calculations (Senkou Span B projects 26 periods ahead) incompatible with streaming constraints. Marked for v2 research with offset buffer solution.
- [x] T027 Implement Keltner BufferList in `src/e-k/Keltner/Keltner.BufferList.cs` ✅ Complete
- [x] T028 Implement Kvo BufferList in `src/e-k/Kvo/Kvo.BufferList.cs` ✅ Complete

### BufferList M-R Group (13 indicators)

- [x] T029 Implement MaEnvelopes BufferList in `src/m-r/MaEnvelopes/MaEnvelopes.BufferList.cs` ✅ Complete
- [x] T030 Implement Marubozu BufferList in `src/m-r/Marubozu/Marubozu.BufferList.cs` ✅ Complete
- [x] T031 Implement Mfi BufferList in `src/m-r/Mfi/Mfi.BufferList.cs` ✅ Complete
- [ ] T032 Implement ParabolicSar BufferList in `src/m-r/ParabolicSar/ParabolicSar.BufferList.cs`
- [ ] T033 Implement PivotPoints BufferList in `src/m-r/PivotPoints/PivotPoints.BufferList.cs`
- [ ] T034 Implement Pivots BufferList in `src/m-r/Pivots/Pivots.BufferList.cs`
- [x] T035 Implement Pmo BufferList in `src/m-r/Pmo/Pmo.BufferList.cs` ✅ Complete
- [x] T036 Implement Prs BufferList in `src/m-r/Prs/Prs.BufferList.cs` ✅ Complete
- [x] T037 Implement Pvo BufferList in `src/m-r/Pvo/Pvo.BufferList.cs` ✅ Complete
- [ ] T038 Implement Renko BufferList in `src/m-r/Renko/Renko.BufferList.cs`
- [ ] T039 Implement RenkoAtr BufferList in `src/m-r/RenkoAtr/RenkoAtr.BufferList.cs`
- [ ] T040 Implement RocWb BufferList in `src/m-r/RocWb/RocWb.BufferList.cs`
- [ ] T041 Implement RollingPivots BufferList in `src/m-r/RollingPivots/RollingPivots.BufferList.cs`

### BufferList S-Z Group (14 indicators)

- [ ] T042 Implement Slope BufferList in `src/s-z/Slope/Slope.BufferList.cs` ⚠️ **DEFERRED**: Line property requires retroactive updates to historical results when new data changes slope calculation, incompatible with append-only streaming constraints. Research needed for windowed approximation in v2.
- [x] T043 Implement SmaAnalysis BufferList in `src/s-z/SmaAnalysis/SmaAnalysis.BufferList.cs` ✅ Complete
- [x] T044 Implement Smi BufferList in `src/s-z/Smi/Smi.BufferList.cs` ✅ Complete
- [x] T045 Implement StarcBands BufferList in `src/s-z/StarcBands/StarcBands.BufferList.cs` ✅ Complete
- [ ] T046 Implement Stc BufferList in `src/s-z/Stc/Stc.BufferList.cs` (Complex - requires MACD→Stochastic pipeline, deferred)
- [x] T047 Implement StdDev BufferList in `src/s-z/StdDev/StdDev.BufferList.cs` ✅ Complete
- [ ] T048 Implement StdDevChannels BufferList in `src/s-z/StdDevChannels/StdDevChannels.BufferList.cs` (Deferred - depends on Slope retroactive updates)
- [x] T049 Implement SuperTrend BufferList in `src/s-z/SuperTrend/SuperTrend.BufferList.cs` ✅ Complete
- [ ] T050 Implement Tsi BufferList in `src/s-z/Tsi/Tsi.BufferList.cs`
- [x] T051 Implement UlcerIndex BufferList in `src/s-z/UlcerIndex/UlcerIndex.BufferList.cs` ✅ Complete
- [x] T052 Implement VolatilityStop BufferList in `src/s-z/VolatilityStop/VolatilityStop.BufferList.cs` ✅ Complete (Previously deferred - now implemented with retroactive update capability using UpdateInternal)
- [x] T053 Implement Vortex BufferList in `src/s-z/Vortex/Vortex.BufferList.cs` ✅ Complete
- [x] T054 Implement Vwap BufferList in `src/s-z/Vwap/Vwap.BufferList.cs` ✅ Complete
- [x] T055 Implement ZigZag BufferList in `src/s-z/ZigZag/ZigZag.BufferList.cs` ✅ Complete

## Missing StreamHub Implementations

**Target**: 44 missing StreamHub implementations for 1:1:1 parity

### StreamHub A-D Group (8 missing)

- [ ] T061 Implement Chandelier StreamHub in `src/a-d/Chandelier/Chandelier.StreamHub.cs`
- [ ] T062 Implement Chop StreamHub in `src/a-d/Chop/Chop.StreamHub.cs`
- [ ] T063 Implement Cmf StreamHub in `src/a-d/Cmf/Cmf.StreamHub.cs`
- [ ] T064 Implement ConnorsRsi StreamHub in `src/a-d/ConnorsRsi/ConnorsRsi.StreamHub.cs`
- [ ] T067 Implement Donchian StreamHub in `src/a-d/Donchian/Donchian.StreamHub.cs`
- [ ] T068 Implement Dpo StreamHub in `src/a-d/Dpo/Dpo.StreamHub.cs`
- [ ] T069 Implement Dynamic StreamHub in `src/a-d/Dynamic/Dynamic.StreamHub.cs`
- [ ] T065 Implement Correlation StreamHub in `src/a-d/Correlation/Correlation.StreamHub.cs` (WIP, needs revisit - dual-stream sync needs work, see Issue #1511)

### StreamHub E-K Group (12 missing)

- [ ] T070 Implement ElderRay StreamHub in `src/e-k/ElderRay/ElderRay.StreamHub.cs`
- [ ] T071 Implement Fcb StreamHub in `src/e-k/Fcb/Fcb.StreamHub.cs`
- [ ] T072 Implement FisherTransform StreamHub in `src/e-k/FisherTransform/FisherTransform.StreamHub.cs`
- [ ] T073 Implement ForceIndex StreamHub in `src/e-k/ForceIndex/ForceIndex.StreamHub.cs`
- [ ] T074 Implement Fractal StreamHub in `src/e-k/Fractal/Fractal.StreamHub.cs` ⚠️ **DEFERRED**: Future data access incompatible with streaming
- [ ] T075 Implement Gator StreamHub in `src/e-k/Gator/Gator.StreamHub.cs`
- [ ] T076 Implement HeikinAshi StreamHub in `src/e-k/HeikinAshi/HeikinAshi.StreamHub.cs`
- [ ] T077 Implement HtTrendline StreamHub in `src/e-k/HtTrendline/HtTrendline.StreamHub.cs` ⚠️ **DEFERRED**: Complex Hilbert Transform streaming compatibility research needed
- [ ] T078 Implement Hurst StreamHub in `src/e-k/Hurst/Hurst.StreamHub.cs` ⚠️ **DEFERRED**: Full dataset access patterns incompatible with streaming
- [ ] T079 Implement Ichimoku StreamHub in `src/e-k/Ichimoku/Ichimoku.StreamHub.cs` ⚠️ **DEFERRED**: Future offset calculations incompatible with streaming
- [ ] T080 Implement Keltner StreamHub in `src/e-k/Keltner/Keltner.StreamHub.cs`
- [ ] T081 Implement Kvo StreamHub in `src/e-k/Kvo/Kvo.StreamHub.cs`

### StreamHub M-R Group (12 missing)

- [ ] T082 Implement MaEnvelopes StreamHub in `src/m-r/MaEnvelopes/MaEnvelopes.StreamHub.cs`
- [ ] T083 Implement Marubozu StreamHub in `src/m-r/Marubozu/Marubozu.StreamHub.cs`
- [ ] T084 Implement Mfi StreamHub in `src/m-r/Mfi/Mfi.StreamHub.cs`
- [ ] T085 Implement ParabolicSar StreamHub in `src/m-r/ParabolicSar/ParabolicSar.StreamHub.cs`
- [ ] T086 Implement PivotPoints StreamHub in `src/m-r/PivotPoints/PivotPoints.StreamHub.cs`
- [ ] T087 Implement Pivots StreamHub in `src/m-r/Pivots/Pivots.StreamHub.cs`
- [ ] T088 Implement Pmo StreamHub in `src/m-r/Pmo/Pmo.StreamHub.cs`
- [ ] T089 Implement Prs StreamHub in `src/m-r/Prs/Prs.StreamHub.cs`
- [ ] T090 Implement Pvo StreamHub in `src/m-r/Pvo/Pvo.StreamHub.cs`
- [ ] T091 Implement RenkoAtr StreamHub in `src/m-r/RenkoAtr/RenkoAtr.StreamHub.cs`
- [ ] T092 Implement RocWb StreamHub in `src/m-r/RocWb/RocWb.StreamHub.cs`
- [ ] T093 Implement RollingPivots StreamHub in `src/m-r/RollingPivots/RollingPivots.StreamHub.cs`

### StreamHub S-Z Group (12 missing)

- [ ] T094 Implement Slope StreamHub in `src/s-z/Slope/Slope.StreamHub.cs` ⚠️ **DEFERRED**: Retroactive calculation incompatible with streaming
- [ ] T095 Implement SmaAnalysis StreamHub in `src/s-z/SmaAnalysis/SmaAnalysis.StreamHub.cs`
- [ ] T096 Implement Smi StreamHub in `src/s-z/Smi/Smi.StreamHub.cs`
- [ ] T097 Implement StarcBands StreamHub in `src/s-z/StarcBands/StarcBands.StreamHub.cs`
- [ ] T098 Implement Stc StreamHub in `src/s-z/Stc/Stc.StreamHub.cs`
- [ ] T099 Implement StdDev StreamHub in `src/s-z/StdDev/StdDev.StreamHub.cs`
- [ ] T100 Implement StdDevChannels StreamHub in `src/s-z/StdDevChannels/StdDevChannels.StreamHub.cs`
- [ ] T101 Implement SuperTrend StreamHub in `src/s-z/SuperTrend/SuperTrend.StreamHub.cs`
- [ ] T102 Implement Tsi StreamHub in `src/s-z/Tsi/Tsi.StreamHub.cs`
- [ ] T103 Implement UlcerIndex StreamHub in `src/s-z/UlcerIndex/UlcerIndex.StreamHub.cs`
- [ ] T104 Implement VolatilityStop StreamHub in `src/s-z/VolatilityStop/VolatilityStop.StreamHub.cs`
- [ ] T105 Implement Vortex StreamHub in `src/s-z/Vortex/Vortex.StreamHub.cs`
- [ ] T106 Implement Vwap StreamHub in `src/s-z/Vwap/Vwap.StreamHub.cs`
- [ ] T107 Implement ZigZag StreamHub in `src/s-z/ZigZag/ZigZag.StreamHub.cs`
- [ ] T126 Implement QuotePart StreamHub in `src/_common/QuotePart/QuotePart.StreamHub.cs`
>>>>>>> e7ca2f12

## Implementation Guidelines

Each task should follow these guidelines:

### BufferList Implementation Requirements

- Inherit from `BufferList<TResult>` base class
- Implement appropriate interface (`IIncrementFromChain`, `IIncrementFromQuote`, or `IIncrementFromPairs`)
- Follow patterns from `.github/instructions/indicator-buffer.instructions.md`
- Provide both standard constructor and constructor with values/quotes parameter (matching interface type)
- Use universal `BufferUtilities` extension methods for buffer management
- Include comprehensive unit tests matching patterns in existing tests
- Ensure mathematical correctness matches series implementation

### StreamHub Implementation Requirements

- Extend `ChainProvider<TIn, TResult>`, `QuoteProvider<TIn, TResult>`, or `PairsProvider<TIn, TResult>`
- Follow patterns from `.github/instructions/indicator-stream.instructions.md`
- Implement efficient state management for real-time processing
- Include comprehensive unit tests matching patterns in existing tests
- Ensure mathematical correctness matches series implementation
- Optimize for low-latency, high-frequency scenarios

### Testing Requirements

- Create corresponding test files in `tests/indicators/{folder}/{indicator}/`
- Follow naming convention: `{Indicator}.BufferList.Tests.cs` or `{Indicator}.StreamHub.Tests.cs`
- Include all required test methods from test base classes
- Verify parity with series-style calculations
- Test edge cases, reset behavior, and state management

---

## Dependencies & Execution Order

### Phase Dependencies

- **Phase 1**: Foundation (audits & compliance) — No dependencies, can start immediately
- **Phase 2**: BufferList implementations (T001-T085) — Depends on Phase 1 completion
- **Phase 3**: StreamHub implementations (T086-T170) — Depends on Phase 1 completion (can proceed in parallel with Phase 2)
- **Phase 4**: Test infrastructure & quality assurance (T175-T185, Q001-Q006) — Depends on Phases 2 and 3 progress
- **Phase 5**: Documentation & polish (D001-D007) — Depends on Phases 2 and 3 implementations

### Parallel Opportunities

- All marked tasks within each phase can run in parallel
- Phases 2 and 3 can proceed in parallel after Phase 1 completion
- Different indicator implementations are completely independent
- Documentation tasks can begin as soon as corresponding implementations complete

### Notes

- All implementation tasks can be executed in parallel as they touch different files
- Maintain strict adherence to existing patterns and conventions
- Run `dotnet test --no-restore` after each implementation
- Follow pre-commit checklist from `.github/instructions/source-code-completion.instructions.md`
- Update catalog entries and documentation as implementations are completed

---

## Summary

**Implementation Coverage (1:1:1 Parity)**:
- **Total Series implementations**: 85 indicators (baseline)
- **Total BufferList implementations**: 66 complete, 19 remaining (T001-T085)
- **Total StreamHub implementations**: 45 complete, 40 remaining (T086-T170)
- **1:1:1 Target**: 85 BufferList + 85 StreamHub = 170 streaming implementations total
- **Current streaming coverage**: 111/170 = **65% complete**

**Task Breakdown**:
- **Phase 1**: 10 tasks (A001-A006, T171-T174) — 8 complete, 2 remaining
- **Phase 2**: 85 BufferList implementation tasks (T001-T085) — 66 complete, 19 remaining
- **Phase 3**: 85 StreamHub implementation tasks (T086-T170) — 45 complete, 40 remaining
- **Phase 4**: 17 test infrastructure tasks (T175-T185, Q001-Q006) — 0 complete, 17 remaining
- **Phase 5**: 7 documentation tasks (D001-D007) — 2 complete, 5 remaining
- **Total**: 204 tasks — 121 complete, 83 remaining

**Deferred to v2** (streaming incompatible): Fractal, HtTrendline, Hurst, Ichimoku, Slope

---
Last updated: October 13, 2025<|MERGE_RESOLUTION|>--- conflicted
+++ resolved
@@ -124,7 +124,7 @@
 - [x] **T015** Implement Chop BufferList in `src/a-d/Chop/Chop.BufferList.cs` ✅
 - [x] **T016** Implement Cmf BufferList in `src/a-d/Cmf/Cmf.BufferList.cs` ✅
 - [x] **T017** Implement Cmo BufferList in `src/a-d/Cmo/Cmo.BufferList.cs` ✅
-- [ ] **T018** Implement ConnorsRsi BufferList in `src/a-d/ConnorsRsi/ConnorsRsi.BufferList.cs`
+- [x] **T018** Implement ConnorsRsi BufferList in `src/a-d/ConnorsRsi/ConnorsRsi.BufferList.cs` ✅
 - [x] **T019** Implement Correlation BufferList in `src/a-d/Correlation/Correlation.BufferList.cs` ✅
 - [x] **T020** Implement Dema BufferList in `src/a-d/Dema/Dema.BufferList.cs` ✅
 - [x] **T021** Implement Doji BufferList in `src/a-d/Doji/Doji.BufferList.cs` ✅
@@ -147,7 +147,7 @@
 - [x] **T038** Implement Kama BufferList in `src/e-k/Kama/Kama.BufferList.cs` ✅
 - [x] **T039** Implement Keltner BufferList in `src/e-k/Keltner/Keltner.BufferList.cs` ✅
 - [x] **T040** Implement Kvo BufferList in `src/e-k/Kvo/Kvo.BufferList.cs` ✅
-- [ ] **T041** Implement MaEnvelopes BufferList in `src/m-r/MaEnvelopes/MaEnvelopes.BufferList.cs`
+- [x] **T041** Implement MaEnvelopes BufferList in `src/m-r/MaEnvelopes/MaEnvelopes.BufferList.cs` ✅
 - [x] **T042** Implement Macd BufferList in `src/m-r/Macd/Macd.BufferList.cs` ✅
 - [x] **T043** Implement Mama BufferList in `src/m-r/Mama/Mama.BufferList.cs` ✅
 - [x] **T044** Implement Marubozu BufferList in `src/m-r/Marubozu/Marubozu.BufferList.cs` ✅
@@ -191,13 +191,12 @@
 - [x] **T082** Implement Vwma BufferList in `src/s-z/Vwma/Vwma.BufferList.cs` ✅
 - [x] **T083** Implement WilliamsR BufferList in `src/s-z/WilliamsR/WilliamsR.BufferList.cs` ✅
 - [x] **T084** Implement Wma BufferList in `src/s-z/Wma/Wma.BufferList.cs` ✅
-- [ ] **T085** Implement ZigZag BufferList in `src/s-z/ZigZag/ZigZag.BufferList.cs`
-
-**BufferList**: 66/85 complete, 19 remaining
+- [x] **T085** Implement ZigZag BufferList in `src/s-z/ZigZag/ZigZag.BufferList.cs` ✅
+
+**BufferList**: 69/85 complete, 16 remaining
 
 **Checkpoint**: Phase 2 completion achieves complete BufferList coverage for all Series indicators
 
-<<<<<<< HEAD
 ---
 
 ## Phase 3: StreamHub Implementations
@@ -375,215 +374,6 @@
 **Checkpoint**: Phase 5 completion delivers polished user-facing documentation for all streaming features
 
 ---
-=======
-## Instruction File Compliance Audit (NEW - CRITICAL)
-
-The following tasks address gaps between existing implementations and current instruction file requirements:
-
-### Core Compliance Audit
-
-- [x] **A001**: Audit existing BufferList implementations for instruction file compliance (`src/**/*.BufferList.cs` against `.github/instructions/indicator-buffer.instructions.md`) ✅ COMPLETE
-  - [x] Verify correct base class inheritance (`BufferList<TResult>`) ✅
-  - [x] Check interface implementation (`IIncrementFromChain`/`IIncrementFromQuote`/`IIncrementFromPairs`) ✅
-  - [x] Validate constructor patterns (params-only and params+quotes variants) ✅
-  - [x] Confirm `BufferUtilities` usage instead of manual buffer management ✅
-  - [x] Check member ordering per instruction file conventions ✅
-
-- [x] **A002**: Audit existing StreamHub implementations for instruction file compliance (`src/**/*.StreamHub.cs` against `.github/instructions/indicator-stream.instructions.md`) ✅ COMPLETE
-  - [x] Verify correct provider base (`ChainProvider`/`QuoteProvider`/`PairsProvider`) ✅
-  - [x] Check test interface implementation requirements ✅
-  - [x] Validate provider history testing coverage (Insert/Remove scenarios) ✅
-  - [x] Confirm performance benchmarking inclusion ✅
-  - [x] Check member ordering per instruction file conventions ✅
-
-### Test Compliance Audit
-
-- [x] **A003**: Audit BufferList test classes for compliance (`tests/**/*.BufferList.Tests.cs`) ✅ COMPLETE
-  - [x] Verify inheritance from `BufferListTestBase` (not `TestBase`) ✅
-  - [x] Check implementation of correct test interfaces ✅
-  - [x] Validate coverage of 5 required test methods ✅
-  - [x] Confirm Series parity validation patterns ✅
-
-- [x] **A004**: Audit StreamHub test classes for compliance (`tests/**/*.StreamHub.Tests.cs`) ✅ COMPLETE
-  - [x] Verify inheritance from `StreamHubTestBase` ✅
-  - [x] Check implementation of correct test interfaces per provider pattern ✅
-  - [x] Validate provider history testing (Insert/Remove scenarios) ✅
-  - [x] Confirm performance benchmarking inclusion ✅
-
-### Documentation Compliance
-
-- [x] **A005**: Update indicator documentation pages for instruction file compliance ✅ COMPLETE
-  - [x] Ensure streaming usage sections reference instruction files ✅
-  - [x] Update examples to match current API patterns ✅
-  - [x] Verify consistency with catalog entries ✅
-
-### Implementation Gap Analysis
-
-- [x] **A006**: Identify and prioritize instruction file compliance gaps ✅ COMPLETE
-  - [x] Create priority matrix based on constitution principle violations ✅
-  - [x] Document specific remediation steps for high-priority gaps ✅
-  - [x] Estimate effort for bringing existing implementations into compliance ✅
-
-**Note**: These audit tasks are essential for ensuring the existing 59 BufferList and 40 StreamHub implementations comply with the refined instruction file requirements developed since the original spec kit plans.
-
-The following indicators have series-style implementations but lack BufferList implementations:
-
-### BufferList A-D Group (16 indicators)
-
-- [x] T001 Implement Alligator BufferList in `src/a-d/Alligator/Alligator.BufferList.cs` ✅ Complete
-- [x] T002 Implement Aroon BufferList in `src/a-d/Aroon/Aroon.BufferList.cs` ✅ Complete
-- [x] T003 Implement AtrStop BufferList in `src/a-d/AtrStop/AtrStop.BufferList.cs` ✅ Complete
-- [x] T004 Implement Awesome BufferList in `src/a-d/Awesome/Awesome.BufferList.cs` ✅ Complete
-- [x] T005 Implement Beta BufferList in `src/a-d/Beta/Beta.BufferList.cs` ✅ Complete
-- [x] T006 Implement Bop BufferList in `src/a-d/Bop/Bop.BufferList.cs` ✅ Complete
-- [x] T007 Implement ChaikinOsc BufferList in `src/a-d/ChaikinOsc/ChaikinOsc.BufferList.cs` ✅ Complete
-- [x] T008 Implement Chandelier BufferList in `src/a-d/Chandelier/Chandelier.BufferList.cs` ✅ Complete
-- [x] T009 Implement Chop BufferList in `src/a-d/Chop/Chop.BufferList.cs` ✅ Complete
-- [x] T010 Implement Cmf BufferList in `src/a-d/Cmf/Cmf.BufferList.cs` ✅ Complete
-- [x] T011 Implement ConnorsRsi BufferList in `src/a-d/ConnorsRsi/ConnorsRsi.BufferList.cs` ✅ Complete
-- [ ] T021 Implement Fractal BufferList in `src/e-k/Fractal/Fractal.BufferList.cs` ⚠️ **DEFERRED**: Requires future data access pattern incompatible with streaming constraints (looks ahead 2 periods). Marked for v2 research with potential reorder buffer solution.
-- [ ] T024 Implement HtTrendline BufferList in `src/e-k/HtTrendline/HtTrendline.BufferList.cs` ⚠️ **DEFERRED**: Complex Hilbert Transform implementation requires research into streaming compatibility and state management complexity. Targeted for v2 after core framework stabilization.
-- [ ] T025 Implement Hurst BufferList in `src/e-k/Hurst/Hurst.BufferList.cs` ⚠️ **DEFERRED**: Hurst Exponent calculation requires full dataset access patterns incompatible with incremental streaming. Research needed for windowed approximation approach in v2.
-- [ ] T026 Implement Ichimoku BufferList in `src/e-k/Ichimoku/Ichimoku.BufferList.cs` ⚠️ **DEFERRED**: Requires future offset calculations (Senkou Span B projects 26 periods ahead) incompatible with streaming constraints. Marked for v2 research with offset buffer solution.
-- [ ] T029 Implement MaEnvelopes BufferList in `src/m-r/MaEnvelopes/MaEnvelopes.BufferList.cs`
-- [ ] T032 Implement ParabolicSar BufferList in `src/m-r/ParabolicSar/ParabolicSar.BufferList.cs`
-- [ ] T033 Implement PivotPoints BufferList in `src/m-r/PivotPoints/PivotPoints.BufferList.cs`
-- [ ] T034 Implement Pivots BufferList in `src/m-r/Pivots/Pivots.BufferList.cs`
-- [ ] T035 Implement Pmo BufferList in `src/m-r/Pmo/Pmo.BufferList.cs`
-- [ ] T036 Implement Prs BufferList in `src/m-r/Prs/Prs.BufferList.cs`
-- [ ] T037 Implement Pvo BufferList in `src/m-r/Pvo/Pvo.BufferList.cs`
-- [ ] T125 Implement QuotePart BufferList in `src/_common/QuotePart/QuotePart.BufferList.cs`
-- [ ] T038 Implement Renko BufferList in `src/m-r/Renko/Renko.BufferList.cs`
-- [ ] T039 Implement RenkoAtr BufferList in `src/m-r/RenkoAtr/RenkoAtr.BufferList.cs`
-- [ ] T040 Implement RocWb BufferList in `src/m-r/RocWb/RocWb.BufferList.cs`
-- [ ] T041 Implement RollingPivots BufferList in `src/m-r/RollingPivots/RollingPivots.BufferList.cs`
-- [ ] T042 Implement Slope BufferList in `src/s-z/Slope/Slope.BufferList.cs` ⚠️ **DEFERRED**: Line property requires retroactive updates to historical results when new data changes slope calculation, incompatible with append-only streaming constraints. Research needed for windowed approximation in v2.
-- [ ] T044 Implement Smi BufferList in `src/s-z/Smi/Smi.BufferList.cs`
-- [ ] T045 Implement StarcBands BufferList in `src/s-z/StarcBands/StarcBands.BufferList.cs`
-- [ ] T046 Implement Stc BufferList in `src/s-z/Stc/Stc.BufferList.cs`
-- [ ] T048 Implement StdDevChannels BufferList in `src/s-z/StdDevChannels/StdDevChannels.BufferList.cs`
-- [ ] T050 Implement Tsi BufferList in `src/s-z/Tsi/Tsi.BufferList.cs`
-- [x] T052 Implement VolatilityStop BufferList in `src/s-z/VolatilityStop/VolatilityStop.BufferList.cs` ✅ Complete
-- [x] T053 Implement Vortex BufferList in `src/s-z/Vortex/Vortex.BufferList.cs` ✅ Complete
-- [x] T054 Implement Vwap BufferList in `src/s-z/Vwap/Vwap.BufferList.cs` ✅ Complete
-- [x] T055 Implement ZigZag BufferList in `src/s-z/ZigZag/ZigZag.BufferList.cs` ✅ Complete
-- [x] T012 Implement Correlation BufferList in `src/a-d/Correlation/Correlation.BufferList.cs` ✅ Complete
-- [x] T013 Implement Doji BufferList in `src/a-d/Doji/Doji.BufferList.cs` ✅ Complete
-- [x] T014 Implement Donchian BufferList in `src/a-d/Donchian/Donchian.BufferList.cs` ✅ Complete
-- [x] T015 Implement Dpo BufferList in `src/a-d/Dpo/Dpo.BufferList.cs` ✅ Complete
-- [x] T016 Implement Dynamic BufferList in `src/a-d/Dynamic/Dynamic.BufferList.cs` ✅ Complete
-
-### BufferList E-K Group (12 indicators)
-
-- [x] T017 Implement ElderRay BufferList in `src/e-k/ElderRay/ElderRay.BufferList.cs` ✅ Complete
-- [x] T018 Implement Fcb BufferList in `src/e-k/Fcb/Fcb.BufferList.cs` ✅ Complete
-- [x] T019 Implement FisherTransform BufferList in `src/e-k/FisherTransform/FisherTransform.BufferList.cs` ✅ Complete
-- [x] T020 Implement ForceIndex BufferList in `src/e-k/ForceIndex/ForceIndex.BufferList.cs` ✅ Complete
-- [ ] T021 Implement Fractal BufferList in `src/e-k/Fractal/Fractal.BufferList.cs` ⚠️ **DEFERRED**: Requires future data access pattern incompatible with streaming constraints (looks ahead 2 periods). Marked for v2 research with potential reorder buffer solution.
-- [x] T022 Implement Gator BufferList in `src/e-k/Gator/Gator.BufferList.cs` ✅ Complete
-- [x] T023 Implement HeikinAshi BufferList in `src/e-k/HeikinAshi/HeikinAshi.BufferList.cs` ✅ Complete
-- [ ] T024 Implement HtTrendline BufferList in `src/e-k/HtTrendline/HtTrendline.BufferList.cs` ⚠️ **DEFERRED**: Complex Hilbert Transform implementation requires research into streaming compatibility and state management complexity. Targeted for v2 after core framework stabilization.
-- [ ] T025 Implement Hurst BufferList in `src/e-k/Hurst/Hurst.BufferList.cs` ⚠️ **DEFERRED**: Hurst Exponent calculation requires full dataset access patterns incompatible with incremental streaming. Research needed for windowed approximation approach in v2.
-- [ ] T026 Implement Ichimoku BufferList in `src/e-k/Ichimoku/Ichimoku.BufferList.cs` ⚠️ **DEFERRED**: Requires future offset calculations (Senkou Span B projects 26 periods ahead) incompatible with streaming constraints. Marked for v2 research with offset buffer solution.
-- [x] T027 Implement Keltner BufferList in `src/e-k/Keltner/Keltner.BufferList.cs` ✅ Complete
-- [x] T028 Implement Kvo BufferList in `src/e-k/Kvo/Kvo.BufferList.cs` ✅ Complete
-
-### BufferList M-R Group (13 indicators)
-
-- [x] T029 Implement MaEnvelopes BufferList in `src/m-r/MaEnvelopes/MaEnvelopes.BufferList.cs` ✅ Complete
-- [x] T030 Implement Marubozu BufferList in `src/m-r/Marubozu/Marubozu.BufferList.cs` ✅ Complete
-- [x] T031 Implement Mfi BufferList in `src/m-r/Mfi/Mfi.BufferList.cs` ✅ Complete
-- [ ] T032 Implement ParabolicSar BufferList in `src/m-r/ParabolicSar/ParabolicSar.BufferList.cs`
-- [ ] T033 Implement PivotPoints BufferList in `src/m-r/PivotPoints/PivotPoints.BufferList.cs`
-- [ ] T034 Implement Pivots BufferList in `src/m-r/Pivots/Pivots.BufferList.cs`
-- [x] T035 Implement Pmo BufferList in `src/m-r/Pmo/Pmo.BufferList.cs` ✅ Complete
-- [x] T036 Implement Prs BufferList in `src/m-r/Prs/Prs.BufferList.cs` ✅ Complete
-- [x] T037 Implement Pvo BufferList in `src/m-r/Pvo/Pvo.BufferList.cs` ✅ Complete
-- [ ] T038 Implement Renko BufferList in `src/m-r/Renko/Renko.BufferList.cs`
-- [ ] T039 Implement RenkoAtr BufferList in `src/m-r/RenkoAtr/RenkoAtr.BufferList.cs`
-- [ ] T040 Implement RocWb BufferList in `src/m-r/RocWb/RocWb.BufferList.cs`
-- [ ] T041 Implement RollingPivots BufferList in `src/m-r/RollingPivots/RollingPivots.BufferList.cs`
-
-### BufferList S-Z Group (14 indicators)
-
-- [ ] T042 Implement Slope BufferList in `src/s-z/Slope/Slope.BufferList.cs` ⚠️ **DEFERRED**: Line property requires retroactive updates to historical results when new data changes slope calculation, incompatible with append-only streaming constraints. Research needed for windowed approximation in v2.
-- [x] T043 Implement SmaAnalysis BufferList in `src/s-z/SmaAnalysis/SmaAnalysis.BufferList.cs` ✅ Complete
-- [x] T044 Implement Smi BufferList in `src/s-z/Smi/Smi.BufferList.cs` ✅ Complete
-- [x] T045 Implement StarcBands BufferList in `src/s-z/StarcBands/StarcBands.BufferList.cs` ✅ Complete
-- [ ] T046 Implement Stc BufferList in `src/s-z/Stc/Stc.BufferList.cs` (Complex - requires MACD→Stochastic pipeline, deferred)
-- [x] T047 Implement StdDev BufferList in `src/s-z/StdDev/StdDev.BufferList.cs` ✅ Complete
-- [ ] T048 Implement StdDevChannels BufferList in `src/s-z/StdDevChannels/StdDevChannels.BufferList.cs` (Deferred - depends on Slope retroactive updates)
-- [x] T049 Implement SuperTrend BufferList in `src/s-z/SuperTrend/SuperTrend.BufferList.cs` ✅ Complete
-- [ ] T050 Implement Tsi BufferList in `src/s-z/Tsi/Tsi.BufferList.cs`
-- [x] T051 Implement UlcerIndex BufferList in `src/s-z/UlcerIndex/UlcerIndex.BufferList.cs` ✅ Complete
-- [x] T052 Implement VolatilityStop BufferList in `src/s-z/VolatilityStop/VolatilityStop.BufferList.cs` ✅ Complete (Previously deferred - now implemented with retroactive update capability using UpdateInternal)
-- [x] T053 Implement Vortex BufferList in `src/s-z/Vortex/Vortex.BufferList.cs` ✅ Complete
-- [x] T054 Implement Vwap BufferList in `src/s-z/Vwap/Vwap.BufferList.cs` ✅ Complete
-- [x] T055 Implement ZigZag BufferList in `src/s-z/ZigZag/ZigZag.BufferList.cs` ✅ Complete
-
-## Missing StreamHub Implementations
-
-**Target**: 44 missing StreamHub implementations for 1:1:1 parity
-
-### StreamHub A-D Group (8 missing)
-
-- [ ] T061 Implement Chandelier StreamHub in `src/a-d/Chandelier/Chandelier.StreamHub.cs`
-- [ ] T062 Implement Chop StreamHub in `src/a-d/Chop/Chop.StreamHub.cs`
-- [ ] T063 Implement Cmf StreamHub in `src/a-d/Cmf/Cmf.StreamHub.cs`
-- [ ] T064 Implement ConnorsRsi StreamHub in `src/a-d/ConnorsRsi/ConnorsRsi.StreamHub.cs`
-- [ ] T067 Implement Donchian StreamHub in `src/a-d/Donchian/Donchian.StreamHub.cs`
-- [ ] T068 Implement Dpo StreamHub in `src/a-d/Dpo/Dpo.StreamHub.cs`
-- [ ] T069 Implement Dynamic StreamHub in `src/a-d/Dynamic/Dynamic.StreamHub.cs`
-- [ ] T065 Implement Correlation StreamHub in `src/a-d/Correlation/Correlation.StreamHub.cs` (WIP, needs revisit - dual-stream sync needs work, see Issue #1511)
-
-### StreamHub E-K Group (12 missing)
-
-- [ ] T070 Implement ElderRay StreamHub in `src/e-k/ElderRay/ElderRay.StreamHub.cs`
-- [ ] T071 Implement Fcb StreamHub in `src/e-k/Fcb/Fcb.StreamHub.cs`
-- [ ] T072 Implement FisherTransform StreamHub in `src/e-k/FisherTransform/FisherTransform.StreamHub.cs`
-- [ ] T073 Implement ForceIndex StreamHub in `src/e-k/ForceIndex/ForceIndex.StreamHub.cs`
-- [ ] T074 Implement Fractal StreamHub in `src/e-k/Fractal/Fractal.StreamHub.cs` ⚠️ **DEFERRED**: Future data access incompatible with streaming
-- [ ] T075 Implement Gator StreamHub in `src/e-k/Gator/Gator.StreamHub.cs`
-- [ ] T076 Implement HeikinAshi StreamHub in `src/e-k/HeikinAshi/HeikinAshi.StreamHub.cs`
-- [ ] T077 Implement HtTrendline StreamHub in `src/e-k/HtTrendline/HtTrendline.StreamHub.cs` ⚠️ **DEFERRED**: Complex Hilbert Transform streaming compatibility research needed
-- [ ] T078 Implement Hurst StreamHub in `src/e-k/Hurst/Hurst.StreamHub.cs` ⚠️ **DEFERRED**: Full dataset access patterns incompatible with streaming
-- [ ] T079 Implement Ichimoku StreamHub in `src/e-k/Ichimoku/Ichimoku.StreamHub.cs` ⚠️ **DEFERRED**: Future offset calculations incompatible with streaming
-- [ ] T080 Implement Keltner StreamHub in `src/e-k/Keltner/Keltner.StreamHub.cs`
-- [ ] T081 Implement Kvo StreamHub in `src/e-k/Kvo/Kvo.StreamHub.cs`
-
-### StreamHub M-R Group (12 missing)
-
-- [ ] T082 Implement MaEnvelopes StreamHub in `src/m-r/MaEnvelopes/MaEnvelopes.StreamHub.cs`
-- [ ] T083 Implement Marubozu StreamHub in `src/m-r/Marubozu/Marubozu.StreamHub.cs`
-- [ ] T084 Implement Mfi StreamHub in `src/m-r/Mfi/Mfi.StreamHub.cs`
-- [ ] T085 Implement ParabolicSar StreamHub in `src/m-r/ParabolicSar/ParabolicSar.StreamHub.cs`
-- [ ] T086 Implement PivotPoints StreamHub in `src/m-r/PivotPoints/PivotPoints.StreamHub.cs`
-- [ ] T087 Implement Pivots StreamHub in `src/m-r/Pivots/Pivots.StreamHub.cs`
-- [ ] T088 Implement Pmo StreamHub in `src/m-r/Pmo/Pmo.StreamHub.cs`
-- [ ] T089 Implement Prs StreamHub in `src/m-r/Prs/Prs.StreamHub.cs`
-- [ ] T090 Implement Pvo StreamHub in `src/m-r/Pvo/Pvo.StreamHub.cs`
-- [ ] T091 Implement RenkoAtr StreamHub in `src/m-r/RenkoAtr/RenkoAtr.StreamHub.cs`
-- [ ] T092 Implement RocWb StreamHub in `src/m-r/RocWb/RocWb.StreamHub.cs`
-- [ ] T093 Implement RollingPivots StreamHub in `src/m-r/RollingPivots/RollingPivots.StreamHub.cs`
-
-### StreamHub S-Z Group (12 missing)
-
-- [ ] T094 Implement Slope StreamHub in `src/s-z/Slope/Slope.StreamHub.cs` ⚠️ **DEFERRED**: Retroactive calculation incompatible with streaming
-- [ ] T095 Implement SmaAnalysis StreamHub in `src/s-z/SmaAnalysis/SmaAnalysis.StreamHub.cs`
-- [ ] T096 Implement Smi StreamHub in `src/s-z/Smi/Smi.StreamHub.cs`
-- [ ] T097 Implement StarcBands StreamHub in `src/s-z/StarcBands/StarcBands.StreamHub.cs`
-- [ ] T098 Implement Stc StreamHub in `src/s-z/Stc/Stc.StreamHub.cs`
-- [ ] T099 Implement StdDev StreamHub in `src/s-z/StdDev/StdDev.StreamHub.cs`
-- [ ] T100 Implement StdDevChannels StreamHub in `src/s-z/StdDevChannels/StdDevChannels.StreamHub.cs`
-- [ ] T101 Implement SuperTrend StreamHub in `src/s-z/SuperTrend/SuperTrend.StreamHub.cs`
-- [ ] T102 Implement Tsi StreamHub in `src/s-z/Tsi/Tsi.StreamHub.cs`
-- [ ] T103 Implement UlcerIndex StreamHub in `src/s-z/UlcerIndex/UlcerIndex.StreamHub.cs`
-- [ ] T104 Implement VolatilityStop StreamHub in `src/s-z/VolatilityStop/VolatilityStop.StreamHub.cs`
-- [ ] T105 Implement Vortex StreamHub in `src/s-z/Vortex/Vortex.StreamHub.cs`
-- [ ] T106 Implement Vwap StreamHub in `src/s-z/Vwap/Vwap.StreamHub.cs`
-- [ ] T107 Implement ZigZag StreamHub in `src/s-z/ZigZag/ZigZag.StreamHub.cs`
-- [ ] T126 Implement QuotePart StreamHub in `src/_common/QuotePart/QuotePart.StreamHub.cs`
->>>>>>> e7ca2f12
 
 ## Implementation Guidelines
 
@@ -649,18 +439,18 @@
 
 **Implementation Coverage (1:1:1 Parity)**:
 - **Total Series implementations**: 85 indicators (baseline)
-- **Total BufferList implementations**: 66 complete, 19 remaining (T001-T085)
+- **Total BufferList implementations**: 69 complete, 16 remaining (T001-T085)
 - **Total StreamHub implementations**: 45 complete, 40 remaining (T086-T170)
 - **1:1:1 Target**: 85 BufferList + 85 StreamHub = 170 streaming implementations total
-- **Current streaming coverage**: 111/170 = **65% complete**
+- **Current streaming coverage**: 114/170 = **67% complete**
 
 **Task Breakdown**:
 - **Phase 1**: 10 tasks (A001-A006, T171-T174) — 8 complete, 2 remaining
-- **Phase 2**: 85 BufferList implementation tasks (T001-T085) — 66 complete, 19 remaining
+- **Phase 2**: 85 BufferList implementation tasks (T001-T085) — 69 complete, 16 remaining
 - **Phase 3**: 85 StreamHub implementation tasks (T086-T170) — 45 complete, 40 remaining
 - **Phase 4**: 17 test infrastructure tasks (T175-T185, Q001-Q006) — 0 complete, 17 remaining
 - **Phase 5**: 7 documentation tasks (D001-D007) — 2 complete, 5 remaining
-- **Total**: 204 tasks — 121 complete, 83 remaining
+- **Total**: 204 tasks — 124 complete, 80 remaining
 
 **Deferred to v2** (streaming incompatible): Fractal, HtTrendline, Hurst, Ichimoku, Slope
 
