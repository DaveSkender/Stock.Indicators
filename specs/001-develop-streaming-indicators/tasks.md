# Tasks: streaming indicators framework

**Input**: Design documents from `/specs/001-develop-streaming-indicators/`
**Prerequisites**: [plan.md](plan.md) (required), [spec.md](spec.md) (required for user stories), [data-model.md](data-model.md)

## Format: `[ID] Description`

- Include exact file paths in descriptions

## Path Conventions

Paths assume the single-project layout at the repository root:

- Source: `src/`
- Tests: `tests/`

## Requirements Quality Validation

Before implementing each indicator, review the corresponding simplified checklist for requirements validation:

- **BufferList style**: [checklists/buffer-list.md](checklists/buffer-list.md) — 15 essential validation items
- **StreamHub style**: [checklists/stream-hub.md](checklists/stream-hub.md) — 18 essential validation items

These simplified checklists ensure:

- Constitution compliance (mathematical precision, performance, validation, testing, documentation)
- Instruction file adherence (base classes, interfaces, test patterns, utilities)
- Essential quality gates (clarity, completeness, consistency, verifiability)

---

## Phase 1: Infrastructure & Compliance Audits (IN PROGRESS)

**Purpose**: Establish instruction file compliance and quality foundation before expanding streaming indicator coverage.

### Compliance Audits (A-series)

- [x] **A001** Audit existing BufferList implementations for instruction file compliance (`src/**/*.BufferList.cs` against `.github/instructions/indicator-buffer.instructions.md`) ✅
  - Verify correct base class inheritance (`BufferList<TResult>`)
  - Check interface implementation (`IIncrementFromChain`/`IIncrementFromQuote`/`IIncrementFromPairs`)
  - Validate constructor patterns (params-only and params+quotes variants)
  - Confirm `BufferUtilities` usage instead of manual buffer management
  - Check member ordering per instruction file conventions

- [x] **A002** Audit existing StreamHub implementations for instruction file compliance (`src/**/*.StreamHub.cs` against `.github/instructions/indicator-stream.instructions.md`) ✅
  - Verify correct provider base (`ChainProvider`/`QuoteProvider`/`PairsProvider`)
  - Check test interface implementation requirements
  - Validate provider history testing coverage (Insert/Remove scenarios)
  - Confirm performance benchmarking inclusion
  - Check member ordering per instruction file conventions

- [x] **A003** Audit BufferList test classes for compliance (`tests/**/*.BufferList.Tests.cs`) ✅
  - Verify inheritance from `BufferListTestBase` (not `TestBase`)
  - Check implementation of correct test interfaces
  - Validate coverage of 5 required test methods
  - Confirm Series parity validation patterns

- [x] **A004** Audit StreamHub test classes for compliance (`tests/**/*.StreamHub.Tests.cs`) ✅
  - Verify inheritance from `StreamHubTestBase`
  - Check implementation of correct test interfaces per provider pattern
  - Validate provider history testing (Insert/Remove scenarios)
  - Confirm performance benchmarking inclusion

- [x] **A005** Update indicator documentation pages for instruction file compliance ✅
  - Ensure streaming usage sections reference instruction files
  - Update examples to match current API patterns
  - Verify consistency with catalog entries

- [x] **A006** Identify and prioritize instruction file compliance gaps ✅
  - Create priority matrix based on constitution principle violations
  - Document specific remediation steps for high-priority gaps
  - Estimate effort for bringing existing implementations into compliance

### Compliance Remediation (T171-T174)

- [x] **T171** Fix Vwma StreamHub test class compliance in `tests/indicators/s-z/Vwma/Vwma.StreamHub.Tests.cs` ✅
  - Add missing test interfaces: `ITestQuoteObserver`, `ITestChainProvider`
  - Implement provider history testing (Insert/Remove operations with Series parity checks)
  - Add proper cleanup operations (Unsubscribe/EndTransmission calls)
  - Add Series parity validation with strict ordering comparison
  - Follow EMA StreamHub test as canonical pattern reference

- [x] **T172** Comprehensive audit of all StreamHub test classes for missing test interfaces ✅
  - Verified EMA, SMA, Correlation implement correct interfaces per provider pattern
  - Identified Vwma as isolated case with missing interfaces (addressed in T171)
  - Confirmed gaps are NOT systemic - most StreamHub tests follow proper patterns

- [ ] **T173** Validate remediation completeness by re-running StreamHub audit (A002)
  - Confirm all identified gaps have been addressed
  - Verify test patterns match instruction file requirements
  - Ensure Series parity and provider history testing coverage is complete

- [ ] **T174** Update indicator documentation pages for all streaming-enabled indicators
  - Add "## Streaming" sections to indicators missing streaming documentation
  - Use SMA/EMA documentation patterns as template (BufferList + StreamHub examples)
  - Ensure consistency with instruction file references
  - Verify code examples compile and produce correct results

**Checkpoint**: Phase 1 establishes quality foundation and compliance baseline for Phase 2-3 expansion

---

## Phase 2: BufferList Implementations

**Purpose**: Complete BufferList streaming implementations for all 85 indicators (1:1:1 parity with Series)

Note on former deferrals: Some indicators were previously marked as deferred due to complexity (for example: Fractal, HtTrendline, Hurst, Ichimoku, Slope). We now have solid reference patterns demonstrating solutions for repainting, multi-buffer state, complex objects, and dual-series inputs (see instruction files). These items are complex but not blocked — implement them by adapting from the closest reference.

**Dependencies**: Phase 1 compliance audits complete

- [x] **T001** Implement Adl BufferList in `src/a-d/Adl/Adl.BufferList.cs` ✅
- [x] **T002** Implement Adx BufferList in `src/a-d/Adx/Adx.BufferList.cs` ✅
- [x] **T003** Implement Alligator BufferList in `src/a-d/Alligator/Alligator.BufferList.cs` ✅
- [x] **T004** Implement Alma BufferList in `src/a-d/Alma/Alma.BufferList.cs` ✅
- [x] **T005** Implement Aroon BufferList in `src/a-d/Aroon/Aroon.BufferList.cs` ✅
- [x] **T006** Implement Atr BufferList in `src/a-d/Atr/Atr.BufferList.cs` ✅
- [x] **T007** Implement AtrStop BufferList in `src/a-d/AtrStop/AtrStop.BufferList.cs` ✅
- [x] **T008** Implement Awesome BufferList in `src/a-d/Awesome/Awesome.BufferList.cs` ✅
- [x] **T009** Implement Beta BufferList in `src/a-d/Beta/Beta.BufferList.cs` ✅
- [x] **T010** Implement BollingerBands BufferList in `src/a-d/BollingerBands/BollingerBands.BufferList.cs` ✅
- [x] **T011** Implement Bop BufferList in `src/a-d/Bop/Bop.BufferList.cs` ✅
- [x] **T012** Implement Cci BufferList in `src/a-d/Cci/Cci.BufferList.cs` ✅
- [x] **T013** Implement ChaikinOsc BufferList in `src/a-d/ChaikinOsc/ChaikinOsc.BufferList.cs` ✅
- [x] **T014** Implement Chandelier BufferList in `src/a-d/Chandelier/Chandelier.BufferList.cs` ✅
- [x] **T015** Implement Chop BufferList in `src/a-d/Chop/Chop.BufferList.cs` ✅
- [x] **T016** Implement Cmf BufferList in `src/a-d/Cmf/Cmf.BufferList.cs` ✅
- [x] **T017** Implement Cmo BufferList in `src/a-d/Cmo/Cmo.BufferList.cs` ✅
- [x] **T018** Implement ConnorsRsi BufferList in `src/a-d/ConnorsRsi/ConnorsRsi.BufferList.cs` ✅
- [x] **T019** Implement Correlation BufferList in `src/a-d/Correlation/Correlation.BufferList.cs` ✅
- [x] **T020** Implement Dema BufferList in `src/a-d/Dema/Dema.BufferList.cs` ✅
- [x] **T021** Implement Doji BufferList in `src/a-d/Doji/Doji.BufferList.cs` ✅
- [x] **T022** Implement Donchian BufferList in `src/a-d/Donchian/Donchian.BufferList.cs` ✅
- [x] **T023** Implement Dpo BufferList in `src/a-d/Dpo/Dpo.BufferList.cs` ✅
- [x] **T024** Implement Dynamic BufferList in `src/a-d/Dynamic/Dynamic.BufferList.cs` ✅
- [x] **T025** Implement ElderRay BufferList in `src/e-k/ElderRay/ElderRay.BufferList.cs` ✅
- [x] **T026** Implement Ema BufferList in `src/e-k/Ema/Ema.BufferList.cs` ✅
- [x] **T027** Implement Epma BufferList in `src/e-k/Epma/Epma.BufferList.cs` ✅
- [x] **T028** Implement Fcb BufferList in `src/e-k/Fcb/Fcb.BufferList.cs` ✅
- [x] **T029** Implement FisherTransform BufferList in `src/e-k/FisherTransform/FisherTransform.BufferList.cs` ✅
- [x] **T030** Implement ForceIndex BufferList in `src/e-k/ForceIndex/ForceIndex.BufferList.cs` ✅
- [x] **T031** Implement Fractal BufferList in `src/e-k/Fractal/Fractal.BufferList.cs` (complex but unblocked — follow HMA/ADX state patterns) ✅
- [x] **T032** Implement Gator BufferList in `src/e-k/Gator/Gator.BufferList.cs` ✅
- [x] **T033** Implement HeikinAshi BufferList in `src/e-k/HeikinAshi/HeikinAshi.BufferList.cs` ✅
- [x] **T034** Implement Hma BufferList in `src/e-k/Hma/Hma.BufferList.cs` ✅
- [ ] **T035** Implement HtTrendline BufferList in `src/e-k/HtTrendline/HtTrendline.BufferList.cs` (complex but unblocked — use HMA multi-buffer as a baseline)
- [ ] **T036** Implement Hurst BufferList in `src/e-k/Hurst/Hurst.BufferList.cs` (complex but unblocked — adapt ADX complex state + HMA buffers)
- [ ] **T037** Implement Ichimoku BufferList in `src/e-k/Ichimoku/Ichimoku.BufferList.cs` (complex but unblocked — follow multi-line series patterns from Alligator/AtrStop and HMA buffers)
- [x] **T038** Implement Kama BufferList in `src/e-k/Kama/Kama.BufferList.cs` ✅
- [x] **T039** Implement Keltner BufferList in `src/e-k/Keltner/Keltner.BufferList.cs` ✅
- [x] **T040** Implement Kvo BufferList in `src/e-k/Kvo/Kvo.BufferList.cs` ✅
- [x] **T041** Implement MaEnvelopes BufferList in `src/m-r/MaEnvelopes/MaEnvelopes.BufferList.cs` ✅
- [x] **T042** Implement Macd BufferList in `src/m-r/Macd/Macd.BufferList.cs` ✅
- [x] **T043** Implement Mama BufferList in `src/m-r/Mama/Mama.BufferList.cs` ✅
- [x] **T044** Implement Marubozu BufferList in `src/m-r/Marubozu/Marubozu.BufferList.cs` ✅
- [x] **T045** Implement Mfi BufferList in `src/m-r/Mfi/Mfi.BufferList.cs` ✅
- [x] **T046** Implement Obv BufferList in `src/m-r/Obv/Obv.BufferList.cs` ✅
- [x] **T047** Implement ParabolicSar BufferList in `src/m-r/ParabolicSar/ParabolicSar.BufferList.cs` ✅
- [ ] **T048** Implement PivotPoints BufferList in `src/m-r/PivotPoints/PivotPoints.BufferList.cs`
- [x] **T049** Implement Pivots BufferList in `src/m-r/Pivots/Pivots.BufferList.cs` ✅
- [x] **T050** Implement Pmo BufferList in `src/m-r/Pmo/Pmo.BufferList.cs` ✅
- [x] **T051** Implement Prs BufferList in `src/m-r/Prs/Prs.BufferList.cs` ✅
- [x] **T052** Implement Pvo BufferList in `src/m-r/Pvo/Pvo.BufferList.cs` ✅
- [x] **T053** Implement QuotePart BufferList in `src/_common/QuotePart/QuotePart.BufferList.cs` ✅
- [x] **T054** Implement Renko BufferList in `src/m-r/Renko/Renko.BufferList.cs` ✅
- [ ] **T055** Implement RenkoAtr BufferList in `src/m-r/RenkoAtr/RenkoAtr.BufferList.cs`
- [x] **T056** Implement Roc BufferList in `src/m-r/Roc/Roc.BufferList.cs` ✅
- [x] **T057** Implement RocWb BufferList in `src/m-r/RocWb/RocWb.BufferList.cs` ✅
- [x] **T058** Implement RollingPivots BufferList in `src/m-r/RollingPivots/RollingPivots.BufferList.cs` ✅
- [x] **T059** Implement Rsi BufferList in `src/m-r/Rsi/Rsi.BufferList.cs` ✅
- [x] **T060** Implement Slope BufferList in `src/s-z/Slope/Slope.BufferList.cs` (complex but unblocked — legit historical revisions follow VolatilityStop repaint pattern) ✅
- [x] **T061** Implement Sma BufferList in `src/s-z/Sma/Sma.BufferList.cs` ✅
- [x] **T062** Implement SmaAnalysis BufferList in `src/s-z/SmaAnalysis/SmaAnalysis.BufferList.cs` ✅
- [x] **T063** Implement Smi BufferList in `src/s-z/Smi/Smi.BufferList.cs` ✅
- [x] **T064** Implement Smma BufferList in `src/s-z/Smma/Smma.BufferList.cs` ✅
- [x] **T065** Implement StarcBands BufferList in `src/s-z/StarcBands/StarcBands.BufferList.cs` ✅
- [ ] **T066** Implement Stc BufferList in `src/s-z/Stc/Stc.BufferList.cs`
- [x] **T067** Implement StdDev BufferList in `src/s-z/StdDev/StdDev.BufferList.cs` ✅
- [x] **T068** Implement StdDevChannels BufferList in `src/s-z/StdDevChannels/StdDevChannels.BufferList.cs` ✅
- [x] **T069** Implement Stoch BufferList in `src/s-z/Stoch/Stoch.BufferList.cs` ✅
- [x] **T070** Implement StochRsi BufferList in `src/s-z/StochRsi/StochRsi.BufferList.cs` ✅
- [x] **T071** Implement SuperTrend BufferList in `src/s-z/SuperTrend/SuperTrend.BufferList.cs` ✅
- [x] **T072** Implement T3 BufferList in `src/s-z/T3/T3.BufferList.cs` ✅
- [x] **T073** Implement Tema BufferList in `src/s-z/Tema/Tema.BufferList.cs` ✅
- [x] **T074** Implement Tr BufferList in `src/s-z/Tr/Tr.BufferList.cs` ✅
- [x] **T075** Implement Trix BufferList in `src/s-z/Trix/Trix.BufferList.cs` ✅
- [x] **T076** Implement Tsi BufferList in `src/s-z/Tsi/Tsi.BufferList.cs` ✅
- [x] **T077** Implement UlcerIndex BufferList in `src/s-z/UlcerIndex/UlcerIndex.BufferList.cs` ✅
- [x] **T078** Implement Ultimate BufferList in `src/s-z/Ultimate/Ultimate.BufferList.cs` ✅
- [x] **T079** Implement VolatilityStop BufferList in `src/s-z/VolatilityStop/VolatilityStop.BufferList.cs` ✅
- [x] **T080** Implement Vortex BufferList in `src/s-z/Vortex/Vortex.BufferList.cs` ✅
- [x] **T081** Implement Vwap BufferList in `src/s-z/Vwap/Vwap.BufferList.cs` ✅
- [x] **T082** Implement Vwma BufferList in `src/s-z/Vwma/Vwma.BufferList.cs` ✅
- [x] **T083** Implement WilliamsR BufferList in `src/s-z/WilliamsR/WilliamsR.BufferList.cs` ✅
- [x] **T084** Implement Wma BufferList in `src/s-z/Wma/Wma.BufferList.cs` ✅
- [x] **T085** Implement ZigZag BufferList in `src/s-z/ZigZag/ZigZag.BufferList.cs` ✅

**BufferList**: 73/85 complete, 12 remaining

**Checkpoint**: Phase 2 completion achieves complete BufferList coverage for all Series indicators

---

## Phase 3: StreamHub Implementations

**Purpose**: Complete StreamHub streaming implementations for all 85 indicators (1:1:1 parity with Series)

Note on former deferrals: Indicators like Fractal, HtTrendline, Hurst, Ichimoku, and Slope are complex but unblocked. Use the reference hubs in the stream instructions — EMA hub for chain provider baseline, ATR Stop and Alligator for multi-series from quotes, Correlation/Beta for synchronized pairs.

**Dependencies**: Phase 1 compliance audits complete (Phase 2 can proceed in parallel)

- [x] **T086** Implement Adl StreamHub in `src/a-d/Adl/Adl.StreamHub.cs` ✅
- [x] **T087** Implement Adx StreamHub in `src/a-d/Adx/Adx.StreamHub.cs` ✅
- [x] **T088** Implement Alligator StreamHub in `src/a-d/Alligator/Alligator.StreamHub.cs` ✅
- [x] **T089** Implement Alma StreamHub in `src/a-d/Alma/Alma.StreamHub.cs` ✅
- [x] **T090** Implement Aroon StreamHub in `src/a-d/Aroon/Aroon.StreamHub.cs` ✅
- [x] **T091** Implement Atr StreamHub in `src/a-d/Atr/Atr.StreamHub.cs` ✅
- [x] **T092** Implement AtrStop StreamHub in `src/a-d/AtrStop/AtrStop.StreamHub.cs` ✅
- [x] **T093** Implement Awesome StreamHub in `src/a-d/Awesome/Awesome.StreamHub.cs` ✅
- [x] **T094** Implement Beta StreamHub in `src/a-d/Beta/Beta.StreamHub.cs` ✅
- [x] **T095** Implement BollingerBands StreamHub in `src/a-d/BollingerBands/BollingerBands.StreamHub.cs` ✅
- [x] **T096** Implement Bop StreamHub in `src/a-d/Bop/Bop.StreamHub.cs` ✅
- [x] **T097** Implement Cci StreamHub in `src/a-d/Cci/Cci.StreamHub.cs` ✅
- [x] **T098** Implement ChaikinOsc StreamHub in `src/a-d/ChaikinOsc/ChaikinOsc.StreamHub.cs` ✅
- [x] **T099** Implement Chandelier StreamHub in `src/a-d/Chandelier/Chandelier.StreamHub.cs` ✅
- [x] **T100** Implement Chop StreamHub in `src/a-d/Chop/Chop.StreamHub.cs` ✅
- [x] **T101** Implement Cmf StreamHub in `src/a-d/Cmf/Cmf.StreamHub.cs` ✅
- [x] **T102** Implement Cmo StreamHub in `src/a-d/Cmo/Cmo.StreamHub.cs` ✅
- [ ] **T103** Implement ConnorsRsi StreamHub in `src/a-d/ConnorsRsi/ConnorsRsi.StreamHub.cs`
- [x] **T104** Implement Correlation StreamHub in `src/a-d/Correlation/Correlation.StreamHub.cs` ✅
- [x] **T105** Implement Dema StreamHub in `src/a-d/Dema/Dema.StreamHub.cs` ✅
- [x] **T106** Implement Doji StreamHub in `src/a-d/Doji/Doji.StreamHub.cs` ✅
- [x] **T107** Implement Donchian StreamHub in `src/a-d/Donchian/Donchian.StreamHub.cs` ✅
- [ ] **T108** Implement Dpo StreamHub in `src/a-d/Dpo/Dpo.StreamHub.cs`
- [ ] **T109** Implement Dynamic StreamHub in `src/a-d/Dynamic/Dynamic.StreamHub.cs`
- [ ] **T110** Implement ElderRay StreamHub in `src/e-k/ElderRay/ElderRay.StreamHub.cs`
- [x] **T111** Implement Ema StreamHub in `src/e-k/Ema/Ema.StreamHub.cs` ✅
- [x] **T112** Implement Epma StreamHub in `src/e-k/Epma/Epma.StreamHub.cs` ✅
- [ ] **T113** Implement Fcb StreamHub in `src/e-k/Fcb/Fcb.StreamHub.cs`
- [ ] **T114** Implement FisherTransform StreamHub in `src/e-k/FisherTransform/FisherTransform.StreamHub.cs`
- [ ] **T115** Implement ForceIndex StreamHub in `src/e-k/ForceIndex/ForceIndex.StreamHub.cs`
- [ ] **T116** Implement Fractal StreamHub in `src/e-k/Fractal/Fractal.StreamHub.cs` (complex but unblocked — chain provider with multi-buffer internal state)
- [ ] **T117** Implement Gator StreamHub in `src/e-k/Gator/Gator.StreamHub.cs`
- [ ] **T118** Implement HeikinAshi StreamHub in `src/e-k/HeikinAshi/HeikinAshi.StreamHub.cs`
- [x] **T119** Implement Hma StreamHub in `src/e-k/Hma/Hma.StreamHub.cs` ✅
- [ ] **T120** Implement HtTrendline StreamHub in `src/e-k/HtTrendline/HtTrendline.StreamHub.cs` (complex but unblocked — model after EMA chain provider with HMA-like buffers)
- [ ] **T121** Implement Hurst StreamHub in `src/e-k/Hurst/Hurst.StreamHub.cs` (complex but unblocked — use ADX-like complex state and EMA hub shape)
- [ ] **T122** Implement Ichimoku StreamHub in `src/e-k/Ichimoku/Ichimoku.StreamHub.cs` (complex but unblocked — multi-line series via quote provider pattern like Alligator/AtrStop)
- [x] **T123** Implement Kama StreamHub in `src/e-k/Kama/Kama.StreamHub.cs` ✅
- [ ] **T124** Implement Keltner StreamHub in `src/e-k/Keltner/Keltner.StreamHub.cs`
- [x] **T125** Implement Kvo StreamHub in `src/e-k/Kvo/Kvo.StreamHub.cs` ✅
- [ ] **T126** Implement MaEnvelopes StreamHub in `src/m-r/MaEnvelopes/MaEnvelopes.StreamHub.cs`
- [x] **T127** Implement Macd StreamHub in `src/m-r/Macd/Macd.StreamHub.cs` ✅
- [x] **T128** Implement Mama StreamHub in `src/m-r/Mama/Mama.StreamHub.cs` ✅
- [ ] **T129** Implement Marubozu StreamHub in `src/m-r/Marubozu/Marubozu.StreamHub.cs`
- [ ] **T130** Implement Mfi StreamHub in `src/m-r/Mfi/Mfi.StreamHub.cs`
- [x] **T131** Implement Obv StreamHub in `src/m-r/Obv/Obv.StreamHub.cs` ✅
- [ ] **T132** Implement ParabolicSar StreamHub in `src/m-r/ParabolicSar/ParabolicSar.StreamHub.cs`
- [ ] **T133** Implement PivotPoints StreamHub in `src/m-r/PivotPoints/PivotPoints.StreamHub.cs`
- [ ] **T134** Implement Pivots StreamHub in `src/m-r/Pivots/Pivots.StreamHub.cs`
- [ ] **T135** Implement Pmo StreamHub in `src/m-r/Pmo/Pmo.StreamHub.cs`
- [x] **T136** Implement Prs StreamHub in `src/m-r/Prs/Prs.StreamHub.cs` ✅
- [ ] **T137** Implement Pvo StreamHub in `src/m-r/Pvo/Pvo.StreamHub.cs`
- [x] **T138** Implement QuotePart StreamHub in `src/_common/QuotePart/QuotePart.StreamHub.cs` ✅
- [x] **T139** Implement Renko StreamHub in `src/m-r/Renko/Renko.StreamHub.cs` ✅
- [ ] **T140** Implement RenkoAtr StreamHub in `src/m-r/RenkoAtr/RenkoAtr.StreamHub.cs`
- [x] **T141** Implement Roc StreamHub in `src/m-r/Roc/Roc.StreamHub.cs` ✅
- [ ] **T142** Implement RocWb StreamHub in `src/m-r/RocWb/RocWb.StreamHub.cs`
- [ ] **T143** Implement RollingPivots StreamHub in `src/m-r/RollingPivots/RollingPivots.StreamHub.cs`
- [x] **T144** Implement Rsi StreamHub in `src/m-r/Rsi/Rsi.StreamHub.cs` ✅
- [ ] **T145** Implement Slope StreamHub in `src/s-z/Slope/Slope.StreamHub.cs` (complex but unblocked — repaint-friendly logic modeled after VolatilityStop tests and series parity)
- [x] **T146** Implement Sma StreamHub in `src/s-z/Sma/Sma.StreamHub.cs` ✅
- [ ] **T147** Implement SmaAnalysis StreamHub in `src/s-z/SmaAnalysis/SmaAnalysis.StreamHub.cs`
- [ ] **T148** Implement Smi StreamHub in `src/s-z/Smi/Smi.StreamHub.cs`
- [x] **T149** Implement Smma StreamHub in `src/s-z/Smma/Smma.StreamHub.cs` ✅
- [ ] **T150** Implement StarcBands StreamHub in `src/s-z/StarcBands/StarcBands.StreamHub.cs`
- [ ] **T151** Implement Stc StreamHub in `src/s-z/Stc/Stc.StreamHub.cs`
- [ ] **T152** Implement StdDev StreamHub in `src/s-z/StdDev/StdDev.StreamHub.cs`
- [ ] **T153** Implement StdDevChannels StreamHub in `src/s-z/StdDevChannels/StdDevChannels.StreamHub.cs`
- [x] **T154** Implement Stoch StreamHub in `src/s-z/Stoch/Stoch.StreamHub.cs` ✅
- [x] **T155** Implement StochRsi StreamHub in `src/s-z/StochRsi/StochRsi.StreamHub.cs` ✅
- [ ] **T156** Implement SuperTrend StreamHub in `src/s-z/SuperTrend/SuperTrend.StreamHub.cs`
- [x] **T157** Implement T3 StreamHub in `src/s-z/T3/T3.StreamHub.cs` ✅
- [x] **T158** Implement Tema StreamHub in `src/s-z/Tema/Tema.StreamHub.cs` ✅
- [x] **T159** Implement Tr StreamHub in `src/s-z/Tr/Tr.StreamHub.cs` ✅
- [x] **T160** Implement Trix StreamHub in `src/s-z/Trix/Trix.StreamHub.cs` ✅
- [ ] **T161** Implement Tsi StreamHub in `src/s-z/Tsi/Tsi.StreamHub.cs`
- [ ] **T162** Implement UlcerIndex StreamHub in `src/s-z/UlcerIndex/UlcerIndex.StreamHub.cs`
- [x] **T163** Implement Ultimate StreamHub in `src/s-z/Ultimate/Ultimate.StreamHub.cs` ✅
- [ ] **T164** Implement VolatilityStop StreamHub in `src/s-z/VolatilityStop/VolatilityStop.StreamHub.cs`
- [ ] **T165** Implement Vortex StreamHub in `src/s-z/Vortex/Vortex.StreamHub.cs`
- [ ] **T166** Implement Vwap StreamHub in `src/s-z/Vwap/Vwap.StreamHub.cs`
- [x] **T167** Implement Vwma StreamHub in `src/s-z/Vwma/Vwma.StreamHub.cs` ✅
- [x] **T168** Implement WilliamsR StreamHub in `src/s-z/WilliamsR/WilliamsR.StreamHub.cs` ✅
- [x] **T169** Implement Wma StreamHub in `src/s-z/Wma/Wma.StreamHub.cs` ✅
- [ ] **T170** Implement ZigZag StreamHub in `src/s-z/ZigZag/ZigZag.StreamHub.cs`

**StreamHub**: 47/85 complete, 38 remaining

**Checkpoint**: Phase 3 completion achieves 1:1:1 parity across all three implementation styles (Series, BufferList, StreamHub)

---

## Phase 4: Test Infrastructure & Quality Assurance

**Purpose**: Ensure comprehensive test coverage and performance validation

**Dependencies**: Phases 2 and 3 implementations

### StreamHub Test Interface Compliance

- [ ] **T175** Audit all existing StreamHub test classes for proper test interface implementation according to updated guidelines in `.github/instructions/indicator-stream.instructions.md`
- [ ] **T176** Update StreamHub test classes that implement wrong interfaces (e.g., missing `ITestChainObserver` for chainable indicators)
- [ ] **T177** Add comprehensive rollback validation tests to all StreamHub test classes following canonical pattern from `Adx.StreamHub.Tests.cs`
  - Implement in appropriate observer test methods (QuoteObserver, ChainObserver, PairsObserver)
  - Use mutable `List<Quote>` (not static array)
  - Add all quotes, verify results match series exactly with strict ordering
  - Remove a single historical quote (not just the last)
  - Rebuild expected series with revised quote list
  - Assert exact count and strict ordering for both before and after removal
  - Never re-add the removed quote (revised series is new ground truth)
- [ ] **T178** Verify all dual-stream indicators (Correlation, Beta, PRS) implement `ITestPairsObserver` interface correctly
- [ ] **T179** Create validation script to check test interface compliance across all StreamHub tests

### Provider History Testing

- [ ] **T180** Add provider history (Insert/Remove) testing to QuoteObserver tests in AdxHub at `tests/indicators/a-d/Adx/Adx.StreamHub.Tests.cs`
  - Use `List<Quote>` for mutability
  - Remove by index and verify strict ordering and count
  - Never re-add removed quote
  - Reference `Adx.StreamHub.Tests.cs` as canonical example
- [ ] **T181** Add provider history (Insert/Remove) testing to ChainProvider tests missing Insert/Remove operations in AtrHub, CciHub, MacdHub, MamaHub, ObvHub, PrsHub
- [ ] **T182** Add provider history (Insert/Remove) testing to ChainObserver tests missing Insert/Remove operations in RsiHub, StochRsiHub
- [ ] **T183** Add provider history (Insert/Remove) testing to ChainProvider tests missing Insert/Remove operations in StochHub, VwmaHub, WilliamsRHub
- [ ] **T184** Add virtual ProviderHistoryTesting() method to StreamHubTestBase class in `tests/indicators/_base/StreamHubTestBase.cs`
- [x] **T185** Update `indicator-stream.instructions.md` to require comprehensive rollback validation testing for all StreamHub indicators ✅
  - Updated "Unit testing" checklist item to require comprehensive rollback validation (warmup, duplicates, Insert/Remove, strict Series parity)
  - Renamed the scenarios section to "Comprehensive rollback validation (required)"

### Performance & Quality Gates

- [ ] **Q001** Update public API approval test baselines for streaming additions (`tests/public-api/`)
- [ ] **Q002** Run performance benchmarks comparing BufferList vs Series for representative indicators
  - Use BenchmarkDotNet with latency validation (<5ms mean, <10ms p95)
  - Standardized hardware (4-core 3GHz CPU, 16GB RAM, .NET 9.0 release mode)
- [ ] **Q003** Run performance benchmarks comparing StreamHub vs Series for representative indicators
  - Same criteria as Q002
- [ ] **Q004** Validate memory overhead stays within <10KB per instance target (NFR-002)
  - Use dotMemory profiler or equivalent
  - Test on representative indicators (SMA, EMA, RSI with 200-period lookback)
  - Document measurement procedure and baseline results for CI regression detection
- [ ] **Q005** Create automated performance regression detection for streaming indicators
  - Baseline thresholds: mean latency <5ms, p95 latency <10ms, memory overhead <10KB per instance
  - Automatic CI failure on regression >10% degradation
- [ ] **Q006** Establish memory baseline measurements for all streaming indicator types
  - Measure BufferList vs StreamHub memory efficiency
  - Document memory scaling characteristics vs lookback period (50, 100, 200 periods)
  - Create regression thresholds for automated CI validation

**Checkpoint**: Phase 4 ensures quality gates and comprehensive test coverage for all streaming implementations

---

## Phase 5: Documentation & Polish

**Purpose**: Complete user-facing documentation and migration guidance

**Dependencies**: Phases 2 and 3 implementations

### Documentation Updates (D-series)

- [x] **D001** Update `docs/_indicators/Sma.md` with streaming usage section and examples ✅
- [x] **D002** Update `docs/_indicators/Ema.md` with streaming usage section and examples ✅
- [ ] **D003** Update `docs/_indicators/Rsi.md` with streaming usage section and examples
- [ ] **D004** Update `docs/_indicators/Macd.md` with streaming usage section and examples
- [ ] **D005** Update `docs/_indicators/BollingerBands.md` with streaming usage section and examples
- [ ] **D006** Update `README.md` with streaming overview paragraph and quick-start example
- [ ] **D007** Update `src/MigrationGuide.V3.md` with streaming capability summary and migration guidance

**Checkpoint**: Phase 5 completion delivers polished user-facing documentation for all streaming features

---

## Implementation Guidelines

### Refactor: Dual-Stream Provider/Observer Pattern

- [ ] **R001** Refactor `PairsProvider` for dual-stream StreamHub indicators ([#1548](https://github.com/DaveSkender/Stock.Indicators/issues/1548))
  - Evaluate renaming `PairsProvider` to `PairsObserver` for clarity (note: this goes against prevailing convention, but may improve consistency with observer pattern)
  - Delete `IPairsProvider` and replace its use on `PairsProvider` with the correct `IChainProvider<TOut>` implementation
  - Design and implement robust synchronization logic for two data sources that may not arrive concurrently (buffering, timestamp alignment, event-driven merge, etc.)
  - Replace `ProviderBCache` with a simpler, idiomatic tuple buffer (e.g., `Queue<(DateTime, double, double)>`)
  - Address all pruning and complexity issues related to dual-stream synchronization and buffer management
  - Refactor all affected indicators and tests to use the new pattern
  - Update documentation and instruction files to reflect the new approach
  - See [GitHub Issue #1548](https://github.com/DaveSkender/Stock.Indicators/issues/1548) for architectural discussion and elaboration

Each task should follow these guidelines:

### BufferList Implementation Requirements

- Inherit from `BufferList<TResult>` base class
- Implement appropriate interface (`IIncrementFromChain`, `IIncrementFromQuote`, or `IIncrementFromPairs`)
- Follow patterns from `.github/instructions/indicator-buffer.instructions.md`
- Provide both standard constructor and constructor with values/quotes parameter (matching interface type)
- Use universal `BufferUtilities` extension methods for buffer management
- Include comprehensive unit tests matching patterns in existing tests
- Ensure mathematical correctness matches series implementation

### StreamHub Implementation Requirements

- Extend `ChainProvider<TIn, TResult>`, `QuoteProvider<TIn, TResult>`, or `PairsProvider<TIn, TResult>`
- Follow patterns from `.github/instructions/indicator-stream.instructions.md`
- Implement efficient state management for real-time processing
- Include comprehensive unit tests matching patterns in existing tests
- Ensure mathematical correctness matches series implementation
- Optimize for low-latency, high-frequency scenarios

### Testing Requirements

- Create corresponding test files in `tests/indicators/{folder}/{indicator}/`
- Follow naming convention: `{Indicator}.BufferList.Tests.cs` or `{Indicator}.StreamHub.Tests.cs`
- Include all required test methods from test base classes
- Verify parity with series-style calculations
- Test edge cases, reset behavior, and state management
- StreamHub tests must implement exactly one observer interface (ITestQuoteObserver OR ITestChainObserver); dual‑stream hubs must use ITestPairsObserver

---

## Dependencies & Execution Order

### Phase Dependencies

- **Phase 1**: Foundation (audits & compliance) — No dependencies, can start immediately
- **Phase 2**: BufferList implementations (T001-T085) — Depends on Phase 1 completion
- **Phase 3**: StreamHub implementations (T086-T170) — Depends on Phase 1 completion (can proceed in parallel with Phase 2)
- **Phase 4**: Test infrastructure & quality assurance (T175-T185, Q001-Q006) — Depends on Phases 2 and 3 progress
- **Phase 5**: Documentation & polish (D001-D007) — Depends on Phases 2 and 3 implementations

### Parallel Opportunities

- Tasks within each phase can run in parallel
- Phases 2 and 3 can proceed in parallel after Phase 1 completion
- Different indicator implementations are completely independent
- Documentation tasks can begin as soon as corresponding implementations complete

### Notes

- All implementation tasks can be executed in parallel as they touch different files
- Maintain strict adherence to existing patterns and conventions
- Run `dotnet test --no-restore` after each implementation
- Follow pre-commit checklist from `.github/instructions/source-code-completion.instructions.md`
- Update catalog entries and documentation as implementations are completed

---

## Summary

**Implementation Coverage (1:1:1 Parity)**:

- **Total Series implementations**: 85 indicators (baseline)
<<<<<<< HEAD
- **Total BufferList implementations**: 72 complete, 13 remaining (T001-T085)
- **Total StreamHub implementations**: 47 complete, 38 remaining (T086-T170)
- **1:1:1 Target**: 85 BufferList + 85 StreamHub = 170 streaming implementations total
- **Current streaming coverage**: 119/170 = **70% complete**
=======
- **Total BufferList implementations**: 73 complete, 12 remaining (T001-T085)
- **Total StreamHub implementations**: 45 complete, 40 remaining (T086-T170)
- **1:1:1 Target**: 85 BufferList + 85 StreamHub = 170 streaming implementations total
- **Current streaming coverage**: 118/170 = **69% complete**
>>>>>>> 073bac2b

**Task Breakdown**:

- **Phase 1**: 10 tasks (A001-A006, T171-T174) — 8 complete, 2 remaining
<<<<<<< HEAD
- **Phase 2**: 85 BufferList implementation tasks (T001-T085) — 72 complete, 13 remaining
- **Phase 3**: 85 StreamHub implementation tasks (T086-T170) — 47 complete, 38 remaining
- **Phase 4**: 17 test infrastructure tasks (T175-T185, Q001-Q006) — 0 complete, 17 remaining
- **Phase 5**: 7 documentation tasks (D001-D007) — 2 complete, 5 remaining
- **Total**: 204 tasks — 129 complete, 75 remaining
=======
- **Phase 2**: 85 BufferList implementation tasks (T001-T085) — 73 complete, 12 remaining
- **Phase 3**: 85 StreamHub implementation tasks (T086-T170) — 45 complete, 40 remaining
- **Phase 4**: 17 test infrastructure tasks (T175-T185, Q001-Q006) — 0 complete, 17 remaining
- **Phase 5**: 7 documentation tasks (D001-D007) — 2 complete, 5 remaining
- **Total**: 204 tasks — 128 complete, 76 remaining
>>>>>>> 073bac2b

Removed blanket deferral: The above indicators are complex but unblocked with established reference patterns (see instruction files).

---
Last updated: October 15, 2025<|MERGE_RESOLUTION|>--- conflicted
+++ resolved
@@ -458,34 +458,19 @@
 **Implementation Coverage (1:1:1 Parity)**:
 
 - **Total Series implementations**: 85 indicators (baseline)
-<<<<<<< HEAD
-- **Total BufferList implementations**: 72 complete, 13 remaining (T001-T085)
-- **Total StreamHub implementations**: 47 complete, 38 remaining (T086-T170)
-- **1:1:1 Target**: 85 BufferList + 85 StreamHub = 170 streaming implementations total
-- **Current streaming coverage**: 119/170 = **70% complete**
-=======
 - **Total BufferList implementations**: 73 complete, 12 remaining (T001-T085)
 - **Total StreamHub implementations**: 45 complete, 40 remaining (T086-T170)
 - **1:1:1 Target**: 85 BufferList + 85 StreamHub = 170 streaming implementations total
 - **Current streaming coverage**: 118/170 = **69% complete**
->>>>>>> 073bac2b
 
 **Task Breakdown**:
 
 - **Phase 1**: 10 tasks (A001-A006, T171-T174) — 8 complete, 2 remaining
-<<<<<<< HEAD
-- **Phase 2**: 85 BufferList implementation tasks (T001-T085) — 72 complete, 13 remaining
-- **Phase 3**: 85 StreamHub implementation tasks (T086-T170) — 47 complete, 38 remaining
-- **Phase 4**: 17 test infrastructure tasks (T175-T185, Q001-Q006) — 0 complete, 17 remaining
-- **Phase 5**: 7 documentation tasks (D001-D007) — 2 complete, 5 remaining
-- **Total**: 204 tasks — 129 complete, 75 remaining
-=======
 - **Phase 2**: 85 BufferList implementation tasks (T001-T085) — 73 complete, 12 remaining
 - **Phase 3**: 85 StreamHub implementation tasks (T086-T170) — 45 complete, 40 remaining
 - **Phase 4**: 17 test infrastructure tasks (T175-T185, Q001-Q006) — 0 complete, 17 remaining
 - **Phase 5**: 7 documentation tasks (D001-D007) — 2 complete, 5 remaining
 - **Total**: 204 tasks — 128 complete, 76 remaining
->>>>>>> 073bac2b
 
 Removed blanket deferral: The above indicators are complex but unblocked with established reference patterns (see instruction files).
 
