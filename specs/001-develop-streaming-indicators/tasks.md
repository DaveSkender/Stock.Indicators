# Tasks: streaming indicators framework

**Input**: Design documents from `/specs/001-develop-streaming-indicators/`
**Prerequisites**: plan.md (required) — data entities documented in plan.md §Data Model

## Requirements Quality Validation

Before implementing each indicator, review the corresponding simplified checklist for requirements validation:

- **BufferList style**: [checklists/buffer-list.md](checklists/buffer-list.md) — 15 essential validation items
- **StreamHub style**: [checklists/stream-hub.md](checklists/stream-hub.md) — 18 essential validation items

These simplified checklists ensure:

- Constitution compliance (mathematical precision, performance, validation, testing, documentation)
- Instruction file adherence (base classes, interfaces, test patterns, utilities)
- Essential quality gates (clarity, completeness, consistency, verifiability)

## Format: `[ID] Description`

- Include exact file paths in descriptions
- All tasks are independently parallelizable

## Path Conventions

Paths assume the single-project layout at the repository root:

- Source: `src/`
- Tests: `tests/`

## Instruction File Compliance Audit (NEW - CRITICAL)

The following tasks address gaps between existing implementations and current instruction file requirements:

### Core Compliance Audit

- [x] **A001**: Audit existing BufferList implementations for instruction file compliance (`src/**/*.BufferList.cs` against `.github/instructions/indicator-buffer.instructions.md`) ✅ COMPLETE
  - [x] Verify correct base class inheritance (`BufferList<TResult>`) ✅
  - [x] Check interface implementation (`IIncrementFromChain`/`IIncrementFromQuote`/`IIncrementFromPairs`) ✅
  - [x] Validate constructor patterns (params-only and params+quotes variants) ✅
  - [x] Confirm `BufferUtilities` usage instead of manual buffer management ✅
  - [x] Check member ordering per instruction file conventions ✅

- [x] **A002**: Audit existing StreamHub implementations for instruction file compliance (`src/**/*.StreamHub.cs` against `.github/instructions/indicator-stream.instructions.md`) ✅ COMPLETE
  - [x] Verify correct provider base (`ChainProvider`/`QuoteProvider`/`PairsProvider`) ✅
  - [x] Check test interface implementation requirements ✅
  - [x] Validate provider history testing coverage (Insert/Remove scenarios) ✅
  - [x] Confirm performance benchmarking inclusion ✅
  - [x] Check member ordering per instruction file conventions ✅

### Test Compliance Audit

- [x] **A003**: Audit BufferList test classes for compliance (`tests/**/*.BufferList.Tests.cs`) ✅ COMPLETE
  - [x] Verify inheritance from `BufferListTestBase` (not `TestBase`) ✅
  - [x] Check implementation of correct test interfaces ✅
  - [x] Validate coverage of 5 required test methods ✅
  - [x] Confirm Series parity validation patterns ✅

- [x] **A004**: Audit StreamHub test classes for compliance (`tests/**/*.StreamHub.Tests.cs`) ✅ COMPLETE
  - [x] Verify inheritance from `StreamHubTestBase` ✅
  - [x] Check implementation of correct test interfaces per provider pattern ✅
  - [x] Validate provider history testing (Insert/Remove scenarios) ✅
  - [x] Confirm performance benchmarking inclusion ✅

### Documentation Compliance

- [x] **A005**: Update indicator documentation pages for instruction file compliance ✅ COMPLETE
  - [x] Ensure streaming usage sections reference instruction files ✅
  - [x] Update examples to match current API patterns ✅
  - [x] Verify consistency with catalog entries ✅

### Implementation Gap Analysis

- [x] **A006**: Identify and prioritize instruction file compliance gaps ✅ COMPLETE
  - [x] Create priority matrix based on constitution principle violations ✅
  - [x] Document specific remediation steps for high-priority gaps ✅
  - [x] Estimate effort for bringing existing implementations into compliance ✅

**Note**: These audit tasks are essential for ensuring the existing 59 BufferList and 40 StreamHub implementations comply with the refined instruction file requirements developed since the original spec kit plans.

The following indicators have series-style implementations but lack BufferList implementations:

### BufferList A-D Group (16 indicators)

- [x] T001 Implement Alligator BufferList in `src/a-d/Alligator/Alligator.BufferList.cs` ✅ Complete
- [x] T002 Implement Aroon BufferList in `src/a-d/Aroon/Aroon.BufferList.cs` ✅ Complete
- [x] T003 Implement AtrStop BufferList in `src/a-d/AtrStop/AtrStop.BufferList.cs` ✅ Complete
- [x] T004 Implement Awesome BufferList in `src/a-d/Awesome/Awesome.BufferList.cs` ✅ Complete
- [x] T005 Implement Beta BufferList in `src/a-d/Beta/Beta.BufferList.cs` ✅ Complete
- [x] T006 Implement Bop BufferList in `src/a-d/Bop/Bop.BufferList.cs` ✅ Complete
- [x] T007 Implement ChaikinOsc BufferList in `src/a-d/ChaikinOsc/ChaikinOsc.BufferList.cs` ✅ Complete
- [x] T008 Implement Chandelier BufferList in `src/a-d/Chandelier/Chandelier.BufferList.cs` ✅ Complete
- [x] T009 Implement Chop BufferList in `src/a-d/Chop/Chop.BufferList.cs` ✅ Complete
- [x] T010 Implement Cmf BufferList in `src/a-d/Cmf/Cmf.BufferList.cs` ✅ Complete
- [x] T011 Implement ConnorsRsi BufferList in `src/a-d/ConnorsRsi/ConnorsRsi.BufferList.cs` ✅ Complete
- [ ] T021 Implement Fractal BufferList in `src/e-k/Fractal/Fractal.BufferList.cs` ⚠️ **DEFERRED**: Requires future data access pattern incompatible with streaming constraints (looks ahead 2 periods). Marked for v2 research with potential reorder buffer solution.
- [ ] T024 Implement HtTrendline BufferList in `src/e-k/HtTrendline/HtTrendline.BufferList.cs` ⚠️ **DEFERRED**: Complex Hilbert Transform implementation requires research into streaming compatibility and state management complexity. Targeted for v2 after core framework stabilization.
- [ ] T025 Implement Hurst BufferList in `src/e-k/Hurst/Hurst.BufferList.cs` ⚠️ **DEFERRED**: Hurst Exponent calculation requires full dataset access patterns incompatible with incremental streaming. Research needed for windowed approximation approach in v2.
- [ ] T026 Implement Ichimoku BufferList in `src/e-k/Ichimoku/Ichimoku.BufferList.cs` ⚠️ **DEFERRED**: Requires future offset calculations (Senkou Span B projects 26 periods ahead) incompatible with streaming constraints. Marked for v2 research with offset buffer solution.
- [ ] T029 Implement MaEnvelopes BufferList in `src/m-r/MaEnvelopes/MaEnvelopes.BufferList.cs`
- [ ] T032 Implement ParabolicSar BufferList in `src/m-r/ParabolicSar/ParabolicSar.BufferList.cs`
- [ ] T033 Implement PivotPoints BufferList in `src/m-r/PivotPoints/PivotPoints.BufferList.cs`
- [ ] T034 Implement Pivots BufferList in `src/m-r/Pivots/Pivots.BufferList.cs`
- [ ] T035 Implement Pmo BufferList in `src/m-r/Pmo/Pmo.BufferList.cs`
- [ ] T036 Implement Prs BufferList in `src/m-r/Prs/Prs.BufferList.cs`
- [ ] T037 Implement Pvo BufferList in `src/m-r/Pvo/Pvo.BufferList.cs`
- [ ] T125 Implement QuotePart BufferList in `src/_common/QuotePart/QuotePart.BufferList.cs`
- [ ] T038 Implement Renko BufferList in `src/m-r/Renko/Renko.BufferList.cs`
- [ ] T039 Implement RenkoAtr BufferList in `src/m-r/RenkoAtr/RenkoAtr.BufferList.cs`
- [ ] T040 Implement RocWb BufferList in `src/m-r/RocWb/RocWb.BufferList.cs`
- [ ] T041 Implement RollingPivots BufferList in `src/m-r/RollingPivots/RollingPivots.BufferList.cs`
- [ ] T042 Implement Slope BufferList in `src/s-z/Slope/Slope.BufferList.cs` ⚠️ **DEFERRED**: Line property requires retroactive updates to historical results when new data changes slope calculation, incompatible with append-only streaming constraints. Research needed for windowed approximation in v2.
- [ ] T044 Implement Smi BufferList in `src/s-z/Smi/Smi.BufferList.cs`
- [ ] T045 Implement StarcBands BufferList in `src/s-z/StarcBands/StarcBands.BufferList.cs`
- [ ] T046 Implement Stc BufferList in `src/s-z/Stc/Stc.BufferList.cs`
- [ ] T048 Implement StdDevChannels BufferList in `src/s-z/StdDevChannels/StdDevChannels.BufferList.cs`
- [ ] T050 Implement Tsi BufferList in `src/s-z/Tsi/Tsi.BufferList.cs`
- [ ] T052 Implement VolatilityStop BufferList in `src/s-z/VolatilityStop/VolatilityStop.BufferList.cs`
- [ ] T053 Implement Vortex BufferList in `src/s-z/Vortex/Vortex.BufferList.cs`
- [ ] T054 Implement Vwap BufferList in `src/s-z/Vwap/Vwap.BufferList.cs`
- [ ] T055 Implement ZigZag BufferList in `src/s-z/ZigZag/ZigZag.BufferList.cs`
- [x] T012 Implement Correlation BufferList in `src/a-d/Correlation/Correlation.BufferList.cs` ✅ Complete
- [x] T013 Implement Doji BufferList in `src/a-d/Doji/Doji.BufferList.cs` ✅ Complete
- [x] T014 Implement Donchian BufferList in `src/a-d/Donchian/Donchian.BufferList.cs` ✅ Complete
- [x] T015 Implement Dpo BufferList in `src/a-d/Dpo/Dpo.BufferList.cs` ✅ Complete
- [x] T016 Implement Dynamic BufferList in `src/a-d/Dynamic/Dynamic.BufferList.cs` ✅ Complete

### BufferList E-K Group (12 indicators)

- [x] T017 Implement ElderRay BufferList in `src/e-k/ElderRay/ElderRay.BufferList.cs` ✅ Complete
- [x] T018 Implement Fcb BufferList in `src/e-k/Fcb/Fcb.BufferList.cs` ✅ Complete
- [x] T019 Implement FisherTransform BufferList in `src/e-k/FisherTransform/FisherTransform.BufferList.cs` ✅ Complete
- [x] T020 Implement ForceIndex BufferList in `src/e-k/ForceIndex/ForceIndex.BufferList.cs` ✅ Complete
- [ ] T021 Implement Fractal BufferList in `src/e-k/Fractal/Fractal.BufferList.cs` ⚠️ **DEFERRED**: Requires future data access pattern incompatible with streaming constraints (looks ahead 2 periods). Marked for v2 research with potential reorder buffer solution.
- [x] T022 Implement Gator BufferList in `src/e-k/Gator/Gator.BufferList.cs` ✅ Complete
- [x] T023 Implement HeikinAshi BufferList in `src/e-k/HeikinAshi/HeikinAshi.BufferList.cs` ✅ Complete
- [ ] T024 Implement HtTrendline BufferList in `src/e-k/HtTrendline/HtTrendline.BufferList.cs` ⚠️ **DEFERRED**: Complex Hilbert Transform implementation requires research into streaming compatibility and state management complexity. Targeted for v2 after core framework stabilization.
- [ ] T025 Implement Hurst BufferList in `src/e-k/Hurst/Hurst.BufferList.cs` ⚠️ **DEFERRED**: Hurst Exponent calculation requires full dataset access patterns incompatible with incremental streaming. Research needed for windowed approximation approach in v2.
- [ ] T026 Implement Ichimoku BufferList in `src/e-k/Ichimoku/Ichimoku.BufferList.cs` ⚠️ **DEFERRED**: Requires future offset calculations (Senkou Span B projects 26 periods ahead) incompatible with streaming constraints. Marked for v2 research with offset buffer solution.
- [x] T027 Implement Keltner BufferList in `src/e-k/Keltner/Keltner.BufferList.cs` ✅ Complete
- [x] T028 Implement Kvo BufferList in `src/e-k/Kvo/Kvo.BufferList.cs` ✅ Complete

### BufferList M-R Group (13 indicators)

- [x] T029 Implement MaEnvelopes BufferList in `src/m-r/MaEnvelopes/MaEnvelopes.BufferList.cs` ✅ Complete
- [x] T030 Implement Marubozu BufferList in `src/m-r/Marubozu/Marubozu.BufferList.cs` ✅ Complete
- [x] T031 Implement Mfi BufferList in `src/m-r/Mfi/Mfi.BufferList.cs` ✅ Complete
- [ ] T032 Implement ParabolicSar BufferList in `src/m-r/ParabolicSar/ParabolicSar.BufferList.cs`
- [ ] T033 Implement PivotPoints BufferList in `src/m-r/PivotPoints/PivotPoints.BufferList.cs`
- [ ] T034 Implement Pivots BufferList in `src/m-r/Pivots/Pivots.BufferList.cs`
- [x] T035 Implement Pmo BufferList in `src/m-r/Pmo/Pmo.BufferList.cs` ✅ Complete
- [x] T036 Implement Prs BufferList in `src/m-r/Prs/Prs.BufferList.cs` ✅ Complete
- [x] T037 Implement Pvo BufferList in `src/m-r/Pvo/Pvo.BufferList.cs` ✅ Complete
- [ ] T038 Implement Renko BufferList in `src/m-r/Renko/Renko.BufferList.cs`
- [ ] T039 Implement RenkoAtr BufferList in `src/m-r/RenkoAtr/RenkoAtr.BufferList.cs`
- [ ] T040 Implement RocWb BufferList in `src/m-r/RocWb/RocWb.BufferList.cs`
- [ ] T041 Implement RollingPivots BufferList in `src/m-r/RollingPivots/RollingPivots.BufferList.cs`

### BufferList S-Z Group (14 indicators)

- [ ] T042 Implement Slope BufferList in `src/s-z/Slope/Slope.BufferList.cs` ⚠️ **DEFERRED**: Line property requires retroactive updates to historical results when new data changes slope calculation, incompatible with append-only streaming constraints. Research needed for windowed approximation in v2.
- [x] T043 Implement SmaAnalysis BufferList in `src/s-z/SmaAnalysis/SmaAnalysis.BufferList.cs` ✅ Complete
- [x] T044 Implement Smi BufferList in `src/s-z/Smi/Smi.BufferList.cs` ✅ Complete
- [x] T045 Implement StarcBands BufferList in `src/s-z/StarcBands/StarcBands.BufferList.cs` ✅ Complete
- [ ] T046 Implement Stc BufferList in `src/s-z/Stc/Stc.BufferList.cs` (Complex - requires MACD→Stochastic pipeline, deferred)
- [x] T047 Implement StdDev BufferList in `src/s-z/StdDev/StdDev.BufferList.cs` ✅ Complete
- [ ] T048 Implement StdDevChannels BufferList in `src/s-z/StdDevChannels/StdDevChannels.BufferList.cs` (Deferred - depends on Slope retroactive updates)
- [x] T049 Implement SuperTrend BufferList in `src/s-z/SuperTrend/SuperTrend.BufferList.cs` ✅ Complete
- [ ] T050 Implement Tsi BufferList in `src/s-z/Tsi/Tsi.BufferList.cs`
- [x] T051 Implement UlcerIndex BufferList in `src/s-z/UlcerIndex/UlcerIndex.BufferList.cs` ✅ Complete
<<<<<<< HEAD
- [ ] T052 Implement VolatilityStop BufferList in `src/s-z/VolatilityStop/VolatilityStop.BufferList.cs`
- [ ] T053 Implement Vortex BufferList in `src/s-z/Vortex/Vortex.BufferList.cs`
- [x] T054 Implement Vwap BufferList in `src/s-z/Vwap/Vwap.BufferList.cs` ✅ Complete
- [ ] T055 Implement ZigZag BufferList in `src/s-z/ZigZag/ZigZag.BufferList.cs`
=======
- [ ] T052 Implement VolatilityStop BufferList in `src/s-z/VolatilityStop/VolatilityStop.BufferList.cs` (Deferred - requires retroactive updates)
- [x] T053 Implement Vortex BufferList in `src/s-z/Vortex/Vortex.BufferList.cs` ✅ Complete
- [x] T054 Implement Vwap BufferList in `src/s-z/Vwap/Vwap.BufferList.cs` ✅ Complete
- [ ] T055 Implement ZigZag BufferList in `src/s-z/ZigZag/ZigZag.BufferList.cs` (Deferred - requires retroactive updates and look-ahead)
>>>>>>> f1e36a90

## Missing StreamHub Implementations

**Target**: 44 missing StreamHub implementations for 1:1:1 parity

### StreamHub A-D Group (8 missing)

- [ ] T061 Implement Chandelier StreamHub in `src/a-d/Chandelier/Chandelier.StreamHub.cs`
- [ ] T062 Implement Chop StreamHub in `src/a-d/Chop/Chop.StreamHub.cs`
- [ ] T063 Implement Cmf StreamHub in `src/a-d/Cmf/Cmf.StreamHub.cs`
- [ ] T064 Implement ConnorsRsi StreamHub in `src/a-d/ConnorsRsi/ConnorsRsi.StreamHub.cs`
- [ ] T067 Implement Donchian StreamHub in `src/a-d/Donchian/Donchian.StreamHub.cs`
- [ ] T068 Implement Dpo StreamHub in `src/a-d/Dpo/Dpo.StreamHub.cs`
- [ ] T069 Implement Dynamic StreamHub in `src/a-d/Dynamic/Dynamic.StreamHub.cs`
- [ ] T065 Implement Correlation StreamHub in `src/a-d/Correlation/Correlation.StreamHub.cs` (WIP, needs revisit - dual-stream sync needs work, see Issue #1511)

### StreamHub E-K Group (12 missing)

- [ ] T070 Implement ElderRay StreamHub in `src/e-k/ElderRay/ElderRay.StreamHub.cs`
- [ ] T071 Implement Fcb StreamHub in `src/e-k/Fcb/Fcb.StreamHub.cs`
- [ ] T072 Implement FisherTransform StreamHub in `src/e-k/FisherTransform/FisherTransform.StreamHub.cs`
- [ ] T073 Implement ForceIndex StreamHub in `src/e-k/ForceIndex/ForceIndex.StreamHub.cs`
- [ ] T074 Implement Fractal StreamHub in `src/e-k/Fractal/Fractal.StreamHub.cs` ⚠️ **DEFERRED**: Future data access incompatible with streaming
- [ ] T075 Implement Gator StreamHub in `src/e-k/Gator/Gator.StreamHub.cs`
- [ ] T076 Implement HeikinAshi StreamHub in `src/e-k/HeikinAshi/HeikinAshi.StreamHub.cs`
- [ ] T077 Implement HtTrendline StreamHub in `src/e-k/HtTrendline/HtTrendline.StreamHub.cs` ⚠️ **DEFERRED**: Complex Hilbert Transform streaming compatibility research needed
- [ ] T078 Implement Hurst StreamHub in `src/e-k/Hurst/Hurst.StreamHub.cs` ⚠️ **DEFERRED**: Full dataset access patterns incompatible with streaming
- [ ] T079 Implement Ichimoku StreamHub in `src/e-k/Ichimoku/Ichimoku.StreamHub.cs` ⚠️ **DEFERRED**: Future offset calculations incompatible with streaming
- [ ] T080 Implement Keltner StreamHub in `src/e-k/Keltner/Keltner.StreamHub.cs`
- [ ] T081 Implement Kvo StreamHub in `src/e-k/Kvo/Kvo.StreamHub.cs`

### StreamHub M-R Group (12 missing)

- [ ] T082 Implement MaEnvelopes StreamHub in `src/m-r/MaEnvelopes/MaEnvelopes.StreamHub.cs`
- [ ] T083 Implement Marubozu StreamHub in `src/m-r/Marubozu/Marubozu.StreamHub.cs`
- [ ] T084 Implement Mfi StreamHub in `src/m-r/Mfi/Mfi.StreamHub.cs`
- [ ] T085 Implement ParabolicSar StreamHub in `src/m-r/ParabolicSar/ParabolicSar.StreamHub.cs`
- [ ] T086 Implement PivotPoints StreamHub in `src/m-r/PivotPoints/PivotPoints.StreamHub.cs`
- [ ] T087 Implement Pivots StreamHub in `src/m-r/Pivots/Pivots.StreamHub.cs`
- [ ] T088 Implement Pmo StreamHub in `src/m-r/Pmo/Pmo.StreamHub.cs`
- [ ] T089 Implement Prs StreamHub in `src/m-r/Prs/Prs.StreamHub.cs`
- [ ] T090 Implement Pvo StreamHub in `src/m-r/Pvo/Pvo.StreamHub.cs`
- [ ] T091 Implement RenkoAtr StreamHub in `src/m-r/RenkoAtr/RenkoAtr.StreamHub.cs`
- [ ] T092 Implement RocWb StreamHub in `src/m-r/RocWb/RocWb.StreamHub.cs`
- [ ] T093 Implement RollingPivots StreamHub in `src/m-r/RollingPivots/RollingPivots.StreamHub.cs`

### StreamHub S-Z Group (12 missing)

- [ ] T094 Implement Slope StreamHub in `src/s-z/Slope/Slope.StreamHub.cs` ⚠️ **DEFERRED**: Retroactive calculation incompatible with streaming
- [ ] T095 Implement SmaAnalysis StreamHub in `src/s-z/SmaAnalysis/SmaAnalysis.StreamHub.cs`
- [ ] T096 Implement Smi StreamHub in `src/s-z/Smi/Smi.StreamHub.cs`
- [ ] T097 Implement StarcBands StreamHub in `src/s-z/StarcBands/StarcBands.StreamHub.cs`
- [ ] T098 Implement Stc StreamHub in `src/s-z/Stc/Stc.StreamHub.cs`
- [ ] T099 Implement StdDev StreamHub in `src/s-z/StdDev/StdDev.StreamHub.cs`
- [ ] T100 Implement StdDevChannels StreamHub in `src/s-z/StdDevChannels/StdDevChannels.StreamHub.cs`
- [ ] T101 Implement SuperTrend StreamHub in `src/s-z/SuperTrend/SuperTrend.StreamHub.cs`
- [ ] T102 Implement Tsi StreamHub in `src/s-z/Tsi/Tsi.StreamHub.cs`
- [ ] T103 Implement UlcerIndex StreamHub in `src/s-z/UlcerIndex/UlcerIndex.StreamHub.cs`
- [ ] T104 Implement VolatilityStop StreamHub in `src/s-z/VolatilityStop/VolatilityStop.StreamHub.cs`
- [ ] T105 Implement Vortex StreamHub in `src/s-z/Vortex/Vortex.StreamHub.cs`
- [ ] T106 Implement Vwap StreamHub in `src/s-z/Vwap/Vwap.StreamHub.cs`
- [ ] T107 Implement ZigZag StreamHub in `src/s-z/ZigZag/ZigZag.StreamHub.cs`
- [ ] T126 Implement QuotePart StreamHub in `src/_common/QuotePart/QuotePart.StreamHub.cs`

## Implementation Guidelines

Each task should follow these guidelines:

### BufferList Implementation Requirements

- Inherit from `BufferList<TResult>` base class
- Implement appropriate interface (`IIncrementFromChain`, `IIncrementFromQuote`, or `IIncrementFromPairs`)
- Follow patterns from `.github/instructions/indicator-buffer.instructions.md`
- Provide both standard constructor and constructor with values/quotes parameter (matching interface type)
- Use universal `BufferUtilities` extension methods for buffer management
- Include comprehensive unit tests matching patterns in existing tests
- Ensure mathematical correctness matches series implementation

### StreamHub Implementation Requirements

- Extend `ChainProvider<TIn, TResult>` or `QuoteProvider<TIn, TResult>`
- Follow patterns from `.github/instructions/indicator-stream.instructions.md`
- Implement efficient state management for real-time processing
- Include comprehensive unit tests matching patterns in existing tests
- Ensure mathematical correctness matches series implementation
- Optimize for low-latency, high-frequency scenarios

### Testing Requirements

- Create corresponding test files in `tests/indicators/{folder}/{indicator}/`
- Follow naming convention: `{Indicator}.BufferList.Tests.cs` or `{Indicator}.StreamHub.Tests.cs`
- Include all required test methods from test base classes
- Verify parity with series-style calculations
- Test edge cases, reset behavior, and state management

## Dependencies

- Each BufferList and StreamHub implementation is independent
- Tests should be created alongside implementations
- Follow existing patterns in the codebase for consistency
- Reference instruction files for authoritative guidance

## Notes

- All tasks can be executed in parallel as they touch different files
- Maintain strict adherence to existing patterns and conventions
- Run `dotnet test --no-restore` after each implementation
- Follow pre-commit checklist from `.github/instructions/source-code-completion.instructions.md`
- Update catalog entries and documentation as implementations are completed

## Supporting Tasks (Infrastructure & Documentation)

### Testing & Quality Assurance

**Note**: Test implementation is embedded within each T001-T107 task. Each implementation task includes:

- Unit tests in corresponding test file (e.g., `T001` includes `tests/indicators/a-d/Alligator/Alligator.BufferList.Tests.cs`)
- Parity tests validating equivalence with Series implementation
- Edge case tests (reset behavior, state management, error conditions)

### Documentation Updates

The following documentation tasks support the main implementation work:

- [x] **D001**: Update `docs/_indicators/Sma.md` with streaming usage section and examples (already completed)
- [x] **D002**: Update `docs/_indicators/Ema.md` with streaming usage section and examples (already completed)
- [ ] **D003**: Update `docs/_indicators/Rsi.md` with streaming usage section and examples
- [ ] **D004**: Update `docs/_indicators/Macd.md` with streaming usage section and examples
- [ ] **D005**: Update `docs/_indicators/BollingerBands.md` with streaming usage section and examples
- [ ] **D006**: Update `README.md` with streaming overview paragraph and quick-start example
- [ ] **D007**: Update `src/MigrationGuide.V3.md` with streaming capability summary and migration guidance
- [ ] **T108**: Update indicator documentation pages (`docs/_indicators/*.md`) for all streaming-enabled indicators with usage examples (NFR-005)
- [ ] **T109**: Expand `src/MigrationGuide.V3.md` with comprehensive streaming migration guidance including performance benefits and API patterns (NFR-006)

### Quality Gates

- [ ] **Q001**: Update public API approval test baselines for streaming additions (`tests/public-api/`)
- [ ] **Q002**: Run performance benchmarks comparing BufferList vs Series for representative indicators using BenchmarkDotNet with latency validation (<5ms mean, <10ms p95) on standardized hardware (4-core 3GHz CPU, 16GB RAM, .NET 9.0 release mode)
- [ ] **Q003**: Run performance benchmarks comparing StreamHub vs Series for representative indicators using BenchmarkDotNet with latency validation (<5ms mean, <10ms p95) on standardized hardware (4-core 3GHz CPU, 16GB RAM, .NET 9.0 release mode)
- [ ] **Q004**: Validate memory overhead stays within <10KB per instance target (NFR-002) using dotMemory profiler or equivalent with specific measurement methodology on representative indicators (SMA, EMA, RSI with 200-period lookback). Measurement MUST include: baseline memory before indicator creation, memory after initialization with warmup data, memory after 1000 incremental updates, and final memory footprint. Document measurement procedure and baseline results for CI regression detection.
- [ ] **Q005**: Create automated performance regression detection for streaming indicators with baseline thresholds: mean latency <5ms, p95 latency <10ms, memory overhead <10KB per instance, and automatic CI failure on regression >10% degradation
- [ ] **Q006**: Establish memory baseline measurements for all streaming indicator types using standardized test procedure: measure BufferList vs StreamHub memory efficiency, document memory scaling characteristics vs lookback period (50, 100, 200 periods), and create regression thresholds for automated CI validation

### Test Interface Compliance & Code Quality

- [ ] **T110**: Audit all existing StreamHub test classes for proper test interface implementation according to updated guidelines in `.github/instructions/indicator-stream.instructions.md`
- [ ] **T111**: Update StreamHub test classes that implement wrong interfaces (e.g., missing `ITestChainObserver` for chainable indicators)
- [ ] **T112**: Add comprehensive rollback validation tests to all StreamHub test classes. The RollbackValidation test MUST be implemented in the appropriate observer test methods (QuoteObserver, ChainObserver, PairsObserver) and MUST use mutable `List<Quote>` (not static array), add all quotes, verify results match series exactly with strict ordering, remove a single historical quote (not just the last), rebuild expected series with revised quote list (one missing), assert exact count and strict ordering for both before and after removal, never re-add the removed quote (revised series is new ground truth), and reference Adx.StreamHub.Tests.cs for canonical structure. This applies to ALL indicators, not just those with explicit RollbackState() implementations.
- [ ] **T113**: Verify all dual-stream indicators (Correlation, Beta, PRS) implement `ITestPairsObserver` interface correctly
- [ ] **T114**: Create validation script to check test interface compliance across all StreamHub tests

**Notes**:

- Documentation tasks (D001-D007) can proceed in parallel with implementation
- Quality gate tasks (Q001-Q004) should run after substantial implementation progress (e.g., post-Phase 1a completion)
- Test infrastructure already exists; no additional scaffolding tasks required

## Summary

**CRITICAL UPDATE**: Comprehensive audit reveals 1:1:1 parity requirement across all implementation styles:

- **Total Series implementations**: 85 indicators (baseline)
- **Total BufferList implementations**: 59 complete, **26 missing**
- **Total StreamHub implementations**: 41 complete, **44 missing**
- **1:1:1 Target**: 85 BufferList + 85 StreamHub = 170 streaming implementations total
- **Current streaming coverage**: 100/170 = **59% complete**

### Missing Implementation Analysis

- **BufferList missing (26)**: ConnorsRsi, Fractal*, HtTrendline*, Hurst*, Ichimoku*, MaEnvelopes, ParabolicSar, PivotPoints, Pivots, Pmo, Pvo, QuotePart, Renko, RenkoAtr, RocWb, RollingPivots, Slope*, Smi, StarcBands, Stc, StdDevChannels, Tsi, VolatilityStop, Vortex, Vwap, ZigZag
- **StreamHub missing (44)**: Chandelier, Chop, ConnorsRsi, Donchian, Dpo, Dynamic, ElderRay, Fcb, FisherTransform, ForceIndex, Fractal*, Gator, HeikinAshi, HtTrendline*, Hurst*, Ichimoku*, Keltner, Kvo, MaEnvelopes, Marubozu, Mfi, ParabolicSar, PivotPoints, Pivots, Pmo, Pvo, QuotePart, RenkoAtr, RocWb, RollingPivots, Slope*, SmaAnalysis, Smi, StarcBands, Stc, StdDev, StdDevChannels, SuperTrend, Tsi, UlcerIndex, VolatilityStop, Vortex, Vwap, ZigZag

**Note**: Asterisked (*) indicators may be deferred to v2 due to streaming constraints research needed.

- **Total implementation tasks**: 170 (85 BufferList + 85 StreamHub)
- **Remaining tasks**: 70 (26 BufferList + 44 StreamHub)  
- **Supporting tasks**: 20+ (documentation, quality gates, compliance)
- **Documentation tasks**: 7 (D001-D007)  
- **Quality gate tasks**: 6 (Q001-Q006)
- **Test interface compliance tasks**: 5 (T110-T114)
- **Provider history testing tasks**: 6 (T115-T120)

## Provider History Testing (New Tasks)

StreamHub implementations should test removal and revision of provider history to ensure proper state management and recalculation. Analysis shows several tests lack Insert/Remove operations.

### Test Coverage Analysis

Current status of provider history testing in StreamHub tests:

**✅ Tests with proper Insert/Remove coverage:**

- AlligatorHub, AwesomeHub, DojiHub, EmaHub, DemaHub, HmaHub, RocHub, RenkoHub, SmaHub, SmmaHub, T3Hub, TemaHub, TrixHub, TrHub, UltimateHub, WmaHub (16 tests)

**❌ Tests missing Insert/Remove coverage:**

- AdxHub, AtrHub, CciHub, MacdHub, MamaHub, ObvHub, PrsHub, RsiHub, StochHub, StochRsiHub, VwmaHub, WilliamsRHub (12+ tests)

### Implementation Tasks

- [ ] T115 Add provider history (Insert/Remove) testing to QuoteObserver tests in AdxHub at `tests/indicators/a-d/Adx/Adx.StreamHub.Tests.cs` using the robust pattern: use `List<Quote>`, remove by index, verify strict ordering and count, never re-add removed quote, and reference Adx.StreamHub.Tests.cs as canonical example.
- [ ] T116 Add provider history (Insert/Remove) testing to ChainProvider tests missing Insert/Remove operations in AtrHub, CciHub, MacdHub, MamaHub, ObvHub, PrsHub at their respective test files, following the improved pattern.
- [ ] T117 Add provider history (Insert/Remove) testing to ChainObserver tests missing Insert/Remove operations in RsiHub, StochRsiHub at their respective test files, following the improved pattern.
- [ ] T118 Add provider history (Insert/Remove) testing to ChainProvider tests missing Insert/Remove operations in StochHub, VwmaHub, WilliamsRHub at their respective test files, following the improved pattern.
- [ ] T119 Add virtual ProviderHistoryTesting() method to StreamHubTestBase class in `tests/indicators/_base/StreamHubTestBase.cs` with standard Insert/Remove pattern, and ensure all derived tests override as needed for indicator-specific logic.
- [ ] T120 Update indicator-stream.instructions.md to require comprehensive rollback validation testing for all StreamHub indicators and reference the new base class virtual method. The rollback validation pattern must be implemented in appropriate observer test methods (QuoteObserver, ChainObserver, PairsObserver) for all indicators.

## Compliance Gap Remediation (Post-Audit)

Based on StreamHub audit (A002) findings, the following specific gaps must be addressed:

### Vwma StreamHub Test Compliance (CRITICAL)

- [x] **T121**: Fix Vwma StreamHub test class compliance in `tests/indicators/s-z/Vwma/Vwma.StreamHub.Tests.cs` ✅ COMPLETE
  - [x] Add missing test interfaces: `ITestQuoteObserver`, `ITestChainProvider` ✅
  - [x] Implement provider history testing (Insert/Remove operations with Series parity checks) ✅
  - [x] Add proper cleanup operations (Unsubscribe/EndTransmission calls) ✅
  - [x] Add Series parity validation with strict ordering comparison ✅
  - [x] Follow EMA StreamHub test as canonical pattern reference ✅

### Complete StreamHub Test Interface Audit

- [x] **T122**: Comprehensive audit of all StreamHub test classes for missing test interfaces ✅ COMPLETE
  - [x] Verified EMA, SMA, Correlation implement correct interfaces per provider pattern ✅
  - [x] Identified Vwma as isolated case with missing interfaces (addressed in T121) ✅
  - [x] Confirmed gaps are NOT systemic - most StreamHub tests follow proper patterns ✅

### Quality Validation

- [ ] **T123**: Validate remediation completeness by re-running StreamHub audit (A002)
  - [ ] Confirm all identified gaps have been addressed
  - [ ] Verify test patterns match instruction file requirements
  - [ ] Ensure Series parity and provider history testing coverage is complete

**Priority**: HIGH - These tasks address specific compliance gaps found during the audit phase and are prerequisite to declaring the StreamHub instruction file compliance complete.

---
Last updated: October 13, 2025

### Systematic Documentation Updates (NEW)

- [ ] **T124**: Update indicator documentation pages for all streaming-enabled indicators
  - [ ] Add "## Streaming" sections to 74 indicators missing streaming documentation
  - [ ] Use SMA/EMA documentation patterns as template (BufferList + StreamHub examples)
  - [ ] Ensure consistency with instruction file references
  - [ ] Verify code examples compile and produce correct results<|MERGE_RESOLUTION|>--- conflicted
+++ resolved
@@ -168,17 +168,10 @@
 - [x] T049 Implement SuperTrend BufferList in `src/s-z/SuperTrend/SuperTrend.BufferList.cs` ✅ Complete
 - [ ] T050 Implement Tsi BufferList in `src/s-z/Tsi/Tsi.BufferList.cs`
 - [x] T051 Implement UlcerIndex BufferList in `src/s-z/UlcerIndex/UlcerIndex.BufferList.cs` ✅ Complete
-<<<<<<< HEAD
-- [ ] T052 Implement VolatilityStop BufferList in `src/s-z/VolatilityStop/VolatilityStop.BufferList.cs`
-- [ ] T053 Implement Vortex BufferList in `src/s-z/Vortex/Vortex.BufferList.cs`
-- [x] T054 Implement Vwap BufferList in `src/s-z/Vwap/Vwap.BufferList.cs` ✅ Complete
-- [ ] T055 Implement ZigZag BufferList in `src/s-z/ZigZag/ZigZag.BufferList.cs`
-=======
 - [ ] T052 Implement VolatilityStop BufferList in `src/s-z/VolatilityStop/VolatilityStop.BufferList.cs` (Deferred - requires retroactive updates)
 - [x] T053 Implement Vortex BufferList in `src/s-z/Vortex/Vortex.BufferList.cs` ✅ Complete
 - [x] T054 Implement Vwap BufferList in `src/s-z/Vwap/Vwap.BufferList.cs` ✅ Complete
 - [ ] T055 Implement ZigZag BufferList in `src/s-z/ZigZag/ZigZag.BufferList.cs` (Deferred - requires retroactive updates and look-ahead)
->>>>>>> f1e36a90
 
 ## Missing StreamHub Implementations
 
