# Implementation tasks: static series regression baselines

**Feature**: Static series regression baselines  
**Updated**: 2025-01-09 (Simplified approach)  
**Based on**: [spec.md](./spec.md) and [plan.md](./plan.md)

## Task overview

This document provides actionable tasks for implementing the regression baseline framework for all StaticSeries indicator Standard tests.

**Key goals**:

- Create baseline generator tool to capture canonical indicator outputs
- Generate JSON baseline files for 200+ indicators (colocated with tests)
- Implement regression test suite with configurable tolerance
- Integrate regression tests into CI pipeline
- Document baseline regeneration and review procedures

**Simplified approach**:

- Baseline files are JSON arrays of result objects (e.g., `List<SmaResult>`)
- Direct deserialization using standard System.Text.Json
- Files colocated with indicator tests (e.g., `tests/indicators/s-z/Sma/Sma.Baseline.json`)
- No custom wrapper models or serialization utilities

**Organization**: Tasks grouped by component (format, generator, comparer, tests, CI, docs)

## Phase 1: Infrastructure and baseline format (T001)

### T001: Define baseline JSON file format

**Description**: Define JSON format for baseline files using direct result class mapping  
**Location**: `specs/002-regression-baselines/baseline-format.md` (documentation)  
**Dependencies**: None  
**Acceptance criteria**:

- JSON format documented as direct array of result objects (e.g., `List<SmaResult>`)
- Files colocated with indicator tests (e.g., `tests/indicators/s-z/Sma/Sma.Baseline.json`)
- Direct deserialization using System.Text.Json with camelCase naming
- Example baseline files provided for single-property (SMA) and multi-property (MACD) indicators
- Property naming convention specified (camelCase in JSON, PascalCase in C#)
- Explicit null serialization during warmup period

**Status**: ✅ Complete

## Phase 2: Baseline generator tool (T006-T015)

### T006: Scaffold baseline generator console app

**Description**: Create console application project for baseline generator  
**Location**: `tools/performance/BaselineGenerator/`  
**Dependencies**: None  
**Acceptance criteria**:

- Console app project created (`BaselineGenerator.csproj`)
- Program.cs entry point scaffolded
- Project references test project for TestData access
- Project references indicator library
- Targets `net8.0` and `net9.0`

### T007: Implement CLI argument parsing

**Description**: Parse command-line arguments for generator tool  
**Location**: `tools/performance/BaselineGenerator/Program.cs`  
**Dependencies**: T006  
**Acceptance criteria**:

- `--indicator <name>` flag for single indicator generation
- `--all` flag for batch generation
- `--help` displays usage information
- Invalid arguments display clear error messages

### T008: Implement indicator execution logic

**Description**: Execute indicator tests and capture outputs  
**Location**: `tools/performance/BaselineGenerator/IndicatorExecutor.cs`  
**Dependencies**: T007  
**Acceptance criteria**:

- Load TestData.GetDefault() for Standard scenario
- Dynamically invoke indicator method (e.g., `quotes.ToSma(20)`)
- Capture result list (e.g., `List<SmaResult>`)
- Handle indicators with multiple result properties (e.g., MACD with Macd, Signal, Histogram)
- Determine output file path based on indicator location in test directory

### T009: Implement baseline file writing

**Description**: Write baseline files using standard JSON serialization  
**Location**: `tools/performance/BaselineGenerator/Program.cs`  
**Dependencies**: T008  
**Acceptance criteria**:

- Serialize result list directly using `System.Text.Json`
- Configure JsonSerializerOptions with camelCase naming and WriteIndented=true
- Write to colocated file path (e.g., `tests/indicators/s-z/Sma/Sma.Baseline.json`)
- Handle null values explicitly (not omitted)
- Create parent directories if needed

### T010: Implement single indicator generation

**Description**: Generate baseline for single indicator (--indicator flag)  
**Location**: `tools/performance/BaselineGenerator/Program.cs`  
**Dependencies**: T009  
**Acceptance criteria**:

- Accepts indicator name as argument
- Generates baseline for specified indicator
- Writes JSON file to colocated test directory
- Displays progress message ("Generating baseline for Sma...")
- Displays completion message with file path

### T011: Implement batch generation for all indicators

**Description**: Generate baselines for all indicators (--all flag)  
**Location**: `tools/performance/BaselineGenerator/Program.cs`  
**Dependencies**: T009  
**Acceptance criteria**:

<<<<<<< HEAD
- Discover all StaticSeries indicators from catalog or namespace
- Generate baseline for each indicator in colocated test directory
=======
- Discover all StaticSeries indicators using Catalog enumeration (for consistency with existing test patterns)
- Generate baseline for each indicator
>>>>>>> 1bd91b98
- Parallel execution for performance (use Parallel.ForEach)
- Display progress bar or completion count
- Complete in < 2 minutes for 200+ indicators

### T012: Add error handling and logging

**Description**: Implement comprehensive error handling for generator tool  
**Location**: `tools/performance/BaselineGenerator/`  
**Dependencies**: T010, T011  
**Acceptance criteria**:

- Handle missing test data gracefully (skip indicator with warning)
- Handle indicator execution exceptions: log error with stack trace, skip indicator (no partial baseline), continue batch
- Handle file write failures (permissions, disk space)
- Display summary at end (success count, failure count, skipped count)
- Exit code 0 for success, non-zero for failures

### T013: Add baseline file validation

**Description**: Validate generated baseline files meet format requirements  
**Location**: `tools/performance/BaselineGenerator/BaselineValidator.cs`  
**Dependencies**: T009  
**Acceptance criteria**:

- Validate results array not empty
- Validate timestamp sequence is ascending
- Validate property names match indicator output
<<<<<<< HEAD
- Validate JSON can be deserialized back to result type
=======
- Validate property order is alphabetical within each result object (deterministic ordering)
>>>>>>> 1bd91b98
- Option to validate after generation (--validate flag)

### T014: Create generator tool documentation

**Description**: Document generator tool usage and options  
**Location**: `tools/performance/BaselineGenerator/README.md`  
**Dependencies**: T012  
**Acceptance criteria**:

- Usage examples for all CLI flags
- Explanation of when to regenerate baselines
- Troubleshooting common errors
- Performance expectations documented
- Contribution workflow documented (when regeneration is appropriate)

### T015: Generate initial baseline files for all indicators

**Description**: Run generator tool to create initial baselines  
**Location**: Colocated with indicator tests (e.g., `tests/indicators/s-z/Sma/Sma.Baseline.json`)  
**Dependencies**: T011, T013  
**Acceptance criteria**:

- Execute `dotnet run --project tools/performance/BaselineGenerator -- --all`
- Verify 200+ JSON files created in indicator test directories
- Validate baseline files with --validate flag
- Commit baseline files to version control
- Document commit message ("Add initial regression baselines for all StaticSeries indicators")

## Phase 3: Baseline comparer and regression tests (T016-T025)

### T016: Write unit tests for baseline comparer (TDD)

**Description**: Write failing unit tests for comparison logic before implementation  
**Location**: `tests/indicators/Baselines/BaselineComparer.Tests.cs`  
**Dependencies**: T002  
**Acceptance criteria**:

- Test identical results → expect IsMatch = true (FAILING initially)
- Test results within tolerance → expect IsMatch = true (FAILING initially)
- Test results exceeding tolerance → expect IsMatch = false with mismatches (FAILING initially)
- Test strict mode with exact match → expect IsMatch = true (FAILING initially)
- Test strict mode with any difference → expect IsMatch = false (FAILING initially)
- Test null handling (null == null, null != value) (FAILING initially)
- Test missing properties → expect mismatch reported (FAILING initially)
- Test date misalignment → expect missing/extra dates reported (FAILING initially)
- All tests documented with TDD Red phase intention

### T016a: Implement baseline comparer core logic (TDD Green)

**Description**: Implement comparison logic to make T016 tests pass  
**Location**: `tests/indicators/Baselines/BaselineComparer.cs`  
**Dependencies**: T016  
**Acceptance criteria**:

- `Compare(expected, actual, tolerance)` method implemented
- Iterate both sequences in parallel (zip by date)
- Compare each property with tolerance (`Math.Abs(expected - actual) > tolerance`)
- Handle null values (null == null → match, null != value → mismatch)
- Return ComparisonResult with IsMatch and Mismatches list
- All T016 tests now pass (TDD Green phase)

### T017: Implement mismatch detection and reporting

**Description**: Create detailed mismatch reporting for failed comparisons  
**Location**: `tests/indicators/Baselines/BaselineComparer.cs`  
**Dependencies**: T016a  
**Acceptance criteria**:

- `MismatchDetail` record with Date, PropertyName, Expected, Actual, Delta
- Populate Mismatches list with all detected differences
- Calculate delta for each mismatch
- Format mismatch details for human readability
- Support multiple mismatches per comparison

### T018: Implement strict mode comparison

**Description**: Add zero-tolerance comparison for strict validation  
**Location**: `tests/indicators/Baselines/BaselineComparer.cs`  
**Dependencies**: T016a  
**Acceptance criteria**:

- `CompareStrict(expected, actual)` method
- Uses tolerance = 0 (exact binary equality)
- Same mismatch reporting as standard comparison
- Clearly documented use case (after intentional algorithm changes)

### T019: Refactor and extend comparer tests (TDD Refactor)

**Description**: Refactor comparer tests for maintainability and add edge case coverage  
**Location**: `tests/indicators/Baselines/BaselineComparer.Tests.cs`  
**Dependencies**: T016a, T017, T018  
**Acceptance criteria**:

- Refactor test structure for clarity and maintainability
- Add tests for strict mode (CompareStrict) implementation
- Add tests for mismatch detection and reporting (T017)
- Verify all edge cases covered (extreme values, empty sequences, single-element arrays)
- Document test patterns for future comparer enhancements
- All tests remain passing after refactor (TDD Refactor phase)

### T020: Implement regression test suite scaffold

**Description**: Create MSTest test class for regression tests  
**Location**: `tests/indicators/RegressionTests.cs`  
**Dependencies**: T004, T016  
**Acceptance criteria**:

- MSTest test class created
- Test initialization loads baseline files
- Test methods follow naming convention: `{IndicatorName}_Standard_RegressionTest`
- Test cleanup disposes resources
- Parallel test execution enabled (if safe)

### T021: Implement per-indicator regression test method

**Description**: Create test method pattern for each indicator  
**Location**: `tests/indicators/RegressionTests.cs`  
**Dependencies**: T020  
**Acceptance criteria**:

- Load baseline file for indicator (e.g., `Sma.Standard.json`)
- Execute indicator with Standard test data
- Compare current outputs against baseline using BaselineComparer
- Assert IsMatch = true with custom failure message
- If baseline missing, call `Assert.Inconclusive("Baseline file not found: {indicatorName}.Standard.json")`

### T022: Implement test failure diagnostics

**Description**: Format clear error messages for regression test failures  
**Location**: `tests/indicators/RegressionTests.cs`  
**Dependencies**: T021, T017  
**Acceptance criteria**:

- List all mismatches in failure message
- Format: "Date: 2016-02-01, Property: sma, Expected: 214.52, Actual: 214.53, Delta: 0.01"
- Include count of total mismatches
- Include baseline file path in message
- Suggest regenerating baseline if intentional change

### T023: Add regression tests for all indicators

**Description**: Generate test methods for all StaticSeries indicators  
**Location**: `tests/indicators/RegressionTests.cs`  
**Dependencies**: T021  
**Acceptance criteria**:

- One test method per indicator (200+ methods)
- Test discovery via reflection or explicit methods
- Parallel test execution for performance
- All tests pass with initial baselines (from T015)

### T024: Add integration tests for missing baselines

**Description**: Test behavior when baseline file does not exist  
**Location**: `tests/indicators/RegressionTests.cs`  
**Dependencies**: T021  
**Acceptance criteria**:

- Temporarily rename baseline file to simulate missing
- Execute regression test
- Verify test result is Inconclusive (not Failed)
- Verify warning message includes missing file path
- Restore baseline file after test

### T025: Add performance tests for regression suite

**Description**: Validate regression test execution time  
**Location**: `tools/performance/Perf.Regression.cs`  
**Dependencies**: T023  
**Acceptance criteria**:

- Benchmark full regression test suite execution
- Verify < 5 minutes for all 200+ indicators
- Measure memory usage during tests
- Document performance characteristics

### T025a: Add cross-platform validation tests

**Description**: Validate deterministic output across .NET target frameworks  
**Location**: `tests/indicators/RegressionTests.cs`  
**Dependencies**: T023  
**Acceptance criteria**:

- Run regression tests against baselines for both net8.0 and net9.0 targets
- Verify identical outputs (within tolerance) across both frameworks
- Document any framework-specific floating-point behavior differences
- Add CI matrix testing for multi-target validation
- Covers FR25 (version migration validation scenario)

## Phase 4: CI integration (T026-T030)

### T026: Update test-indicators workflow

**Description**: Integrate regression tests into CI pipeline  
**Location**: `.github/workflows/test-indicators.yml`  
**Dependencies**: T023  
**Acceptance criteria**:

- Add step to run regression tests after unit tests
- Use `dotnet test --filter "FullyQualifiedName~RegressionTests"` to isolate
- Set environment variable `RUN_REGRESSION_TESTS=true`
- Display test results in workflow summary
- Fail build if any regression tests fail

### T027: Add environment variable gating

**Description**: Make regression tests optional via environment variable  
**Location**: `tests/indicators/RegressionTests.cs`  
**Dependencies**: T020  
**Acceptance criteria**:

- Check `RUN_REGRESSION_TESTS` environment variable in test class initialization (ClassInitialize method)
- Skip entire regression test class if variable not set or false (class-level gating)
- Log message explaining why tests are skipped
- Log message explaining why tests are skipped
- Document environment variable in workflow README

### T028: Add baseline drift summary logging

**Description**: Log summary of baseline drift in CI output  
**Location**: `tests/indicators/RegressionTests.cs`  
**Dependencies**: T021, T022  
**Acceptance criteria**:

- Count total regression tests executed
- Count tests with mismatches (failures)
- List affected indicators in summary
- Display in CI workflow log
- Format for readability (GitHub Actions annotations)

### T029: Configure test result publishing

**Description**: Publish regression test results as CI artifacts  
**Location**: `.github/workflows/test-indicators.yml`  
**Dependencies**: T026  
**Acceptance criteria**:

- Collect regression test results (TRX or JUnit format)
- Upload as workflow artifact
- Display test summary in workflow UI
- Retain artifacts for 30 days for review
- Artifact includes drift summary report with: total indicators tested, indicators with drift (count + list of indicator names), example mismatch details (top 5 by delta magnitude)
- Drift report formatted as markdown for GitHub Actions summary display

### T030: Add baseline regeneration workflow

**Description**: Create CI workflow for regenerating baselines (manual trigger)  
**Location**: `.github/workflows/regenerate-baselines.yml`  
**Dependencies**: T011  
**Acceptance criteria**:

- Workflow triggered manually (workflow_dispatch)
- Runs baseline generator tool with --all flag
- Commits updated baseline files to branch
- Creates pull request with regenerated baselines
- Documents when manual regeneration is appropriate

## Phase 5: Documentation and polish (T031-T035)

### T031: Document baseline regeneration procedure

**Description**: Add baseline regeneration steps to contributing.md  
**Location**: `contributing.md`  
**Dependencies**: T014, T030  
**Acceptance criteria**:

- When to regenerate baselines (intentional algorithm changes)
- How to run generator tool locally
- How to verify regenerated baselines
- How to use manual CI workflow for regeneration
- PR review checklist for baseline changes

### T032: Document regression testing in README

**Description**: Add regression testing overview to main README  
**Location**: `README.md`  
**Dependencies**: T023  
**Acceptance criteria**:

- Explain what regression baselines are
- Explain how they protect against drift
- Mention baseline files in repository structure
- Link to baseline format documentation
- Link to contributing guide for regeneration

### T033: Create baseline format specification

**Description**: Complete documentation of JSON format and schema  
**Location**: `docs/baseline-format.md`  
**Dependencies**: T001, T002  
**Acceptance criteria**:

- JSON schema fully documented
- Example baseline files provided
- Property naming conventions explained
- Deterministic serialization rules documented
- Comparison tolerance explained

### T034: Update PR review checklist

**Description**: Add baseline drift review guidance to contributing.md  
**Location**: `contributing.md`  
**Dependencies**: T031  
**Acceptance criteria**:

- Add baseline drift to PR review checklist
- Explain how to interpret regression test failures
- Guidance on when regeneration is acceptable
- Guidance on when drift indicates bug
- Link to baseline format specification

### T035: Document CI environment variables

**Description**: Add CI workflow documentation  
**Location**: `.github/workflows/README.md`  
**Dependencies**: T027  
**Acceptance criteria**:

- Document `RUN_REGRESSION_TESTS` environment variable
- Explain when regression tests run
- Explain how to enable/disable locally
- Document manual baseline regeneration workflow
- Link to contributing guide

## Dependencies

- **T001 → T002**: Baseline format must be defined before creating models
- **T002 → T003, T004**: Models must exist before serialization/deserialization
- **T003 → T003a**: Serialization implemented before readability validation
- **T006 → T007**: Console app must exist before CLI parsing
- **T007 → T008**: CLI parsing complete before execution logic
- **T008 → T008a**: Execution logic complete before multi-property validation
- **T008 → T009**: Execution logic complete before baseline generation
- **T009 → T010, T011**: Generation logic complete before single/batch modes
- **T010, T011 → T012**: Basic generation working before error handling
- **T011 → T015**: Batch generation working before generating initial baselines
- **T002 → T016**: Models must exist before writing comparer tests (TDD Red)
- **T016 → T016a**: Tests written before implementing comparer (TDD Red→Green)
- **T016a → T017, T018**: Core comparison logic implemented before mismatch detection and strict mode
- **T016a, T017, T018 → T019**: All comparison features complete before test refactoring (TDD Refactor)
- **T004, T016a → T020**: Reader and comparer exist before regression test scaffold
- **T020 → T021**: Scaffold complete before per-indicator test methods
- **T021 → T022**: Test methods exist before failure diagnostics
- **T021 → T023**: Test method pattern defined before generating all tests
- **T023 → T024**: Regression tests exist before testing missing baseline behavior
- **T023 → T025**: Regression tests exist before performance tests
- **T023 → T026**: Regression tests complete before CI integration
- **T020 → T027**: Test scaffold exists before environment variable gating
- **T021, T022 → T028**: Test methods and diagnostics exist before summary logging
- **T026 → T029**: CI integration exists before result publishing
- **T011 → T030**: Batch generation exists before regeneration workflow
- **T014, T030 → T031**: Generator documentation and workflow exist before regeneration procedure
- **T023 → T032**: Regression tests exist before README documentation
- **T001, T002 → T033**: Format and models defined before specification documentation
- **T031 → T034**: Regeneration procedure documented before PR review checklist
- **T027 → T035**: Environment variable gating exists before CI workflow documentation

## Parallel execution examples

### Infrastructure setup (T001-T005 can run in parallel)

```markdown
Task: "Define baseline JSON file format"
Task: "Create baseline file directory structure"
Command: /tasks run T001 T005
```

### Serialization and validation (T003a can run after T003)

```markdown
Task: "Implement baseline JSON serialization"
Command: /tasks run T003

Task: "Validate baseline JSON readability"
Command: /tasks run T003a
```

### Generator tool development (T006-T007 parallel, then T008-T009 parallel)

```markdown
Task: "Scaffold baseline generator console app"
Task: "Implement CLI argument parsing"
Command: /tasks run T006 T007

Task: "Implement indicator execution logic"
Task: "Implement baseline generation logic"
Command: /tasks run T008 T009

Task: "Validate multi-property indicator handling"
Command: /tasks run T008a
```

### Comparer implementation (T016-T018 can partially overlap)

```markdown
Task: "Implement baseline comparer core logic"
Task: "Implement mismatch detection and reporting"
Task: "Implement strict mode comparison"
Command: /tasks run T016 T017 T018
```

### Documentation tasks (T031-T035 can run in parallel)

```markdown
Task: "Document baseline regeneration procedure"
Task: "Document regression testing in README"
Task: "Create baseline format specification"
Task: "Update PR review checklist"
Task: "Document CI environment variables"
Command: /tasks run T031 T032 T033 T034 T035
```

## Notes

- Tasks marked with [P] are fully parallelizable (no blocking dependencies)
- Infrastructure tasks (T001-T005) establish foundation for all other work
- Generator tool (T006-T015) can proceed independently of comparer (T016-T019)
- **TDD workflow enforced**: T016 (write tests) → T016a (implement) → T019 (refactor)
- New validation tasks (T003a, T008a, T025a) verify quality attributes and edge cases
- Regression tests (T020-T025, T025a) require both generator and comparer complete
- CI integration (T026-T030) requires regression tests working locally
- Documentation (T031-T035) can run in parallel after implementation complete

## Validation checklist

- [x] Baseline format specification complete (direct result class mapping)
- [x] Generator tool fully specified (CLI, execution, batch processing)
- [x] Comparison logic comprehensive (tolerance, strict mode, mismatch detection)
- [x] Regression test suite complete (per-indicator tests, failure diagnostics)
- [x] CI integration addresses environment gating and result publishing
- [x] Documentation covers regeneration procedure, format specification, and PR review
- [x] Dependencies mapped correctly (no circular dependencies)
- [x] Parallel tasks avoid file collisions
- [x] Initial baseline generation task included (T015)
<<<<<<< HEAD
- [x] Performance validation tasks present (T025)
- [x] Files colocated with indicator tests (not separate directory)
- [x] Simplified approach using standard JSON serialization

---

- **Total tasks**: 35 (simplified from 37, removed T002-T005, T003a, T008a)
- **Parallelizable tasks**: 12 (marked with [P] in notes)
- **Sequential tasks**: 23
- **Estimated completion**: 5-7 focused development sessions with testing and validation

---
Last updated: January 9, 2025
=======
- [x] Performance validation tasks present (T025, T025a)
- [x] Multi-property indicator validation included (T008a)
- [x] JSON readability validation included (T003a)
- [x] **TDD workflow enforced (T016→T016a→T019) per constitution**
- [x] **Cross-platform validation included (T025a) for .NET version migration**
- [x] **Documentation requirements mapped to FRs (FR20-FR24)**

---

- **Total tasks**: 39 (added T016a for TDD Red→Green split, T025a for cross-platform validation)
- **Parallelizable tasks**: 14 (marked with [P] in notes)
- **Sequential tasks**: 25
- **TDD tasks**: 3 (T016 Red, T016a Green, T019 Refactor)
- **Estimated completion**: 6-8 focused development sessions with testing and validation

---
Last updated: October 7, 2025
>>>>>>> 1bd91b98
<|MERGE_RESOLUTION|>--- conflicted
+++ resolved
@@ -116,13 +116,8 @@
 **Dependencies**: T009  
 **Acceptance criteria**:
 
-<<<<<<< HEAD
-- Discover all StaticSeries indicators from catalog or namespace
-- Generate baseline for each indicator in colocated test directory
-=======
 - Discover all StaticSeries indicators using Catalog enumeration (for consistency with existing test patterns)
 - Generate baseline for each indicator
->>>>>>> 1bd91b98
 - Parallel execution for performance (use Parallel.ForEach)
 - Display progress bar or completion count
 - Complete in < 2 minutes for 200+ indicators
@@ -150,11 +145,8 @@
 - Validate results array not empty
 - Validate timestamp sequence is ascending
 - Validate property names match indicator output
-<<<<<<< HEAD
 - Validate JSON can be deserialized back to result type
-=======
 - Validate property order is alphabetical within each result object (deterministic ordering)
->>>>>>> 1bd91b98
 - Option to validate after generation (--validate flag)
 
 ### T014: Create generator tool documentation
@@ -589,21 +581,6 @@
 - [x] Dependencies mapped correctly (no circular dependencies)
 - [x] Parallel tasks avoid file collisions
 - [x] Initial baseline generation task included (T015)
-<<<<<<< HEAD
-- [x] Performance validation tasks present (T025)
-- [x] Files colocated with indicator tests (not separate directory)
-- [x] Simplified approach using standard JSON serialization
-
----
-
-- **Total tasks**: 35 (simplified from 37, removed T002-T005, T003a, T008a)
-- **Parallelizable tasks**: 12 (marked with [P] in notes)
-- **Sequential tasks**: 23
-- **Estimated completion**: 5-7 focused development sessions with testing and validation
-
----
-Last updated: January 9, 2025
-=======
 - [x] Performance validation tasks present (T025, T025a)
 - [x] Multi-property indicator validation included (T008a)
 - [x] JSON readability validation included (T003a)
@@ -620,5 +597,4 @@
 - **Estimated completion**: 6-8 focused development sessions with testing and validation
 
 ---
-Last updated: October 7, 2025
->>>>>>> 1bd91b98
+Last updated: October 7, 2025