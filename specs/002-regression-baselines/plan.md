--- conflicted
+++ resolved
@@ -54,20 +54,6 @@
 ```text
 tools/performance/BaselineGenerator/
 ├── BaselineGenerator.csproj          # Console tool project
-<<<<<<< HEAD
-├── Program.cs                        # Entry point, CLI argument handling
-└── IndicatorExecutor.cs              # Test execution and output capture
-
-tests/indicators/
-├── s-z/Sma/
-│   ├── Sma.Baseline.json             # SMA baseline (colocated with tests)
-│   └── Sma.StaticSeries.Tests.cs     # SMA tests
-├── m-r/Macd/
-│   ├── Macd.Baseline.json            # MACD baseline (colocated with tests)
-│   └── Macd.StaticSeries.Tests.cs    # MACD tests
-├── RegressionTests.cs                # Regression test suite
-└── BaselineComparer.cs               # Comparison logic with tolerance
-=======
 ├── Program.cs                        # Entry point, CLI, serialization
 └── IndicatorExecutor.cs              # Test execution and output capture
 
@@ -84,18 +70,13 @@
 │       ├── Sma.Tests.cs
 │       └── Sma.Baseline.json
 ├── RegressionTests.cs                # Regression test suite
-└── BaselineComparer.cs               # Comparison utility with tolerance
->>>>>>> 1bd91b98
+└── BaselineComparer.cs               # Comparison utility
 
 .github/workflows/
 └── test-indicators.yml               # Updated to include regression tests
 ```
 
-<<<<<<< HEAD
-**Structure decision**: Baseline files colocated with indicator tests (e.g., `tests/indicators/s-z/Sma/Sma.Baseline.json`). Direct JSON serialization of result arrays (e.g., `List<SmaResult>`). Generator tool as standalone console app in `tools/performance/`. Regression tests integrated into existing test project.
-=======
-**Structure decision** (updated): Baseline files colocated with indicator tests (not separate directory). No custom models or serialization utilities—uses standard System.Text.Json to deserialize directly to `List<TResult>`. Generator tool as standalone console app in `tools/performance/`.
->>>>>>> 1bd91b98
+**Structure decision**: Baseline files colocated with indicator tests (not separate directory). No custom models or serialization utilities—uses standard System.Text.Json to deserialize directly to `List<TResult>`. Generator tool as standalone console app in `tools/performance/`.
 
 ## Phase 0: Research and design decisions
 
@@ -148,13 +129,6 @@
 
 **Note**: PR #1496 simplified the approach to use direct result class mapping instead of custom wrapper models.
 
-<<<<<<< HEAD
-- **Baseline files**: Direct JSON serialization of indicator result arrays
-  - Format: `List<TResult>` where `TResult` is the indicator's result type (e.g., `SmaResult`, `MacdResult`)
-  - Location: Colocated with indicator tests (e.g., `tests/indicators/s-z/Sma/Sma.Baseline.json`)
-  - No custom wrapper models needed - uses existing result types directly
-- **BaselineComparer**: Comparison logic
-=======
 **Simplified Entities** (per PR #1496):
 
 - **Baseline JSON files**: Direct JSON arrays of indicator result objects
@@ -162,21 +136,14 @@
   - Location: Colocated with indicator tests (e.g., `tests/indicators/s-z/Sma/Sma.Baseline.json`)
   - No metadata wrapper—just arrays of results with timestamp and properties
 - **BaselineComparer**: Comparison utility
->>>>>>> 1bd91b98
   - `Compare(expected, actual, tolerance)` → ComparisonResult
   - `ComparisonResult`: { IsMatch, Mismatches: List of MismatchDetail }
   - `MismatchDetail`: { Timestamp, PropertyName, Expected, Actual, Delta }
   - **Terminology**: "Mismatch" = technical comparison difference; "Drift" = unacceptable deviation requiring action
 - **BaselineGenerator tool**: Console application (located in `tools/performance/BaselineGenerator/`)
-<<<<<<< HEAD
-  - `GenerateBaseline(indicatorName)` → `List<TResult>`
-  - Direct JSON serialization using `System.Text.Json`
-  - CLI: `--indicator <name>` | `--all`
-=======
   - Executes indicators with Standard test data
   - Serializes results directly using System.Text.Json
   - CLI: `--indicator <name>` | `--all` | `--output <dir>`
->>>>>>> 1bd91b98
 
 ### API contracts
 
@@ -189,36 +156,10 @@
     "sma": null
   },
   {
-<<<<<<< HEAD
-    "timestamp": "2016-01-05T00:00:00",
-    "sma": null
-  },
-  {
-    "timestamp": "2016-02-01T00:00:00",
-    "sma": 214.52
-  },
-  {
-    "timestamp": "2016-02-02T00:00:00",
-    "sma": 215.18
-  }
-]
-```
-
-**Direct deserialization**:
-
-```csharp
-// Load and deserialize baseline using standard JSON serialization
-var options = new JsonSerializerOptions 
-{ 
-    PropertyNamingPolicy = JsonNamingPolicy.CamelCase 
-};
-List<SmaResult> baseline = JsonSerializer.Deserialize<List<SmaResult>>(json, options);
-=======
     "timestamp": "2016-02-01T00:00:00",
     "sma": 214.52331349206352
   }
 ]
->>>>>>> 1bd91b98
 ```
 
 **BaselineComparer API** (updated for simplified format):
@@ -258,21 +199,14 @@
 **BaselineGenerator tool CLI**:
 
 ```bash
-<<<<<<< HEAD
-# Generate single indicator baseline (colocated with tests)
-=======
 # Generate single indicator baseline  
->>>>>>> 1bd91b98
 dotnet run --project tools/performance/BaselineGenerator -- --indicator Sma
 
 # Generate all baselines (colocated with tests)
 dotnet run --project tools/performance/BaselineGenerator -- --all
-<<<<<<< HEAD
-=======
 
 # Specify output directory (defaults to colocated with tests)
 dotnet run --project tools/performance/BaselineGenerator -- --all --output tests/indicators/
->>>>>>> 1bd91b98
 ```
 
 **Output location**: Files are automatically colocated with indicator tests (e.g., `tests/indicators/s-z/Sma/Sma.Baseline.json`)
