<Project>
  <PropertyGroup>
    <NoWarn>$(NoWarn);NU1507</NoWarn>
  </PropertyGroup>
  <ItemGroup>
<<<<<<< HEAD
    <PackageVersion Include="Alpaca.Markets" Version="7.2.0" />
=======
>>>>>>> 00357645
    <PackageVersion Include="BenchmarkDotNet" Version="0.15.2" />
    <PackageVersion Include="coverlet.collector" Version="6.0.4" />
    <PackageVersion Include="FluentAssertions" Version="6.12.2" />
    <PackageVersion Include="Microsoft.NET.Test.Sdk" Version="17.14.1" />
<<<<<<< HEAD
    <PackageVersion Include="MSTest.Analyzers" Version="3.9.3" />
    <PackageVersion Include="MSTest.TestAdapter" Version="3.9.3" />
    <PackageVersion Include="MSTest.TestFramework" Version="3.9.3" />
=======
    <PackageVersion Include="MSTest.TestAdapter" Version="3.10.3" />
    <PackageVersion Include="MSTest.TestFramework" Version="3.10.3" />
>>>>>>> 00357645
  </ItemGroup>
</Project><|MERGE_RESOLUTION|>--- conflicted
+++ resolved
@@ -3,21 +3,13 @@
     <NoWarn>$(NoWarn);NU1507</NoWarn>
   </PropertyGroup>
   <ItemGroup>
-<<<<<<< HEAD
     <PackageVersion Include="Alpaca.Markets" Version="7.2.0" />
-=======
->>>>>>> 00357645
     <PackageVersion Include="BenchmarkDotNet" Version="0.15.2" />
     <PackageVersion Include="coverlet.collector" Version="6.0.4" />
     <PackageVersion Include="FluentAssertions" Version="6.12.2" />
     <PackageVersion Include="Microsoft.NET.Test.Sdk" Version="17.14.1" />
-<<<<<<< HEAD
-    <PackageVersion Include="MSTest.Analyzers" Version="3.9.3" />
-    <PackageVersion Include="MSTest.TestAdapter" Version="3.9.3" />
-    <PackageVersion Include="MSTest.TestFramework" Version="3.9.3" />
-=======
+    <PackageVersion Include="MSTest.Analyzers" Version="3.10.3" />
     <PackageVersion Include="MSTest.TestAdapter" Version="3.10.3" />
     <PackageVersion Include="MSTest.TestFramework" Version="3.10.3" />
->>>>>>> 00357645
   </ItemGroup>
 </Project>