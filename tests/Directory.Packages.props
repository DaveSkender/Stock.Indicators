--- conflicted
+++ resolved
@@ -8,16 +8,9 @@
   </PropertyGroup>
   <ItemGroup>
     <PackageVersion Include="Alpaca.Markets" Version="7.2.0" />
-<<<<<<< HEAD
-    <PackageVersion Include="coverlet.collector" Version="6.0.4" />
-    <!-- FluentAssertions pinned to v6.x to avoid licensing in v7+ -->
-    <PackageVersion Include="FluentAssertions" Version="6.12.2" />
-=======
-    <PackageVersion Include="BenchmarkDotNet" Version="0.15.8" />
     <PackageVersion Include="coverlet.collector" Version="6.0.4" />
     <!-- FluentAssertions pinned to v7.x to avoid licensing changes in v8+ -->
     <PackageVersion Include="FluentAssertions" Version="7.2.0" />
->>>>>>> ddf73d08
     <PackageVersion Include="Microsoft.NET.Test.Sdk" Version="18.0.1" />
     <PackageVersion Include="MSTest.TestAdapter" Version="4.0.2" />
     <PackageVersion Include="MSTest.TestFramework" Version="4.0.2" />
