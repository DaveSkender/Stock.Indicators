<Project>
  <PropertyGroup>
    <NoWarn>$(NoWarn);NU1507</NoWarn>
  </PropertyGroup>
  <ItemGroup>
    <PackageVersion Include="Alpaca.Markets" Version="7.1.2" />
    <PackageVersion Include="BenchmarkDotNet" Version="0.14.0" />
    <PackageVersion Include="coverlet.collector" Version="6.0.4" />
    <PackageVersion Include="FluentAssertions" Version="6.12.2" />
<<<<<<< HEAD
    <PackageVersion Include="Microsoft.NET.Test.Sdk" Version="17.11.1" />
    <PackageVersion Include="MSTest.Analyzers" Version="3.6.3" />
    <PackageVersion Include="MSTest.TestAdapter" Version="3.6.3" />
    <PackageVersion Include="MSTest.TestFramework" Version="3.6.3" />
=======
    <PackageVersion Include="Microsoft.NET.Test.Sdk" Version="17.13.0" />
    <PackageVersion Include="MSTest.TestAdapter" Version="3.8.3" />
    <PackageVersion Include="MSTest.TestFramework" Version="3.8.3" />
>>>>>>> f7996dca
  </ItemGroup>
</Project><|MERGE_RESOLUTION|>--- conflicted
+++ resolved
@@ -3,19 +3,13 @@
     <NoWarn>$(NoWarn);NU1507</NoWarn>
   </PropertyGroup>
   <ItemGroup>
-    <PackageVersion Include="Alpaca.Markets" Version="7.1.2" />
+    <PackageVersion Include="Alpaca.Markets" Version="7.2.0" />
     <PackageVersion Include="BenchmarkDotNet" Version="0.14.0" />
     <PackageVersion Include="coverlet.collector" Version="6.0.4" />
     <PackageVersion Include="FluentAssertions" Version="6.12.2" />
-<<<<<<< HEAD
-    <PackageVersion Include="Microsoft.NET.Test.Sdk" Version="17.11.1" />
-    <PackageVersion Include="MSTest.Analyzers" Version="3.6.3" />
-    <PackageVersion Include="MSTest.TestAdapter" Version="3.6.3" />
-    <PackageVersion Include="MSTest.TestFramework" Version="3.6.3" />
-=======
     <PackageVersion Include="Microsoft.NET.Test.Sdk" Version="17.13.0" />
+    <PackageVersion Include="MSTest.Analyzers" Version="3.8.3" />
     <PackageVersion Include="MSTest.TestAdapter" Version="3.8.3" />
     <PackageVersion Include="MSTest.TestFramework" Version="3.8.3" />
->>>>>>> f7996dca
   </ItemGroup>
 </Project>