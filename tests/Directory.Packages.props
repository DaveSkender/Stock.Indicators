<Project>
  <PropertyGroup>
    <NoWarn>$(NoWarn);NU1507</NoWarn>
  </PropertyGroup>
  <ItemGroup>
    <PackageVersion Include="Alpaca.Markets" Version="7.2.0" />
    <PackageVersion Include="BenchmarkDotNet" Version="0.14.0" />
<<<<<<< HEAD
    <PackageVersion Include="coverlet.collector" Version="6.0.2" />
    <PackageVersion Include="FluentAssertions" Version="8.1.1" />
    <PackageVersion Include="Microsoft.NET.Test.Sdk" Version="17.11.1" />
    <PackageVersion Include="MSTest.Analyzers" Version="3.6.3" />
    <PackageVersion Include="MSTest.TestAdapter" Version="3.6.3" />
    <PackageVersion Include="MSTest.TestFramework" Version="3.6.3" />
=======
    <PackageVersion Include="coverlet.collector" Version="6.0.4" />
    <PackageVersion Include="FluentAssertions" Version="6.12.2" />
    <PackageVersion Include="Microsoft.NET.Test.Sdk" Version="17.13.0" />
    <PackageVersion Include="MSTest.Analyzers" Version="3.8.3" />
    <PackageVersion Include="MSTest.TestAdapter" Version="3.8.3" />
    <PackageVersion Include="MSTest.TestFramework" Version="3.8.3" />
>>>>>>> 5c35506a
  </ItemGroup>
</Project><|MERGE_RESOLUTION|>--- conflicted
+++ resolved
@@ -5,20 +5,11 @@
   <ItemGroup>
     <PackageVersion Include="Alpaca.Markets" Version="7.2.0" />
     <PackageVersion Include="BenchmarkDotNet" Version="0.14.0" />
-<<<<<<< HEAD
-    <PackageVersion Include="coverlet.collector" Version="6.0.2" />
-    <PackageVersion Include="FluentAssertions" Version="8.1.1" />
-    <PackageVersion Include="Microsoft.NET.Test.Sdk" Version="17.11.1" />
-    <PackageVersion Include="MSTest.Analyzers" Version="3.6.3" />
-    <PackageVersion Include="MSTest.TestAdapter" Version="3.6.3" />
-    <PackageVersion Include="MSTest.TestFramework" Version="3.6.3" />
-=======
     <PackageVersion Include="coverlet.collector" Version="6.0.4" />
     <PackageVersion Include="FluentAssertions" Version="6.12.2" />
     <PackageVersion Include="Microsoft.NET.Test.Sdk" Version="17.13.0" />
     <PackageVersion Include="MSTest.Analyzers" Version="3.8.3" />
     <PackageVersion Include="MSTest.TestAdapter" Version="3.8.3" />
     <PackageVersion Include="MSTest.TestFramework" Version="3.8.3" />
->>>>>>> 5c35506a
   </ItemGroup>
 </Project>