using System;
using System.Collections.Generic;
using BenchmarkDotNet.Attributes;
using Internal.Tests;
using Skender.Stock.Indicators;

namespace Tests.Performance
{
    [MarkdownExporterAttribute.GitHub]
    public class IndicatorPerformance
    {
        private static IEnumerable<Quote> h;
        private static IEnumerable<Quote> ho;

        // SETUP

        [GlobalSetup]
        public void Setup()
        {
            h = TestData.GetDefault();
        }

        [GlobalSetup(Targets = new[] {
            nameof(GetBeta),
            nameof(GetBetaUp),
            nameof(GetBetaDown),
            nameof(GetBetaAll),
            nameof(GetCorrelation),
            nameof(GetPrs),
            nameof(GetPrsWithSma)
        })]
        public void SetupCompare()
        {
            h = TestData.GetDefault();
            ho = TestData.GetCompare();
        }

        // BENCHMARKS

        [Benchmark]
        public object GetAdl()
        {
            return h.GetAdl();
        }

        [Benchmark]
        public object GetAdlWithSma()
        {
            return h.GetAdl(14);
        }

        [Benchmark]
        public object GetAdx()
        {
            return h.GetAdx();
        }

        [Benchmark]
        public object GetAlligator()
        {
            return h.GetAlligator();
        }

        [Benchmark]
        public object GetAlma()
        {
            return h.GetAlma();
        }

        [Benchmark]
        public object GetAroon()
        {
            return h.GetAroon();
        }

        [Benchmark]
        public object GetAtr()
        {
            return h.GetAtr();
        }

        [Benchmark]
        public object GetAwesome()
        {
            return h.GetAwesome();
        }

        [Benchmark]
        public object GetBeta()
        {
            return Indicator.GetBeta(h, ho, 20, BetaType.Standard);
        }

        [Benchmark]
        public object GetBetaUp()
        {
            return Indicator.GetBeta(h, ho, 20, BetaType.Up);
        }

        [Benchmark]
        public object GetBetaDown()
        {
            return Indicator.GetBeta(h, ho, 20, BetaType.Down);
        }

        [Benchmark]
        public object GetBetaAll()
        {
            return Indicator.GetBeta(h, ho, 20, BetaType.All);
        }

        [Benchmark]
        public object GetBollingerBands()
        {
            return h.GetBollingerBands();
        }

        [Benchmark]
        public object GetBop()
        {
            return h.GetBop();
        }

        [Benchmark]
        public object GetCci()
        {
            return h.GetCci();
        }

        [Benchmark]
        public object GetChaikinOsc()
        {
            return h.GetChaikinOsc();
        }

        [Benchmark]
        public object GetChandelier()
        {
            return h.GetChandelier();
        }

        [Benchmark]
        public object GetChop()
        {
            return h.GetChop();
        }

        [Benchmark]
        public object GetCmf()
        {
            return h.GetCmf();
        }

        [Benchmark]
        public object GetConnorsRsi()
        {
            return h.GetConnorsRsi();
        }

        [Benchmark]
        public object GetCorrelation()
        {
            return h.GetCorrelation(ho, 20);
        }

        [Benchmark]
        public object GetDonchian()
        {
            return h.GetDonchian();
        }

        [Benchmark]
        public object GetDoubleEma()
        {
            return h.GetDoubleEma(14);
        }

        [Benchmark]
        public object GetDpo()
        {
            return h.GetDpo(14);
        }

        [Benchmark]
        public object GetElderRay()
        {
            return h.GetElderRay();
        }

        [Benchmark]
        public object GetEma()
        {
            return h.GetEma(14);
        }

        [Benchmark]
        public object GetEpma()
        {
            return h.GetEpma(14);
        }

        [Benchmark]
        public object GetFcb()
        {
            return h.GetFcb(14);
        }

        [Benchmark]
        public object GetFisherTransform()
        {
            return h.GetFisherTransform(10);
        }

        [Benchmark]
        public object GetForceIndex()
        {
            return h.GetForceIndex(13);
        }

        [Benchmark]
        public object GetFractal()
        {
            return h.GetFractal();
        }

        [Benchmark]
        public object GetGator()
        {
            return h.GetGator();
        }

        [Benchmark]
        public object GetHeikinAshi()
        {
            return h.GetHeikinAshi();
        }

        [Benchmark]
        public object GetHma()
        {
            return h.GetHma(14);
        }

        [Benchmark]
        public object GetHtTrendline()
        {
            return h.GetHtTrendline();
        }

        [Benchmark]
        public object GetHurst()
        {
            return h.GetHurst();
        }

        [Benchmark]
        public object GetIchimoku()
        {
            return h.GetIchimoku();
        }

        [Benchmark]
        public object GetKama()
        {
            return h.GetKama();
        }

        [Benchmark]
        public object GetKlinger()
        {
            return h.GetKvo();
        }

        [Benchmark]
        public object GetKeltner()
        {
            return h.GetKeltner();
        }

        [Benchmark]
        public object GetMacd()
        {
            return h.GetMacd();
        }

        [Benchmark]
        public object GetMaEnvelopes()
        {
            return h.GetMaEnvelopes(20, 2.5, MaType.SMA);
        }

        [Benchmark]
        public object GetMama()
        {
            return h.GetMama();
        }

        [Benchmark]
        public object GetMarubozu()
        {
            return h.GetMarubozu();
        }

        [Benchmark]
        public object GetMfi()
        {
            return h.GetMfi();
        }

        [Benchmark]
        public object GetObv()
        {
            return h.GetObv();
        }

        [Benchmark]
        public object GetObvWithSma()
        {
            return h.GetObv(14);
        }

        [Benchmark]
        public object GetParabolicSar()
        {
            return h.GetParabolicSar();
        }

        [Benchmark]
        public object GetPivots()
        {
            return h.GetPivots();
        }

        [Benchmark]
        public object GetPivotPoints()
        {
            return h.GetPivotPoints(PeriodSize.Month, PivotPointType.Standard);
        }

        [Benchmark]
        public object GetPmo()
        {
            return h.GetPmo();
        }

        [Benchmark]
        public object GetPrs()
        {
            return h.GetPrs(ho);
        }

        [Benchmark]
        public object GetPrsWithSma()
        {
            return h.GetPrs(ho, null, 5);
        }

        [Benchmark]
        public object GetPvo()
        {
            return h.GetPvo();
        }

        [Benchmark]
        public object GetRenko()
        {
            return h.GetRenko(2.5m);
        }

        [Benchmark]
        public object GetRenkoAtr()
        {
            return h.GetRenko(14);
        }

        [Benchmark]
        public object GetRoc()
        {
            return h.GetRoc(20);
        }

        [Benchmark]
        public object GetRocWb()
        {
            return h.GetRocWb(12, 3, 12);
        }

        [Benchmark]
        public object GetRocWithSma()
        {
            return h.GetRoc(20, 14);
        }

        [Benchmark]
        public object GetRollingPivots()
        {
            return h.GetRollingPivots(14, 1);
        }

        [Benchmark]
        public object GetRsi()
        {
            return h.GetRsi();
        }

        [Benchmark]
        public object GetSlope()
        {
            return h.GetSlope(20);
        }

        [Benchmark]
        public object GetSma()
        {
            return h.GetSma(10);
        }

        [Benchmark]
        public object GetSmaExtended()
        {
            return h.GetSmaExtended(10);
        }

        [Benchmark]
        public object GetSmi()
        {
            return h.GetSmi(5, 20, 5, 3);
        }

        [Benchmark]
        public object GetSmma()
        {
            return h.GetSmma(10);
        }

        [Benchmark]
        public object GetStarcBands()
        {
            return h.GetStarcBands();
        }

        [Benchmark]
        public object GetStc()
        {
            return h.GetStc();
        }

        [Benchmark]
        public object GetStdDev()
        {
            return h.GetStdDev(20);
        }

        [Benchmark]
        public object GetStdDevWithSma()
        {
            return h.GetStdDev(20, 14);
        }

        [Benchmark]
        public object GetStdDevChannels()
        {
            return h.GetStdDevChannels();
        }

        [Benchmark]
        public object GetStoch()
        {
            return h.GetStoch();
        }

        [Benchmark]
        public object GetStochSMMA()
        {
            return h.GetStoch(9, 3, 3, 3, 2, MaType.SMMA);
        }

        [Benchmark]
        public object GetStochRsi()
        {
            return h.GetStochRsi(14, 14, 3);
        }

        [Benchmark]
        public object GetSuperTrend()
        {
            return h.GetSuperTrend();
        }

        [Benchmark]
        public object GetTripleEma()
        {
            return h.GetTripleEma(14);
        }

        [Benchmark]
        public object GetTrix()
        {
            return h.GetTrix(14);
        }

        [Benchmark]
        public object GetTrixWithSma()
        {
            return h.GetTrix(14, 5);
        }

        [Benchmark]
        public object GetTsi()
        {
            return h.GetTsi();
        }

        [Benchmark]
        public object GetT3()
        {
            return h.GetT3();
        }

        [Benchmark]
        public object GetUlcerIndex()
        {
            return h.GetUlcerIndex();
        }

        [Benchmark]
        public object GetUltimate()
        {
            return h.GetUltimate();
        }

        [Benchmark]
        public object GetVolatilityStop()
        {
            return h.GetVolatilityStop();
        }

        [Benchmark]
<<<<<<< HEAD
=======
        [Obsolete("Use GetVol() instead.")]
        public object GetVolSma()
        {
            return h.GetVolSma(14);
        }

        [Benchmark]
>>>>>>> 3b883330
        public object GetVortex()
        {
            return h.GetVortex(14);
        }

        [Benchmark]
        public object GetVwap()
        {
            return h.GetVwap();
        }

        [Benchmark]
        public object GetVwma()
        {
            return h.GetVwma(14);
        }

        [Benchmark]
        public object GetWilliamsR()
        {
            return h.GetWilliamsR();
        }

        [Benchmark]
        public object GetWma()
        {
            return h.GetWma(14);
        }

        [Benchmark]
        public object GetZigZag()
        {
            return h.GetZigZag();
        }
    }
}<|MERGE_RESOLUTION|>--- conflicted
+++ resolved
@@ -536,16 +536,6 @@
         }
 
         [Benchmark]
-<<<<<<< HEAD
-=======
-        [Obsolete("Use GetVol() instead.")]
-        public object GetVolSma()
-        {
-            return h.GetVolSma(14);
-        }
-
-        [Benchmark]
->>>>>>> 3b883330
         public object GetVortex()
         {
             return h.GetVortex(14);
