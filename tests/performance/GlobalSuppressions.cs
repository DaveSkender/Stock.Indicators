using System.Diagnostics.CodeAnalysis;

[assembly: SuppressMessage(
    "Design",
    "CA1051:Do not declare visible instance fields",
    Justification = "Required for BenchmarkDotNet")]

[assembly: SuppressMessage(
<<<<<<< HEAD
=======
    "Maintainability",
    "CA1515:Consider making public types internal",
    Justification = "Test projects use public class types.")]

[assembly: SuppressMessage(
>>>>>>> 40c1e385
    "Performance",
    "CA1822:Mark members as static",
    Justification = "Required for BenchmarkDotNet")]<|MERGE_RESOLUTION|>--- conflicted
+++ resolved
@@ -6,14 +6,11 @@
     Justification = "Required for BenchmarkDotNet")]
 
 [assembly: SuppressMessage(
-<<<<<<< HEAD
-=======
     "Maintainability",
     "CA1515:Consider making public types internal",
     Justification = "Test projects use public class types.")]
 
 [assembly: SuppressMessage(
->>>>>>> 40c1e385
     "Performance",
     "CA1822:Mark members as static",
     Justification = "Required for BenchmarkDotNet")]