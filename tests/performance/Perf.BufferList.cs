--- conflicted
+++ resolved
@@ -31,7 +31,10 @@
         => quotes.ToAdx(n);
 
     [Benchmark]
-<<<<<<< HEAD
+    public IReadOnlyList<AdxResult> AdxStream()
+        => provider.ToAdx(n).Results;
+
+    [Benchmark]
     public AlmaList AlmaBuffer()
         => new(n, 0.85, 6) { quotes };
 
@@ -42,10 +45,6 @@
     [Benchmark]
     public IReadOnlyList<AlmaResult> AlmaStream()
         => provider.ToAlma(n, 0.85, 6).Results;
-=======
-    public IReadOnlyList<AdxResult> AdxStream()
-        => provider.ToAdx(n).Results;
->>>>>>> 4f434885
 
     [Benchmark]
     public EmaList EmaBuffer()
