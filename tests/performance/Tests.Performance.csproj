<Project Sdk="Microsoft.NET.Sdk">

  <PropertyGroup>
    <TargetFramework>net8.0</TargetFramework>
    <ImplicitUsings>enable</ImplicitUsings>
    <OutputType>Exe</OutputType>

    <EnableNETAnalyzers>true</EnableNETAnalyzers>
    <AnalysisLevel>latest</AnalysisLevel>
    <AnalysisMode>AllEnabledByDefault</AnalysisMode>
    <RunAnalyzersDuringLiveAnalysis>true</RunAnalyzersDuringLiveAnalysis>
    <RunAnalyzersDuringBuild>true</RunAnalyzersDuringBuild>
    <EnforceCodeStyleInBuild>true</EnforceCodeStyleInBuild>
  </PropertyGroup>

  <ItemGroup>
<<<<<<< HEAD
    <PackageReference Include="BenchmarkDotNet" Version="0.13.10" />
=======
    <PackageReference Include="BenchmarkDotNet" Version="0.13.11"/>
    <PackageReference Include="StyleCop.Analyzers" Version="1.1.118">
      <PrivateAssets>all</PrivateAssets>
      <IncludeAssets>runtime; build; native; contentfiles; analyzers; buildtransitive</IncludeAssets>
    </PackageReference>
>>>>>>> 0d3e8b43
  </ItemGroup>

  <ItemGroup>
    <ProjectReference Include="..\..\src\Indicators.csproj"/>
    <ProjectReference Include="..\indicators\Tests.Indicators.csproj"/>
  </ItemGroup>

</Project><|MERGE_RESOLUTION|>--- conflicted
+++ resolved
@@ -14,20 +14,12 @@
   </PropertyGroup>
 
   <ItemGroup>
-<<<<<<< HEAD
-    <PackageReference Include="BenchmarkDotNet" Version="0.13.10" />
-=======
-    <PackageReference Include="BenchmarkDotNet" Version="0.13.11"/>
-    <PackageReference Include="StyleCop.Analyzers" Version="1.1.118">
-      <PrivateAssets>all</PrivateAssets>
-      <IncludeAssets>runtime; build; native; contentfiles; analyzers; buildtransitive</IncludeAssets>
-    </PackageReference>
->>>>>>> 0d3e8b43
+    <PackageReference Include="BenchmarkDotNet" Version="0.13.11" />
   </ItemGroup>
 
   <ItemGroup>
-    <ProjectReference Include="..\..\src\Indicators.csproj"/>
-    <ProjectReference Include="..\indicators\Tests.Indicators.csproj"/>
+    <ProjectReference Include="..\..\src\Indicators.csproj" />
+    <ProjectReference Include="..\indicators\Tests.Indicators.csproj" />
   </ItemGroup>
 
 </Project>