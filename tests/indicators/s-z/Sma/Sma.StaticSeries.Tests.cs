--- conflicted
+++ resolved
@@ -144,11 +144,6 @@
     // bad lookback period
     [TestMethod]
     public void Exceptions()
-<<<<<<< HEAD
-        => Assert.ThrowsExactly<ArgumentOutOfRangeException>(()
-            => Quotes.ToSma(0));
-=======
         => Assert.ThrowsExactly<ArgumentOutOfRangeException>(
             () => Quotes.ToSma(0));
->>>>>>> eb8d3e69
 }