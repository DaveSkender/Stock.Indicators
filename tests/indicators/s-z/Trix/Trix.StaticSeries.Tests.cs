namespace StaticSeries;

[TestClass]
public class Trix : StaticSeriesTestBase
{
    [TestMethod]
    public override void Standard()
    {
        IReadOnlyList<TrixResult> results = Quotes
            .ToTrix(20);

        // proper quantities
        Assert.HasCount(502, results);
        Assert.HasCount(482, results.Where(x => x.Ema3 != null));
        Assert.HasCount(482, results.Where(x => x.Trix != null));

        // sample values
        TrixResult r24 = results[24];
        Assert.AreEqual(214.5486, r24.Ema3.Round(4));
        Assert.AreEqual(0.005047, r24.Trix.Round(6));

        TrixResult r67 = results[67];
        Assert.AreEqual(221.7837, r67.Ema3.Round(4));
        Assert.AreEqual(0.050030, r67.Trix.Round(6));

        TrixResult r249 = results[249];
        Assert.AreEqual(249.4469, r249.Ema3.Round(4));
        Assert.AreEqual(0.121781, r249.Trix.Round(6));

        TrixResult r501 = results[501];
        Assert.AreEqual(263.3216, r501.Ema3.Round(4));
        Assert.AreEqual(-0.230742, r501.Trix.Round(6));
    }

    [TestMethod]
    public void UseReusable()
    {
        IReadOnlyList<TrixResult> results = Quotes
            .Use(CandlePart.Close)
            .ToTrix(20);

        Assert.HasCount(502, results);
        Assert.HasCount(482, results.Where(x => x.Trix != null));
    }

    [TestMethod]
    public void Chainee()
    {
        IReadOnlyList<TrixResult> results = Quotes
            .ToSma(2)
            .ToTrix(20);

        Assert.HasCount(502, results);
        Assert.HasCount(481, results.Where(x => x.Trix != null));
    }

    [TestMethod]
    public void Chainor()
    {
        IReadOnlyList<SmaResult> results = Quotes
            .ToTrix(20)
            .ToSma(10);

        Assert.HasCount(502, results);
        Assert.HasCount(473, results.Where(x => x.Sma != null));
    }

    [TestMethod]
    public override void BadData()
    {
        IReadOnlyList<TrixResult> r = BadQuotes
            .ToTrix(15);

        Assert.HasCount(502, r);
        Assert.IsEmpty(r.Where(x => x.Trix is double v && double.IsNaN(v)));
    }

    [TestMethod]
    public override void NoQuotes()
    {
        IReadOnlyList<TrixResult> r0 = Noquotes
            .ToTrix(5);

        Assert.IsEmpty(r0);

        IReadOnlyList<TrixResult> r1 = Onequote
            .ToTrix(5);

        Assert.HasCount(1, r1);
    }

    [TestMethod]
    public void Removed()
    {
        IReadOnlyList<TrixResult> results = Quotes
            .ToTrix(20)
            .RemoveWarmupPeriods();

        // assertions
        Assert.HasCount(502 - ((3 * 20) + 100), results);

        TrixResult last = results[^1];
        Assert.AreEqual(263.3216, last.Ema3.Round(4));
        Assert.AreEqual(-0.230742, last.Trix.Round(6));
    }

    // bad lookback period
    [TestMethod]
    public void Exceptions()
<<<<<<< HEAD
        => Assert.ThrowsExactly<ArgumentOutOfRangeException>(()
            => Quotes.ToTrix(0));
=======
        => Assert.ThrowsExactly<ArgumentOutOfRangeException>(
            () => Quotes.ToTrix(0));
>>>>>>> eb8d3e69
}<|MERGE_RESOLUTION|>--- conflicted
+++ resolved
@@ -107,11 +107,6 @@
     // bad lookback period
     [TestMethod]
     public void Exceptions()
-<<<<<<< HEAD
-        => Assert.ThrowsExactly<ArgumentOutOfRangeException>(()
-            => Quotes.ToTrix(0));
-=======
         => Assert.ThrowsExactly<ArgumentOutOfRangeException>(
             () => Quotes.ToTrix(0));
->>>>>>> eb8d3e69
 }