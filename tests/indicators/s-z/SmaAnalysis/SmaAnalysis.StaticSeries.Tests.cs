namespace StaticSeries;

[TestClass]
public class SmaAnalyses : StaticSeriesTestBase
{
    [TestMethod]
    public override void Standard()
    {
        IReadOnlyList<SmaAnalysisResult> results = Quotes
            .ToSmaAnalysis(20);

        // proper quantities
        Assert.HasCount(502, results);
        Assert.HasCount(483, results.Where(x => x.Sma != null));

        // sample value
        SmaAnalysisResult r = results[501];
        Assert.AreEqual(251.86, r.Sma.Round(6));
        Assert.AreEqual(9.450000, r.Mad.Round(6));
        Assert.AreEqual(119.25102, r.Mse.Round(6));
        Assert.AreEqual(0.037637, r.Mape.Round(6));
    }

    [TestMethod]
    public void UseReusable()
    {
        IReadOnlyList<SmaAnalysisResult> results = Quotes
            .Use(CandlePart.Close)
            .ToSmaAnalysis(20);

        Assert.HasCount(502, results);
        Assert.HasCount(483, results.Where(x => x.Sma != null));
    }

    [TestMethod]
    public void Chainee()
    {
        IReadOnlyList<SmaAnalysisResult> results = Quotes
            .ToSma(2)
            .ToSmaAnalysis(20);

        Assert.HasCount(502, results);
        Assert.HasCount(482, results.Where(x => x.Sma != null));
    }

    [TestMethod]
    public void Chainor()
    {
        IReadOnlyList<EmaResult> results = Quotes
            .ToSmaAnalysis(10)
            .ToEma(10);

        Assert.HasCount(502, results);
        Assert.HasCount(484, results.Where(x => x.Ema != null));
    }

    [TestMethod]
    public override void BadData()
    {
        IReadOnlyList<SmaAnalysisResult> r = BadQuotes
            .ToSmaAnalysis(15);

        Assert.HasCount(502, r);
        Assert.IsEmpty(r.Where(x => x.Mape is double.NaN));
    }

    [TestMethod]
    public override void NoQuotes()
    {
        IReadOnlyList<SmaAnalysisResult> r0 = Noquotes
            .ToSmaAnalysis(6);

        Assert.IsEmpty(r0);

        IReadOnlyList<SmaAnalysisResult> r1 = Onequote
            .ToSmaAnalysis(6);

        Assert.HasCount(1, r1);
    }

    [TestMethod]
    public void Removed()
    {
        IReadOnlyList<SmaAnalysisResult> results = Quotes
            .ToSmaAnalysis(20)
            .RemoveWarmupPeriods();

        // assertions
        Assert.HasCount(502 - 19, results);
        Assert.AreEqual(251.8600, Math.Round(results[^1].Sma.Value, 4));
    }

    // bad lookback period
    [TestMethod]
    public void Exceptions()
<<<<<<< HEAD
        => Assert.ThrowsExactly<ArgumentOutOfRangeException>(()
            => Quotes.ToSmaAnalysis(0));
=======
        => Assert.ThrowsExactly<ArgumentOutOfRangeException>(
            () => Quotes.ToSmaAnalysis(0));
>>>>>>> eb8d3e69
}<|MERGE_RESOLUTION|>--- conflicted
+++ resolved
@@ -93,11 +93,6 @@
     // bad lookback period
     [TestMethod]
     public void Exceptions()
-<<<<<<< HEAD
-        => Assert.ThrowsExactly<ArgumentOutOfRangeException>(()
-            => Quotes.ToSmaAnalysis(0));
-=======
         => Assert.ThrowsExactly<ArgumentOutOfRangeException>(
             () => Quotes.ToSmaAnalysis(0));
->>>>>>> eb8d3e69
 }