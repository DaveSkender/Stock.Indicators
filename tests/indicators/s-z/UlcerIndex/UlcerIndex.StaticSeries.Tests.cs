namespace StaticSeries;

[TestClass]
public class UlcerIndex : StaticSeriesTestBase
{
    [TestMethod]
    public override void Standard()
    {
        IReadOnlyList<UlcerIndexResult> results = Quotes
            .ToUlcerIndex();

        // proper quantities
        Assert.HasCount(502, results);
        Assert.HasCount(489, results.Where(x => x.UlcerIndex != null));

        // sample value
        UlcerIndexResult r = results[501];
        Assert.AreEqual(5.7255, r.UlcerIndex.Round(4));
    }

    [TestMethod]
    public void UseReusable()
    {
        IReadOnlyList<UlcerIndexResult> results = Quotes
            .Use(CandlePart.Close)
            .ToUlcerIndex();

        Assert.HasCount(502, results);
        Assert.HasCount(489, results.Where(x => x.UlcerIndex != null));
    }

    [TestMethod]
    public void Chainee()
    {
        IReadOnlyList<UlcerIndexResult> results = Quotes
            .ToSma(2)
            .ToUlcerIndex();

        Assert.HasCount(502, results);
        Assert.HasCount(488, results.Where(x => x.UlcerIndex != null));
    }

    [TestMethod]
    public void Chainor()
    {
        IReadOnlyList<SmaResult> results = Quotes
            .ToUlcerIndex()
            .ToSma(10);

        Assert.HasCount(502, results);
        Assert.HasCount(480, results.Where(x => x.Sma != null));
    }

    [TestMethod]
    public override void BadData()
    {
        IReadOnlyList<UlcerIndexResult> r = BadQuotes
            .ToUlcerIndex(15);

        Assert.HasCount(502, r);
        Assert.IsEmpty(r.Where(x => x.UlcerIndex is double.NaN));
    }

    [TestMethod]
    public override void NoQuotes()
    {
        IReadOnlyList<UlcerIndexResult> r0 = Noquotes
            .ToUlcerIndex();

        Assert.IsEmpty(r0);

        IReadOnlyList<UlcerIndexResult> r1 = Onequote
            .ToUlcerIndex();

        Assert.HasCount(1, r1);
    }

    [TestMethod]
    public void Removed()
    {
        IReadOnlyList<UlcerIndexResult> results = Quotes
            .ToUlcerIndex()
            .RemoveWarmupPeriods();

        // assertions
        Assert.HasCount(502 - 13, results);

        UlcerIndexResult last = results[^1];
        Assert.AreEqual(5.7255, last.UlcerIndex.Round(4));
    }

    // bad lookback period
    [TestMethod]
    public void Exceptions()
<<<<<<< HEAD
        => Assert.ThrowsExactly<ArgumentOutOfRangeException>(()
            => Quotes.ToUlcerIndex(0));
=======
        => Assert.ThrowsExactly<ArgumentOutOfRangeException>(
            () => Quotes.ToUlcerIndex(0));
>>>>>>> eb8d3e69
}<|MERGE_RESOLUTION|>--- conflicted
+++ resolved
@@ -92,11 +92,6 @@
     // bad lookback period
     [TestMethod]
     public void Exceptions()
-<<<<<<< HEAD
-        => Assert.ThrowsExactly<ArgumentOutOfRangeException>(()
-            => Quotes.ToUlcerIndex(0));
-=======
         => Assert.ThrowsExactly<ArgumentOutOfRangeException>(
             () => Quotes.ToUlcerIndex(0));
->>>>>>> eb8d3e69
 }