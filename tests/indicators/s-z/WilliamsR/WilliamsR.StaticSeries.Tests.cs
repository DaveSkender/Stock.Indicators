namespace StaticSeries;

[TestClass]
public class WilliamsR : StaticSeriesTestBase
{
    [TestMethod]
    public override void Standard()
    {
        IReadOnlyList<WilliamsResult> results = Quotes
            .ToWilliamsR();

        // proper quantities
        Assert.HasCount(502, results);
        Assert.HasCount(489, results.Where(x => x.WilliamsR != null));

        // sample values
        WilliamsResult r1 = results[343];
        Assert.AreEqual(-19.8211, r1.WilliamsR.Round(4));

        WilliamsResult r2 = results[501];
        Assert.AreEqual(-52.0121, r2.WilliamsR.Round(4));

        // test boundary condition
        for (int i = 0; i < results.Count; i++)
        {
            WilliamsResult r = results[i];

            r.WilliamsR?.Should().BeInRange(-100d, 0d);
        }
    }

    [TestMethod]
    public void Chainor()
    {
        IReadOnlyList<SmaResult> results = Quotes
            .ToWilliamsR()
            .ToSma(10);

        Assert.HasCount(502, results);
        Assert.HasCount(480, results.Where(x => x.Sma != null));
    }

    [TestMethod]
    public override void BadData()
    {
        IReadOnlyList<WilliamsResult> results = BadQuotes
            .ToWilliamsR(20);

        Assert.HasCount(502, results);
        Assert.IsEmpty(results.Where(x => x.WilliamsR is double v && double.IsNaN(v)));
    }

    [TestMethod]
    public override void NoQuotes()
    {
        IReadOnlyList<WilliamsResult> r0 = Noquotes
            .ToWilliamsR();

        Assert.IsEmpty(r0);

        IReadOnlyList<WilliamsResult> r1 = Onequote
            .ToWilliamsR();

        Assert.HasCount(1, r1);
    }

    [TestMethod]
    public void Removed()
    {
        IReadOnlyList<WilliamsResult> results = Quotes
            .ToWilliamsR()
            .RemoveWarmupPeriods();

        // assertions
        Assert.HasCount(502 - 13, results);

        WilliamsResult last = results[^1];
        Assert.AreEqual(-52.0121, last.WilliamsR.Round(4));
    }

    [TestMethod]
    public void Boundary()
    {
        IReadOnlyList<WilliamsResult> results = Data
            .GetRandom(2500)
            .ToWilliamsR();

        // analyze boundary
        for (int i = 0; i < results.Count; i++)
        {
            WilliamsResult r = results[i];

            r.WilliamsR?.Should().BeInRange(-100d, 0d);
        }
    }

    [TestMethod]
    public void Issue1127()
    {
        // initialize
        IOrderedEnumerable<Quote> test1127 = File.ReadAllLines("s-z/WilliamsR/issue1127quotes.csv")
            .Skip(1)
            .Select(Imports.QuoteFromCsv)
            .OrderByDescending(x => x.Timestamp);

        IReadOnlyList<Quote> quotesList = test1127.ToList();
        int length = quotesList.Count;

        // get indicators
        IReadOnlyList<WilliamsResult> resultsList = quotesList
            .ToWilliamsR();

        Console.WriteLine($"%R from {length} quotes.");

        // analyze boundary
        for (int i = 0; i < length; i++)
        {
            Quote q = quotesList[i];
            WilliamsResult r = resultsList[i];

            Console.WriteLine($"{q.Timestamp:s} {r.WilliamsR}");

            r.WilliamsR?.Should().BeInRange(-100d, 0d);
        }
    }

    // bad lookback period
    [TestMethod]
    public void Exceptions()
<<<<<<< HEAD
        => Assert.ThrowsExactly<ArgumentOutOfRangeException>(()
            => Quotes.ToWilliamsR(0));
=======
        => Assert.ThrowsExactly<ArgumentOutOfRangeException>(
            () => Quotes.ToWilliamsR(0));
>>>>>>> eb8d3e69
}<|MERGE_RESOLUTION|>--- conflicted
+++ resolved
@@ -127,11 +127,6 @@
     // bad lookback period
     [TestMethod]
     public void Exceptions()
-<<<<<<< HEAD
-        => Assert.ThrowsExactly<ArgumentOutOfRangeException>(()
-            => Quotes.ToWilliamsR(0));
-=======
         => Assert.ThrowsExactly<ArgumentOutOfRangeException>(
             () => Quotes.ToWilliamsR(0));
->>>>>>> eb8d3e69
 }