namespace StaticSeries;

[TestClass]
public class WilliamsR : StaticSeriesTestBase
{
    [TestMethod]
    public override void DefaultParameters_ReturnsExpectedResults()
    {
        IReadOnlyList<WilliamsResult> sut = Quotes
            .ToWilliamsR();

        // proper quantities
        sut.Should().HaveCount(502);
        sut.Where(static x => x.WilliamsR != null).Should().HaveCount(489);

        // sample values
        WilliamsResult r1 = sut[343];
        r1.WilliamsR.Should().BeApproximately(-19.8211, Money4);

        WilliamsResult r2 = sut[501];
        r2.WilliamsR.Should().BeApproximately(-52.0121, Money4);
    }

    [TestMethod]
    public void Results_AreAlwaysBounded()
    {
        IReadOnlyList<WilliamsResult> sut = Quotes.ToWilliamsR(14);
        sut.IsBetween(x => x.WilliamsR, -100, 0);
    }

    [TestMethod]
    public void Results_AreAlwaysBounded()
    {
        IReadOnlyList<WilliamsResult> results = Quotes.ToWilliamsR(14);
        results.IsBetween(x => x.WilliamsR, -100, 0);
    }

    [TestMethod]
    public void ChainingFromResults_WorksAsExpected()
    {
        IReadOnlyList<SmaResult> sut = Quotes
            .ToWilliamsR()
            .ToSma(10);

        sut.Should().HaveCount(502);
        sut.Where(static x => x.Sma != null).Should().HaveCount(480);
    }

    [TestMethod]
    public override void BadQuotes_DoesNotFail()
    {
        IReadOnlyList<WilliamsResult> sut = BadQuotes
            .ToWilliamsR(20);

        sut.Should().HaveCount(502);
        Assert.IsEmpty(sut.Where(static x => x.WilliamsR is double v && double.IsNaN(v)));
    }

    [TestMethod]
    public override void NoQuotes_ReturnsEmpty()
    {
        IReadOnlyList<WilliamsResult> r0 = Noquotes
            .ToWilliamsR();

        r0.Should().BeEmpty();

        IReadOnlyList<WilliamsResult> r1 = Onequote
            .ToWilliamsR();

        r1.Should().HaveCount(1);
    }

    [TestMethod]
    public void Removed()
    {
        IReadOnlyList<WilliamsResult> sut = Quotes
            .ToWilliamsR()
            .RemoveWarmupPeriods();

        // assertions
        sut.Should().HaveCount(502 - 13);

        WilliamsResult last = sut[^1];
        last.WilliamsR.Should().BeApproximately(-52.0121, Money4);
    }

    [TestMethod]
    public void Boundary()
    {
        IReadOnlyList<WilliamsResult> sut = Data
            .GetRandom(2500)
            .ToWilliamsR();

<<<<<<< HEAD
        sut.IsBetween(static x => x.WilliamsR, -100d, 0d);
=======
        results.IsBetween(static x => x.WilliamsR, -100d, 0d);
>>>>>>> 8bdda450
    }

    [TestMethod]
    public void Issue1127_Original_BoundaryThreshold_Maintained()
    {
        // initialize
        IReadOnlyList<Quote> quotes = Data.QuotesFromCsv("_issue1127.williamr.original.csv");

        // get indicators
<<<<<<< HEAD
        IReadOnlyList<WilliamsResult> sut = quotes
            .ToWilliamsR();

        sut.Should().HaveCountGreaterThan(0);
        sut.IsBetween(static x => x.WilliamsR, -100d, 0d);
=======
        IReadOnlyList<WilliamsResult> results = quotes
            .ToWilliamsR();

        results.Should().HaveCountGreaterThan(0);
        results.IsBetween(static x => x.WilliamsR, -100d, 0d);
>>>>>>> 8bdda450
    }

    [TestMethod]
    public void Issue1127_Revisit_BoundaryThreshold_Maintained()
    {
        // initialize
        IReadOnlyList<Quote> quotes = Data.QuotesFromCsv("_issue1127.williamr.revisit.csv");

        // get indicators
<<<<<<< HEAD
        IReadOnlyList<WilliamsResult> sut = quotes
            .ToWilliamsR();

        sut.ToConsole(args: (nameof(WilliamsResult.WilliamsR), "F20"));

        sut.Should().HaveCountGreaterThan(0);
        sut.IsBetween(static x => x.WilliamsR, -100d, 0d);
=======
        IReadOnlyList<WilliamsResult> results = quotes
            .ToWilliamsR();

        results.ToConsole(args: (nameof(WilliamsResult.WilliamsR), "F20"));

        results.Should().HaveCountGreaterThan(0);
        results.IsBetween(static x => x.WilliamsR, -100d, 0d);
>>>>>>> 8bdda450
    }

    /// <summary>
    /// bad lookback period
    /// </summary>
    [TestMethod]
    public void Exceptions()
        => FluentActions
            .Invoking(static () => Quotes.ToWilliamsR(0))
            .Should()
            .ThrowExactly<ArgumentOutOfRangeException>();
}<|MERGE_RESOLUTION|>--- conflicted
+++ resolved
@@ -26,13 +26,6 @@
     {
         IReadOnlyList<WilliamsResult> sut = Quotes.ToWilliamsR(14);
         sut.IsBetween(x => x.WilliamsR, -100, 0);
-    }
-
-    [TestMethod]
-    public void Results_AreAlwaysBounded()
-    {
-        IReadOnlyList<WilliamsResult> results = Quotes.ToWilliamsR(14);
-        results.IsBetween(x => x.WilliamsR, -100, 0);
     }
 
     [TestMethod]
@@ -91,11 +84,7 @@
             .GetRandom(2500)
             .ToWilliamsR();
 
-<<<<<<< HEAD
         sut.IsBetween(static x => x.WilliamsR, -100d, 0d);
-=======
-        results.IsBetween(static x => x.WilliamsR, -100d, 0d);
->>>>>>> 8bdda450
     }
 
     [TestMethod]
@@ -105,19 +94,11 @@
         IReadOnlyList<Quote> quotes = Data.QuotesFromCsv("_issue1127.williamr.original.csv");
 
         // get indicators
-<<<<<<< HEAD
         IReadOnlyList<WilliamsResult> sut = quotes
             .ToWilliamsR();
 
         sut.Should().HaveCountGreaterThan(0);
         sut.IsBetween(static x => x.WilliamsR, -100d, 0d);
-=======
-        IReadOnlyList<WilliamsResult> results = quotes
-            .ToWilliamsR();
-
-        results.Should().HaveCountGreaterThan(0);
-        results.IsBetween(static x => x.WilliamsR, -100d, 0d);
->>>>>>> 8bdda450
     }
 
     [TestMethod]
@@ -125,9 +106,9 @@
     {
         // initialize
         IReadOnlyList<Quote> quotes = Data.QuotesFromCsv("_issue1127.williamr.revisit.csv");
+        IReadOnlyList<Quote> quotes = Data.QuotesFromCsv("_issue1127.williamr.revisit.csv");
 
         // get indicators
-<<<<<<< HEAD
         IReadOnlyList<WilliamsResult> sut = quotes
             .ToWilliamsR();
 
@@ -135,15 +116,6 @@
 
         sut.Should().HaveCountGreaterThan(0);
         sut.IsBetween(static x => x.WilliamsR, -100d, 0d);
-=======
-        IReadOnlyList<WilliamsResult> results = quotes
-            .ToWilliamsR();
-
-        results.ToConsole(args: (nameof(WilliamsResult.WilliamsR), "F20"));
-
-        results.Should().HaveCountGreaterThan(0);
-        results.IsBetween(static x => x.WilliamsR, -100d, 0d);
->>>>>>> 8bdda450
     }
 
     /// <summary>
