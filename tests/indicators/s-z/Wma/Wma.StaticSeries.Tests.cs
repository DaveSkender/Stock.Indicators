namespace StaticSeries;

[TestClass]
public class Wma : StaticSeriesTestBase
{
    [TestMethod]
    public override void Standard()
    {
        IReadOnlyList<WmaResult> results = Quotes
            .ToWma(20);

        // proper quantities
        Assert.HasCount(502, results);
        Assert.HasCount(483, results.Where(x => x.Wma != null));

        // sample values
        WmaResult r1 = results[149];
        Assert.AreEqual(235.5253, r1.Wma.Round(4));

        WmaResult r2 = results[501];
        Assert.AreEqual(246.5110, r2.Wma.Round(4));
    }

    [TestMethod]
    public void UseReusable()
    {
        IReadOnlyList<WmaResult> results = Quotes
            .Use(CandlePart.Close)
            .ToWma(20);

        Assert.HasCount(502, results);
        Assert.HasCount(483, results.Where(x => x.Wma != null));
    }

    [TestMethod]
    public void Chainee()
    {
        IReadOnlyList<WmaResult> results = Quotes
            .ToSma(2)
            .ToWma(20);

        Assert.HasCount(502, results);
        Assert.HasCount(482, results.Where(x => x.Wma != null));
    }

    [TestMethod]
    public void Chainor()
    {
        IReadOnlyList<SmaResult> results = Quotes
            .ToWma(20)
            .ToSma(10);

        Assert.HasCount(502, results);
        Assert.HasCount(474, results.Where(x => x.Sma != null));
    }

    [TestMethod]
    public void Chaining()
    {
        IReadOnlyList<WmaResult> standard = Quotes
            .ToWma(17);

        IReadOnlyList<WmaResult> results = Quotes
            .Use(CandlePart.Close)
            .ToWma(17);

        // assertions
        for (int i = 0; i < results.Count; i++)
        {
            WmaResult s = standard[i];
            WmaResult c = results[i];

            Assert.AreEqual(s.Timestamp, c.Timestamp);
            Assert.AreEqual(s.Wma, c.Wma);
        }
    }

    [TestMethod]
    public override void BadData()
    {
        IReadOnlyList<WmaResult> r = BadQuotes
            .ToWma(15);

        Assert.HasCount(502, r);
        Assert.IsEmpty(r.Where(x => x.Wma is double v && double.IsNaN(v)));
    }

    [TestMethod]
    public override void NoQuotes()
    {
        IReadOnlyList<WmaResult> r0 = Noquotes
            .ToWma(5);

        Assert.IsEmpty(r0);

        IReadOnlyList<WmaResult> r1 = Onequote
            .ToWma(5);

        Assert.HasCount(1, r1);
    }

    [TestMethod]
    public void Removed()
    {
        IReadOnlyList<WmaResult> results = Quotes
            .ToWma(20)
            .RemoveWarmupPeriods();

        // assertions
        Assert.HasCount(502 - 19, results);

        WmaResult last = results[^1];
        Assert.AreEqual(246.5110, last.Wma.Round(4));
    }

    // bad lookback period
    [TestMethod]
    public void Exceptions()
<<<<<<< HEAD
        => Assert.ThrowsExactly<ArgumentOutOfRangeException>(()
            => Quotes.ToWma(0));
=======
        => Assert.ThrowsExactly<ArgumentOutOfRangeException>(
            () => Quotes.ToWma(0));
>>>>>>> eb8d3e69
}<|MERGE_RESOLUTION|>--- conflicted
+++ resolved
@@ -116,11 +116,6 @@
     // bad lookback period
     [TestMethod]
     public void Exceptions()
-<<<<<<< HEAD
-        => Assert.ThrowsExactly<ArgumentOutOfRangeException>(()
-            => Quotes.ToWma(0));
-=======
         => Assert.ThrowsExactly<ArgumentOutOfRangeException>(
             () => Quotes.ToWma(0));
->>>>>>> eb8d3e69
 }