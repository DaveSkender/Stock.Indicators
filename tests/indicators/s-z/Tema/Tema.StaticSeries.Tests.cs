namespace StaticSeries;

[TestClass]
public class Tema : StaticSeriesTestBase
{
    [TestMethod]
    public override void Standard()
    {
        IReadOnlyList<TemaResult> results = Quotes
            .ToTema(20);

        // proper quantities
        Assert.HasCount(502, results);
        Assert.HasCount(483, results.Where(x => x.Tema != null));

        // sample values
        TemaResult r25 = results[25];
        Assert.AreEqual(216.1441, r25.Tema.Round(4));

        TemaResult r67 = results[67];
        Assert.AreEqual(222.9562, r67.Tema.Round(4));

        TemaResult r249 = results[249];
        Assert.AreEqual(258.6208, r249.Tema.Round(4));

        TemaResult r501 = results[501];
        Assert.AreEqual(238.7690, r501.Tema.Round(4));
    }

    [TestMethod]
    public void UseReusable()
    {
        IReadOnlyList<TemaResult> results = Quotes
            .Use(CandlePart.Close)
            .ToTema(20);

        Assert.HasCount(502, results);
        Assert.HasCount(483, results.Where(x => x.Tema != null));
    }

    [TestMethod]
    public void Chainee()
    {
        IReadOnlyList<TemaResult> results = Quotes
            .ToSma(2)
            .ToTema(20);

        Assert.HasCount(502, results);
        Assert.HasCount(482, results.Where(x => x.Tema != null));
    }

    [TestMethod]
    public void Chainor()
    {
        IReadOnlyList<SmaResult> results = Quotes
            .ToTema(20)
            .ToSma(10);

        Assert.HasCount(502, results);
        Assert.HasCount(474, results.Where(x => x.Sma != null));
    }

    [TestMethod]
    public override void BadData()
    {
        IReadOnlyList<TemaResult> r = BadQuotes
            .ToTema(15);

        Assert.HasCount(502, r);
        Assert.IsEmpty(r.Where(x => x.Tema is double v && double.IsNaN(v)));
    }

    [TestMethod]
    public override void NoQuotes()
    {
        IReadOnlyList<TemaResult> r0 = Noquotes
            .ToTema(5);

        Assert.IsEmpty(r0);

        IReadOnlyList<TemaResult> r1 = Onequote
            .ToTema(5);

        Assert.HasCount(1, r1);
    }

    [TestMethod]
    public void Removed()
    {
        IReadOnlyList<TemaResult> results = Quotes
            .ToTema(20)
            .RemoveWarmupPeriods();

        // assertions
        Assert.HasCount(502 - ((3 * 20) + 100), results);

        TemaResult last = results[^1];
        Assert.AreEqual(238.7690, last.Tema.Round(4));
    }

    // bad lookback period
    [TestMethod]
    public void Exceptions()
<<<<<<< HEAD
        => Assert.ThrowsExactly<ArgumentOutOfRangeException>(()
            => Quotes.ToTema(0));
=======
        => Assert.ThrowsExactly<ArgumentOutOfRangeException>(
            () => Quotes.ToTema(0));
>>>>>>> eb8d3e69
}<|MERGE_RESOLUTION|>--- conflicted
+++ resolved
@@ -101,11 +101,6 @@
     // bad lookback period
     [TestMethod]
     public void Exceptions()
-<<<<<<< HEAD
-        => Assert.ThrowsExactly<ArgumentOutOfRangeException>(()
-            => Quotes.ToTema(0));
-=======
         => Assert.ThrowsExactly<ArgumentOutOfRangeException>(
             () => Quotes.ToTema(0));
->>>>>>> eb8d3e69
 }