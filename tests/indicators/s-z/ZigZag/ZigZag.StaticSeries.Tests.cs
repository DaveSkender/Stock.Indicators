using Newtonsoft.Json;

namespace StaticSeries;

[TestClass]
public class ZigZag : StaticSeriesTestBase
{
    [TestMethod]
    public override void Standard() // on Close
    {
        IReadOnlyList<ZigZagResult> results =
            Quotes.ToZigZag(EndType.Close, 3);

        // proper quantities
        Assert.HasCount(502, results);
        Assert.HasCount(234, results.Where(x => x.ZigZag != null));
        Assert.HasCount(234, results.Where(x => x.RetraceHigh != null));
        Assert.HasCount(221, results.Where(x => x.RetraceLow != null));
        Assert.HasCount(14, results.Where(x => x.PointType != null));

        // sample values
        ZigZagResult r0 = results[249];
        Assert.IsNull(r0.ZigZag);
        Assert.IsNull(r0.RetraceHigh);
        Assert.IsNull(r0.RetraceLow);
        Assert.IsNull(r0.PointType);

        ZigZagResult r1 = results[277];
        Assert.AreEqual(248.13m, r1.ZigZag);
        Assert.AreEqual(272.248m, r1.RetraceHigh);
        Assert.AreEqual(248.13m, r1.RetraceLow);
        Assert.AreEqual("L", r1.PointType);

        ZigZagResult r2 = results[483];
        Assert.AreEqual(272.52m, r2.ZigZag);
        Assert.AreEqual(272.52m, r2.RetraceHigh);
        Assert.AreEqual(248.799m, r2.RetraceLow);
        Assert.AreEqual("H", r2.PointType);

        ZigZagResult r3 = results[439];
        Assert.AreEqual(276.0133m, r3.ZigZag.Round(4));
        Assert.AreEqual(280.9158m, r3.RetraceHigh.Round(4));
        Assert.AreEqual(264.5769m, r3.RetraceLow.Round(4));
        Assert.IsNull(r3.PointType);

        ZigZagResult r4 = results[500];
        Assert.AreEqual(241.4575m, r4.ZigZag.Round(4));
        Assert.AreEqual(246.7933m, r4.RetraceHigh.Round(4));
        Assert.IsNull(r4.RetraceLow);
        Assert.IsNull(r4.PointType);

        ZigZagResult r5 = results[501];
        Assert.AreEqual(245.28m, r5.ZigZag);
        Assert.AreEqual(245.28m, r5.RetraceHigh);
        Assert.IsNull(r5.RetraceLow);
        Assert.IsNull(r5.PointType);
    }

    [TestMethod]
    public void StandardHighLow()
    {
        IReadOnlyList<ZigZagResult> results =
            Quotes.ToZigZag(EndType.HighLow, 3);

        // proper quantities
        Assert.HasCount(502, results);
        Assert.HasCount(463, results.Where(x => x.ZigZag != null));
        Assert.HasCount(463, results.Where(x => x.RetraceHigh != null));
        Assert.HasCount(442, results.Where(x => x.RetraceLow != null));
        Assert.HasCount(30, results.Where(x => x.PointType != null));

        // sample values
        ZigZagResult r38 = results[38];
        Assert.IsNull(r38.ZigZag);
        Assert.IsNull(r38.RetraceHigh);
        Assert.IsNull(r38.RetraceLow);
        Assert.IsNull(r38.PointType);

        ZigZagResult r277 = results[277];
        Assert.AreEqual(252.9550m, r277.ZigZag);
        Assert.AreEqual(262.8054m, r277.RetraceHigh.Round(4));
        Assert.AreEqual(245.4467m, r277.RetraceLow.Round(4));
        Assert.IsNull(r277.PointType);

        ZigZagResult r316 = results[316];
        Assert.AreEqual(249.48m, r316.ZigZag);
        Assert.AreEqual(258.34m, r316.RetraceHigh);
        Assert.AreEqual(249.48m, r316.RetraceLow);
        Assert.AreEqual("L", r316.PointType);

        ZigZagResult r456 = results[456];
        Assert.AreEqual(261.3325m, r456.ZigZag.Round(4));
        Assert.AreEqual(274.3419m, r456.RetraceHigh.Round(4));
        Assert.AreEqual(256.1050m, r456.RetraceLow.Round(4));
        Assert.IsNull(r456.PointType);

        ZigZagResult r500 = results[500];
        Assert.AreEqual(240.1667m, r500.ZigZag.Round(4));
        Assert.AreEqual(246.95083m, r500.RetraceHigh.Round(5));
        Assert.IsNull(r500.RetraceLow);
        Assert.IsNull(r500.PointType);

        ZigZagResult r501 = results[501];
        Assert.AreEqual(245.54m, r501.ZigZag);
        Assert.AreEqual(245.54m, r501.RetraceHigh);
        Assert.IsNull(r501.RetraceLow);
        Assert.IsNull(r501.PointType);
    }

    [TestMethod]
    public void Chainor()
    {
        IReadOnlyList<SmaResult> results = Quotes
            .ToZigZag(EndType.Close, 3)
            .ToSma(10);

        Assert.HasCount(502, results);
        Assert.HasCount(225, results.Where(x => x.Sma != null));
    }

    [TestMethod]
    public void NoEntry()
    {
        // thresholds are never met
        string json = File.ReadAllText("./s-z/ZigZag/data.ethusdt.json");

        IReadOnlyList<Quote> quotes = JsonConvert
            .DeserializeObject<IReadOnlyCollection<Quote>>(json)
            .ToList();

        IReadOnlyList<ZigZagResult> results = quotes
            .ToZigZag();

        Assert.IsEmpty(results.Where(x => x.PointType != null));
    }

    [TestMethod]
    public void Issue632()
    {
        // thresholds are never met
        string json = File.ReadAllText("./s-z/ZigZag/data.issue632.json");

        IReadOnlyList<Quote> quotesList = JsonConvert
            .DeserializeObject<IReadOnlyCollection<Quote>>(json)
            .ToList();

        IReadOnlyList<ZigZagResult> resultsList = quotesList
            .ToZigZag();

        Assert.HasCount(17, resultsList);
    }

    [TestMethod]
    public override void BadData()
    {
        IReadOnlyList<ZigZagResult> r1 = BadQuotes
            .ToZigZag();

        Assert.HasCount(502, r1);

        IReadOnlyList<ZigZagResult> r2 = BadQuotes
            .ToZigZag(EndType.HighLow);

        Assert.HasCount(502, r2);
    }

    [TestMethod]
    public override void NoQuotes()
    {
        IReadOnlyList<ZigZagResult> r0 = Noquotes
            .ToZigZag();

        Assert.IsEmpty(r0);

        IReadOnlyList<ZigZagResult> r1 = Onequote
            .ToZigZag();

        Assert.HasCount(1, r1);
    }

    [TestMethod]
    public void Condense()
    {
        IReadOnlyList<ZigZagResult> results = Quotes
            .ToZigZag(EndType.Close, 3)
            .Condense();

        // assertions
        Assert.HasCount(14, results);
    }

    [TestMethod]
    public void SchrodingerScenario()
    {
        string json = File.ReadAllText("./s-z/ZigZag/data.schrodinger.json");

        IReadOnlyList<Quote> h = JsonConvert
            .DeserializeObject<IReadOnlyCollection<Quote>>(json)
            .OrderBy(x => x.Timestamp)
            .ToList();

        IReadOnlyList<ZigZagResult> r1 = h.ToZigZag(EndType.Close, 0.25m).ToList();
        Assert.HasCount(342, r1);

        // first period has High/Low that exceeds threhold
        // where it is both a H and L pivot simultaenously
        IReadOnlyList<ZigZagResult> r2 = h.ToZigZag(EndType.HighLow, 3).ToList();
        Assert.HasCount(342, r2);
    }

    [TestMethod]
    public void Exceptions()
    {
        // bad lookback period
<<<<<<< HEAD
        Assert.ThrowsExactly<ArgumentOutOfRangeException>(()
            => Quotes.ToZigZag(EndType.Close, 0));

        // bad end type
        Assert.ThrowsExactly<ArgumentOutOfRangeException>(()
            => Quotes.ToZigZag((EndType)int.MaxValue, 2));
=======
        Assert.ThrowsExactly<ArgumentOutOfRangeException>(
            () => Quotes.ToZigZag(EndType.Close, 0));

        // bad end type
        Assert.ThrowsExactly<ArgumentOutOfRangeException>(
            () => Quotes.ToZigZag((EndType)int.MaxValue, 2));
>>>>>>> eb8d3e69
    }
}<|MERGE_RESOLUTION|>--- conflicted
+++ resolved
@@ -212,20 +212,11 @@
     public void Exceptions()
     {
         // bad lookback period
-<<<<<<< HEAD
-        Assert.ThrowsExactly<ArgumentOutOfRangeException>(()
-            => Quotes.ToZigZag(EndType.Close, 0));
-
-        // bad end type
-        Assert.ThrowsExactly<ArgumentOutOfRangeException>(()
-            => Quotes.ToZigZag((EndType)int.MaxValue, 2));
-=======
         Assert.ThrowsExactly<ArgumentOutOfRangeException>(
             () => Quotes.ToZigZag(EndType.Close, 0));
 
         // bad end type
         Assert.ThrowsExactly<ArgumentOutOfRangeException>(
             () => Quotes.ToZigZag((EndType)int.MaxValue, 2));
->>>>>>> eb8d3e69
     }
 }