namespace StaticSeries;

[TestClass]
public class Vwma : StaticSeriesTestBase
{
    [TestMethod]
    public override void Standard()
    {
        IReadOnlyList<VwmaResult> results = Quotes
            .ToVwma(10);

        // proper quantities
        Assert.HasCount(502, results);
        Assert.HasCount(493, results.Where(x => x.Vwma != null));

        // sample values
        VwmaResult r8 = results[8];
        Assert.IsNull(r8.Vwma);

        Assert.AreEqual(213.981942, results[9].Vwma.Round(6));
        Assert.AreEqual(215.899211, results[24].Vwma.Round(6));
        Assert.AreEqual(226.302760, results[99].Vwma.Round(6));
        Assert.AreEqual(257.053654, results[249].Vwma.Round(6));
        Assert.AreEqual(242.101548, results[501].Vwma.Round(6));
    }

    [TestMethod]
    public void Chainor()
    {
        IReadOnlyList<SmaResult> results = Quotes
            .ToVwma(10)
            .ToSma(10);

        Assert.HasCount(502, results);
        Assert.HasCount(484, results.Where(x => x.Sma != null));
    }

    [TestMethod]
    public override void BadData()
    {
        IReadOnlyList<VwmaResult> r = BadQuotes
            .ToVwma(15);

        Assert.HasCount(502, r);
        Assert.IsEmpty(r.Where(x => x.Vwma is double v && double.IsNaN(v)));
    }

    [TestMethod]
    public override void NoQuotes()
    {
        IReadOnlyList<VwmaResult> r0 = Noquotes
            .ToVwma(4);

        Assert.IsEmpty(r0);

        IReadOnlyList<VwmaResult> r1 = Onequote
            .ToVwma(4);

        Assert.HasCount(1, r1);
    }

    [TestMethod]
    public void Removed()
    {
        IReadOnlyList<VwmaResult> results = Quotes
            .ToVwma(10)
            .RemoveWarmupPeriods();

        // assertions
        Assert.HasCount(502 - 9, results);

        VwmaResult last = results[^1];
        Assert.AreEqual(242.101548, last.Vwma.Round(6));
    }

    // bad lookback period
    [TestMethod]
    public void Exceptions()
<<<<<<< HEAD
        => Assert.ThrowsExactly<ArgumentOutOfRangeException>(()
            => Quotes.ToVwma(0));
=======
        => Assert.ThrowsExactly<ArgumentOutOfRangeException>(
            () => Quotes.ToVwma(0));
>>>>>>> eb8d3e69
}<|MERGE_RESOLUTION|>--- conflicted
+++ resolved
@@ -76,11 +76,6 @@
     // bad lookback period
     [TestMethod]
     public void Exceptions()
-<<<<<<< HEAD
-        => Assert.ThrowsExactly<ArgumentOutOfRangeException>(()
-            => Quotes.ToVwma(0));
-=======
         => Assert.ThrowsExactly<ArgumentOutOfRangeException>(
             () => Quotes.ToVwma(0));
->>>>>>> eb8d3e69
 }