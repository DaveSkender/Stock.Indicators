--- conflicted
+++ resolved
@@ -55,11 +55,7 @@
         quotesList.RemoveAt(400);
 
         // time-series, for comparison
-<<<<<<< HEAD
-        IEnumerable<AdlResult> seriesList = quotesList
-=======
-        var seriesList = quotesList
->>>>>>> d8574db1
+        IReadOnlyList<AdlResult> seriesList = quotesList
             .GetAdl();
 
         // assert, should equal series
@@ -105,11 +101,7 @@
             = observer.Results;
 
         // time-series, for comparison
-<<<<<<< HEAD
-        IEnumerable<SmaResult> seriesList = quotesList
-=======
-        var seriesList = quotesList
->>>>>>> d8574db1
+        IReadOnlyList<SmaResult> seriesList = quotesList
             .GetAdl()
             .GetSma(smaPeriods);
 
