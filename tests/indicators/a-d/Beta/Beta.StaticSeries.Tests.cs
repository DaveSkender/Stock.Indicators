--- conflicted
+++ resolved
@@ -251,13 +251,8 @@
             new(DateTime.Parse("1/9/2020", invariantCulture), 0, 0, 0, 1234, 0)
         ];
 
-<<<<<<< HEAD
-        Assert.ThrowsExactly<InvalidQuotesException>(()
-            => quoteA.ToBeta(quoteB, 3));
-=======
         Assert.ThrowsExactly<InvalidQuotesException>(
             () => quoteA.ToBeta(quoteB, 3));
->>>>>>> eb8d3e69
     }
 
     [TestMethod]
