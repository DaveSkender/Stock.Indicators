--- conflicted
+++ resolved
@@ -149,9 +149,5 @@
     [TestMethod]
     public void Exceptions()
         => Assert.ThrowsExactly<ArgumentOutOfRangeException>(
-<<<<<<< HEAD
-            () => Quotes.ToAdx(1));
-=======
                 () => Quotes.ToAdx(1));
->>>>>>> eb8d3e69
 }