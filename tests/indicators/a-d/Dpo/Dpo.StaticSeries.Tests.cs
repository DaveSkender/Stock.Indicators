namespace StaticSeries;

[TestClass]
public class Dpo : StaticSeriesTestBase
{
    [TestMethod]
    public override void Standard()
    {
        // get expected data
        List<Quote> qot = [];
        List<DpoResult> exp = [];

        List<string> csvData = File.ReadAllLines("a-d/Dpo/Dpo.Data.csv")
            .Skip(1)
            .ToList();

        for (int i = 0; i < csvData.Count; i++)
        {
            string[] csv = csvData[i].Split(",");
            DateTime date = Convert.ToDateTime(csv[1], invariantCulture);

            qot.Add(new Quote(date, 0, 0, 0, Close: csv[5].ToDecimal(), 0));
            exp.Add(new(date, csv[7].ToDoubleNull(), csv[6].ToDoubleNull()));
        }

        // calculate actual data
        IReadOnlyList<DpoResult> act = qot.ToDpo(14);

        // assertions
        Assert.AreEqual(exp.Count, act.Count);

        // compare all values
        for (int i = 0; i < exp.Count; i++)
        {
            DpoResult e = exp[i];
            DpoResult a = act[i];

            Assert.AreEqual(e.Timestamp, a.Timestamp);
            Assert.AreEqual(e.Sma, a.Sma.Round(5), $"at index {i}");
            Assert.AreEqual(e.Dpo, a.Dpo.Round(5), $"at index {i}");
        }
    }

    [TestMethod]
    public void UseReusable()
    {
        IReadOnlyList<DpoResult> results = Quotes
            .Use(CandlePart.Close)
            .ToDpo(14);

        Assert.HasCount(502, results);
        Assert.HasCount(489, results.Where(x => x.Dpo != null));
    }

    [TestMethod]
    public void Chainee()
    {
        IReadOnlyList<DpoResult> results = Quotes
            .ToSma(2)
            .ToDpo(14);

        Assert.HasCount(502, results);
        Assert.HasCount(488, results.Where(x => x.Dpo != null));
    }

    [TestMethod]
    public void Chainor()
    {
        IReadOnlyList<SmaResult> results = Quotes
            .ToDpo(14)
            .ToSma(10);

        Assert.HasCount(502, results);
        Assert.HasCount(480, results.Where(x => x.Sma is not null and not double.NaN));
    }

    [TestMethod]
    public override void BadData()
    {
        IReadOnlyList<DpoResult> r = BadQuotes
            .ToDpo(5);

        Assert.HasCount(502, r);
        Assert.IsEmpty(r.Where(x => x.Dpo is double v && double.IsNaN(v)));
    }

    [TestMethod]
    public override void NoQuotes()
    {
        IReadOnlyList<DpoResult> r0 = Noquotes
            .ToDpo(5);

        Assert.IsEmpty(r0);

        IReadOnlyList<DpoResult> r1 = Onequote
            .ToDpo(5);

        Assert.HasCount(1, r1);
    }

    // bad SMA period
    [TestMethod]
    public void Exceptions()
<<<<<<< HEAD
        => Assert.ThrowsExactly<ArgumentOutOfRangeException>(()
            => Quotes.ToDpo(0));
=======
        => Assert.ThrowsExactly<ArgumentOutOfRangeException>(
            () => Quotes.ToDpo(0));
>>>>>>> eb8d3e69
}<|MERGE_RESOLUTION|>--- conflicted
+++ resolved
@@ -101,11 +101,6 @@
     // bad SMA period
     [TestMethod]
     public void Exceptions()
-<<<<<<< HEAD
-        => Assert.ThrowsExactly<ArgumentOutOfRangeException>(()
-            => Quotes.ToDpo(0));
-=======
         => Assert.ThrowsExactly<ArgumentOutOfRangeException>(
             () => Quotes.ToDpo(0));
->>>>>>> eb8d3e69
 }