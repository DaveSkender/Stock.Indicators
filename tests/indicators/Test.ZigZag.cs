--- conflicted
+++ resolved
@@ -15,11 +15,7 @@
         {
 
             List<ZigZagResult> results =
-<<<<<<< HEAD
-                history.GetZigZag(EndType.Close, 3)
-=======
                 quotes.GetZigZag(EndType.Close, 3)
->>>>>>> 1925f868
                 .ToList();
 
             // assertions
@@ -75,11 +71,7 @@
         {
 
             List<ZigZagResult> results =
-<<<<<<< HEAD
-                history.GetZigZag(EndType.HighLow, 3)
-=======
                 quotes.GetZigZag(EndType.HighLow, 3)
->>>>>>> 1925f868
                 .ToList();
 
             // assertions
@@ -159,11 +151,7 @@
         {
             // bad lookback period
             Assert.ThrowsException<ArgumentOutOfRangeException>(() =>
-<<<<<<< HEAD
-                Indicator.GetZigZag(history, EndType.Close, 0));
-=======
                 Indicator.GetZigZag(quotes, EndType.Close, 0));
->>>>>>> 1925f868
 
             // insufficient quotes
             Assert.ThrowsException<BadQuotesException>(() =>
