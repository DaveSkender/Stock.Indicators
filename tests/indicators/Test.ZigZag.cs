﻿using System;
using System.Collections.Generic;
using System.Linq;
using Microsoft.VisualStudio.TestTools.UnitTesting;
using Skender.Stock.Indicators;

namespace Internal.Tests
{
    [TestClass]
    public class ZigZag : TestBase
    {

        [TestMethod]
        public void StandardClose()
        {

            List<ZigZagResult> results =
<<<<<<< HEAD
                Indicator.GetZigZag(history, EndType.Close, percentChange)
=======
                history.GetZigZag(ZigZagType.Close, 3)
>>>>>>> 84c26686
                .ToList();

            // assertions

            // proper quantities
            // should always be the same number of results as there is history
            Assert.AreEqual(502, results.Count);
            Assert.AreEqual(234, results.Where(x => x.ZigZag != null).Count());
            Assert.AreEqual(234, results.Where(x => x.RetraceHigh != null).Count());
            Assert.AreEqual(221, results.Where(x => x.RetraceLow != null).Count());
            Assert.AreEqual(14, results.Where(x => x.PointType != null).Count());

            // sample values
            ZigZagResult r0 = results[249];
            Assert.AreEqual(null, r0.ZigZag);
            Assert.AreEqual(null, r0.RetraceHigh);
            Assert.AreEqual(null, r0.RetraceLow);
            Assert.AreEqual(null, r0.PointType);

            ZigZagResult r1 = results[277];
            Assert.AreEqual(248.13m, r1.ZigZag);
            Assert.AreEqual(272.248m, r1.RetraceHigh);
            Assert.AreEqual(248.13m, r1.RetraceLow);
            Assert.AreEqual("L", r1.PointType);

            ZigZagResult r2 = results[483];
            Assert.AreEqual(272.52m, r2.ZigZag);
            Assert.AreEqual(272.52m, r2.RetraceHigh);
            Assert.AreEqual(248.799m, r2.RetraceLow);
            Assert.AreEqual("H", r2.PointType);

            ZigZagResult r3 = results[439];
            Assert.AreEqual(276.0133m, Math.Round((decimal)r3.ZigZag, 4));
            Assert.AreEqual(280.9158m, Math.Round((decimal)r3.RetraceHigh, 4));
            Assert.AreEqual(264.5769m, Math.Round((decimal)r3.RetraceLow, 4));
            Assert.AreEqual(null, r3.PointType);

            ZigZagResult r4 = results[500];
            Assert.AreEqual(241.4575m, Math.Round((decimal)r4.ZigZag, 4));
            Assert.AreEqual(246.7933m, Math.Round((decimal)r4.RetraceHigh, 4));
            Assert.AreEqual(null, r4.RetraceLow);
            Assert.AreEqual(null, r4.PointType);

            ZigZagResult r5 = results[501];
            Assert.AreEqual(245.28m, r5.ZigZag);
            Assert.AreEqual(245.28m, r5.RetraceHigh);
            Assert.AreEqual(null, r5.RetraceLow);
            Assert.AreEqual(null, r5.PointType);
        }

        [TestMethod]
        public void StandardHighLow()
        {

            List<ZigZagResult> results =
<<<<<<< HEAD
                Indicator.GetZigZag(history, EndType.HighLow, percentChange)
=======
                history.GetZigZag(ZigZagType.HighLow, 3)
>>>>>>> 84c26686
                .ToList();

            // assertions

            // proper quantities
            // should always be the same number of results as there is history
            Assert.AreEqual(502, results.Count);
            Assert.AreEqual(463, results.Where(x => x.ZigZag != null).Count());
            Assert.AreEqual(462, results.Where(x => x.RetraceHigh != null).Count());
            Assert.AreEqual(445, results.Where(x => x.RetraceLow != null).Count());
            Assert.AreEqual(31, results.Where(x => x.PointType != null).Count());

            // sample values
            ZigZagResult r0 = results[38];
            Assert.AreEqual(null, r0.ZigZag);
            Assert.AreEqual(null, r0.RetraceHigh);
            Assert.AreEqual(null, r0.RetraceLow);
            Assert.AreEqual(null, r0.PointType);

            ZigZagResult r1 = results[277];
            Assert.AreEqual(252.9550m, r1.ZigZag);
            Assert.AreEqual(262.8054m, Math.Round((decimal)r1.RetraceHigh, 4));
            Assert.AreEqual(245.4467m, Math.Round((decimal)r1.RetraceLow, 4));
            Assert.AreEqual(null, r1.PointType);

            ZigZagResult r2 = results[316];
            Assert.AreEqual(249.48m, r2.ZigZag);
            Assert.AreEqual(258.34m, r2.RetraceHigh);
            Assert.AreEqual(249.48m, r2.RetraceLow);
            Assert.AreEqual("L", r2.PointType);

            ZigZagResult r3 = results[456];
            Assert.AreEqual(261.3325m, Math.Round((decimal)r3.ZigZag, 4));
            Assert.AreEqual(274.3419m, Math.Round((decimal)r3.RetraceHigh, 4));
            Assert.AreEqual(256.1050m, Math.Round((decimal)r3.RetraceLow, 4));
            Assert.AreEqual(null, r3.PointType);

            ZigZagResult r4 = results[500];
            Assert.AreEqual(246.73m, Math.Round((decimal)r4.ZigZag, 4));
            Assert.AreEqual(246.73m, r4.RetraceHigh);
            Assert.AreEqual(238.3867m, Math.Round((decimal)r4.RetraceLow, 4));
            Assert.AreEqual("H", r4.PointType);

            ZigZagResult r5 = results[501];
            Assert.AreEqual(242.87m, r5.ZigZag);
            Assert.AreEqual(null, r5.RetraceHigh);
            Assert.AreEqual(242.87m, r5.RetraceLow);
            Assert.AreEqual(null, r5.PointType);
        }

        [TestMethod]
        public void BadData()
        {
            IEnumerable<ZigZagResult> r1 = Indicator.GetZigZag(historyBad, EndType.Close);
            Assert.AreEqual(502, r1.Count());

            IEnumerable<ZigZagResult> r2 = Indicator.GetZigZag(historyBad, EndType.HighLow);
            Assert.AreEqual(502, r2.Count());
        }

        [TestMethod]
        public void SchrodingerScenario()
        {
            IEnumerable<Quote> h = HistoryTestData.GetCustomZigZag();

            IEnumerable<ZigZagResult> r1 = Indicator.GetZigZag(h, EndType.Close, 0.25m);
            Assert.AreEqual(342, r1.Count());

            // first period has High/Low that exceeds threhold
            // where it is both a H and L pivot simultaenously
            IEnumerable<ZigZagResult> r2 = Indicator.GetZigZag(h, EndType.HighLow, 3);
            Assert.AreEqual(342, r2.Count());
        }

        [TestMethod]
        public void Exceptions()
        {
            // bad lookback period
            Assert.ThrowsException<ArgumentOutOfRangeException>(() =>
                Indicator.GetZigZag(history, EndType.Close, 0));

            // insufficient history
            Assert.ThrowsException<BadHistoryException>(() =>
                Indicator.GetZigZag(HistoryTestData.Get(1)));
        }
    }
}<|MERGE_RESOLUTION|>--- conflicted
+++ resolved
@@ -15,11 +15,7 @@
         {
 
             List<ZigZagResult> results =
-<<<<<<< HEAD
-                Indicator.GetZigZag(history, EndType.Close, percentChange)
-=======
-                history.GetZigZag(ZigZagType.Close, 3)
->>>>>>> 84c26686
+                history.GetZigZag(EndType.Close, 3)
                 .ToList();
 
             // assertions
@@ -75,11 +71,7 @@
         {
 
             List<ZigZagResult> results =
-<<<<<<< HEAD
-                Indicator.GetZigZag(history, EndType.HighLow, percentChange)
-=======
-                history.GetZigZag(ZigZagType.HighLow, 3)
->>>>>>> 84c26686
+                history.GetZigZag(EndType.HighLow, 3)
                 .ToList();
 
             // assertions
