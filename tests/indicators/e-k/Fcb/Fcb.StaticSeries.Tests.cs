namespace StaticSeries;

[TestClass]
public class Fcb : StaticSeriesTestBase
{
    [TestMethod]
    public override void Standard()
    {
        IReadOnlyList<FcbResult> results = Quotes
            .ToFcb();

        // proper quantities
        Assert.HasCount(502, results);
        Assert.HasCount(497, results.Where(x => x.UpperBand != null));
        Assert.HasCount(493, results.Where(x => x.LowerBand != null));

        // sample values
        FcbResult r1 = results[4];
        Assert.IsNull(r1.UpperBand);
        Assert.IsNull(r1.LowerBand);

        FcbResult r2 = results[10];
        Assert.AreEqual(214.84m, r2.UpperBand);
        Assert.AreEqual(212.53m, r2.LowerBand);

        FcbResult r3 = results[120];
        Assert.AreEqual(233.35m, r3.UpperBand);
        Assert.AreEqual(231.14m, r3.LowerBand);

        FcbResult r4 = results[180];
        Assert.AreEqual(236.78m, r4.UpperBand);
        Assert.AreEqual(233.56m, r4.LowerBand);

        FcbResult r5 = results[250];
        Assert.AreEqual(258.70m, r5.UpperBand);
        Assert.AreEqual(257.04m, r5.LowerBand);

        FcbResult r6 = results[501];
        Assert.AreEqual(262.47m, r6.UpperBand);
        Assert.AreEqual(229.42m, r6.LowerBand);
    }

    [TestMethod]
    public override void BadData()
    {
        IReadOnlyList<FcbResult> r = BadQuotes
            .ToFcb();

        Assert.HasCount(502, r);
    }

    [TestMethod]
    public override void NoQuotes()
    {
        IReadOnlyList<FcbResult> r0 = Noquotes
            .ToFcb();

        Assert.IsEmpty(r0);

        IReadOnlyList<FcbResult> r1 = Onequote
            .ToFcb();

        Assert.HasCount(1, r1);
    }

    [TestMethod]
    public void Condense()
    {
        IReadOnlyList<FcbResult> results = Quotes
            .ToFcb()
            .Condense();

        // assertions
        Assert.HasCount(502 - 5, results);

        FcbResult last = results[^1];
        Assert.AreEqual(262.47m, last.UpperBand);
        Assert.AreEqual(229.42m, last.LowerBand);
    }

    [TestMethod]
    public void Removed()
    {
        IReadOnlyList<FcbResult> results = Quotes
            .ToFcb()
            .RemoveWarmupPeriods();

        // assertions
        Assert.HasCount(502 - 5, results);

        FcbResult last = results[^1];
        Assert.AreEqual(262.47m, last.UpperBand);
        Assert.AreEqual(229.42m, last.LowerBand);
    }

    // bad lookback period
    [TestMethod]
    public void Exceptions()
<<<<<<< HEAD
        => Assert.ThrowsExactly<ArgumentOutOfRangeException>(()
            => Quotes.ToFcb(1));
=======
        => Assert.ThrowsExactly<ArgumentOutOfRangeException>(
            () => Quotes.ToFcb(1));
>>>>>>> eb8d3e69
}<|MERGE_RESOLUTION|>--- conflicted
+++ resolved
@@ -96,11 +96,6 @@
     // bad lookback period
     [TestMethod]
     public void Exceptions()
-<<<<<<< HEAD
-        => Assert.ThrowsExactly<ArgumentOutOfRangeException>(()
-            => Quotes.ToFcb(1));
-=======
         => Assert.ThrowsExactly<ArgumentOutOfRangeException>(
             () => Quotes.ToFcb(1));
->>>>>>> eb8d3e69
 }