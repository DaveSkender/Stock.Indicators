--- conflicted
+++ resolved
@@ -9,6 +9,7 @@
         double ema = Ema.Increment(20, 217.5693, 222.10);
 
         ema.Should().BeApproximately(218.0008, Money4);
+        ema.Should().BeApproximately(218.0008, Money4);
     }
 
     [TestMethod]
@@ -17,7 +18,6 @@
         IReadOnlyList<EmaResult> sut = Quotes.ToEma(20);
 
         // proper quantities
-<<<<<<< HEAD
         sut.Should().HaveCount(502);
         sut.Where(static x => x.Ema != null).Should().HaveCount(483);
 
@@ -25,15 +25,6 @@
         sut[29].Ema.Should().BeApproximately(216.6228, Money4);
         sut[249].Ema.Should().BeApproximately(255.3873, Money4);
         sut[501].Ema.Should().BeApproximately(249.3519, Money4);
-=======
-        results.Should().HaveCount(502);
-        results.Where(static x => x.Ema != null).Should().HaveCount(483);
-
-        // sample values
-        results[29].Ema.Should().BeApproximately(216.6228, Money4);
-        results[249].Ema.Should().BeApproximately(255.3873, Money4);
-        results[501].Ema.Should().BeApproximately(249.3519, Money4);
->>>>>>> 8bdda450
     }
 
     [TestMethod]
@@ -47,7 +38,6 @@
 
         // proper quantities
         // should always be the same number of results as there is quotes
-<<<<<<< HEAD
         sut.Should().HaveCount(502);
         sut.Where(static x => x.Ema != null).Should().HaveCount(483);
 
@@ -55,15 +45,6 @@
         sut[29].Ema.Should().BeApproximately(216.2643, Money4);
         sut[249].Ema.Should().BeApproximately(255.4875, Money4);
         sut[501].Ema.Should().BeApproximately(249.9157, Money4);
-=======
-        results.Should().HaveCount(502);
-        results.Where(static x => x.Ema != null).Should().HaveCount(483);
-
-        // sample values
-        results[29].Ema.Should().BeApproximately(216.2643, Money4);
-        results[249].Ema.Should().BeApproximately(255.4875, Money4);
-        results[501].Ema.Should().BeApproximately(249.9157, Money4);
->>>>>>> 8bdda450
     }
 
     [TestMethod]
@@ -73,15 +54,9 @@
             .Use(CandlePart.Close)
             .ToEma(20);
 
-<<<<<<< HEAD
         sut.Should().HaveCount(502);
         sut.Where(static x => x.Ema != null).Should().HaveCount(483);
         sut.Where(static x => x.Ema is double.NaN).Should().BeEmpty();
-=======
-        results.Should().HaveCount(502);
-        results.Where(static x => x.Ema != null).Should().HaveCount(483);
-        results.Where(static x => x.Ema is double.NaN).Should().BeEmpty();
->>>>>>> 8bdda450
     }
 
     [TestMethod]
@@ -91,15 +66,9 @@
             .ToSma(2)
             .ToEma(20);
 
-<<<<<<< HEAD
         sut.Should().HaveCount(502);
         sut.Where(static x => x.Ema != null).Should().HaveCount(482);
         sut.Where(static x => x.Ema is double.NaN).Should().BeEmpty();
-=======
-        results.Should().HaveCount(502);
-        results.Where(static x => x.Ema != null).Should().HaveCount(482);
-        results.Where(static x => x.Ema is double.NaN).Should().BeEmpty();
->>>>>>> 8bdda450
     }
 
     [TestMethod]
@@ -109,15 +78,9 @@
             .ToEma(20)
             .ToSma(10);
 
-<<<<<<< HEAD
         sut.Should().HaveCount(502);
         sut.Where(static x => x.Sma != null).Should().HaveCount(474);
         sut.Where(static x => x.Sma is double.NaN).Should().BeEmpty();
-=======
-        results.Should().HaveCount(502);
-        results.Where(static x => x.Sma != null).Should().HaveCount(474);
-        results.Where(static x => x.Sma is double.NaN).Should().BeEmpty();
->>>>>>> 8bdda450
     }
 
     [TestMethod]
@@ -128,7 +91,6 @@
             .ToEma(20);
 
         // assertions
-<<<<<<< HEAD
         sut.Should().HaveCount(502);
         sut.Where(static x => x.Ema != null).Should().HaveCount(469);
         sut.Where(static x => x.Ema is double.NaN).Should().BeEmpty();
@@ -138,17 +100,6 @@
         sut[33].Ema.Should().BeApproximately(67.4565, Money4);
         sut[249].Ema.Should().BeApproximately(70.4659, Money4);
         sut[501].Ema.Should().BeApproximately(37.0728, Money4);
-=======
-        results.Should().HaveCount(502);
-        results.Where(static x => x.Ema != null).Should().HaveCount(469);
-        results.Where(static x => x.Ema is double.NaN).Should().BeEmpty();
-
-        // sample values
-        results[32].Ema.Should().BeNull();
-        results[33].Ema.Should().BeApproximately(67.4565, Money4);
-        results[249].Ema.Should().BeApproximately(70.4659, Money4);
-        results[501].Ema.Should().BeApproximately(37.0728, Money4);
->>>>>>> 8bdda450
     }
 
     [TestMethod]
@@ -156,6 +107,8 @@
     {
         IReadOnlyList<EmaResult> r = BadQuotes.ToEma(15);
 
+        r.Should().HaveCount(502);
+        r.Where(static x => x.Ema is double.NaN).Should().BeEmpty();
         r.Should().HaveCount(502);
         r.Where(static x => x.Ema is double.NaN).Should().BeEmpty();
     }
@@ -166,9 +119,11 @@
         IReadOnlyList<EmaResult> r0 = Noquotes.ToEma(10);
 
         r0.Should().BeEmpty();
+        r0.Should().BeEmpty();
 
         IReadOnlyList<EmaResult> r1 = Onequote.ToEma(10);
 
+        r1.Should().HaveCount(1);
         r1.Should().HaveCount(1);
     }
 
@@ -179,13 +134,8 @@
             .RemoveWarmupPeriods();
 
         // assertions
-<<<<<<< HEAD
         sut.Should().HaveCount(502 - (20 + 100));
         sut[^1].Ema.Should().BeApproximately(249.3519, Money4);
-=======
-        results.Should().HaveCount(502 - (20 + 100));
-        results[^1].Ema.Should().BeApproximately(249.3519, Money4);
->>>>>>> 8bdda450
     }
 
     /// <summary>
@@ -197,4 +147,8 @@
             .Invoking(static () => Quotes.ToEma(0))
             .Should()
             .ThrowExactly<ArgumentOutOfRangeException>();
+        => FluentActions
+            .Invoking(static () => Quotes.ToEma(0))
+            .Should()
+            .ThrowExactly<ArgumentOutOfRangeException>();
 }