--- conflicted
+++ resolved
@@ -55,11 +55,7 @@
         quotesList.RemoveAt(400);
 
         // time-series, for comparison
-<<<<<<< HEAD
-        IEnumerable<EmaResult> seriesList = quotesList
-=======
-        var seriesList = quotesList
->>>>>>> d8574db1
+        IReadOnlyList<EmaResult> seriesList = quotesList
             .GetEma(5);
 
         // assert, should equal series
@@ -100,11 +96,7 @@
             = observer.Results;
 
         // time-series, for comparison
-<<<<<<< HEAD
-        IEnumerable<EmaResult> seriesList
-=======
-        var staticList
->>>>>>> d8574db1
+        IReadOnlyList<EmaResult> seriesList
            = quotesList
             .GetSma(smaPeriods)
             .GetEma(emaPeriods);
@@ -167,11 +159,7 @@
             = observer.Results;
 
         // time-series, for comparison
-<<<<<<< HEAD
-        IEnumerable<SmaResult> seriesList
-=======
         IReadOnlyList<SmaResult> seriesList
->>>>>>> d8574db1
            = quotesList
             .GetEma(emaPeriods)
             .GetSma(smaPeriods);
