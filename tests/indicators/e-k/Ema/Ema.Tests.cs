--- conflicted
+++ resolved
@@ -178,13 +178,14 @@
             .ToList();
 
         // time-series, for comparison
-        List<EmaResult> series = quotesList.GetEma(20).ToList();
+        List<EmaResult> series = quotesList
+          .GetEma(20)
+          .ToList();
 
         // stream simulation
         EmaBase emaBase = new(20);
         int[] dups = new int[] { 3, 7, 11, 250, 251 };
 
-<<<<<<< HEAD
         for (int i = 0; i < series.Count; i++)
         {
             Quote q = quotesList[i];
@@ -196,13 +197,10 @@
                 _ = emaBase.Add(q);
             }
         }
-=======
-        // proper quantities
-        Assert.AreEqual(502, results.Count);
-        Assert.AreEqual(483, results.Count(x => x.Ema != null));
->>>>>>> ae70593c
-
-        List<EmaResult> stream = emaBase.Results.ToList();
+
+        List<EmaResult> stream = emaBase
+          .Results
+          .ToList();
 
         // assert, should equal series
         for (int i = 0; i < series.Count; i++)
@@ -261,17 +259,13 @@
     public void Exceptions()
     {
         // bad lookback period
-<<<<<<< HEAD
-        _ = Assert.ThrowsException<ArgumentOutOfRangeException>(() =>
-            Indicator.GetEma(quotes, 0));
-=======
-        Assert.ThrowsException<ArgumentOutOfRangeException>(() =>
-            quotes.GetEma(0));
->>>>>>> ae70593c
+        Assert.ThrowsException<ArgumentOutOfRangeException>(()
+          => quotes.GetEma(0));
 
         // null quote added
         EmaBase emaBase = quotes.InitEma(14);
-        _ = Assert.ThrowsException<InvalidQuotesException>(() =>
-        emaBase.Add(null));
+        
+        Assert.ThrowsException<InvalidQuotesException>(()
+          => emaBase.Add(null));
     }
 }