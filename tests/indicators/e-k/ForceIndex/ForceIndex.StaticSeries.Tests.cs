namespace StaticSeries;

[TestClass]
public class ForceIndex : StaticSeriesTestBase
{
    [TestMethod]
    public override void Standard()
    {
        IReadOnlyList<ForceIndexResult> r = Quotes.ToForceIndex(13).ToList();

        // proper quantities
        Assert.HasCount(502, r);
        Assert.HasCount(489, r.Where(x => x.ForceIndex != null));

        // sample values
        Assert.IsNull(r[12].ForceIndex);

        Assert.AreEqual(10668240.778, Math.Round(r[13].ForceIndex.Value, 3));
        Assert.AreEqual(15883211.364, Math.Round(r[24].ForceIndex.Value, 3));
        Assert.AreEqual(7598218.196, Math.Round(r[149].ForceIndex.Value, 3));
        Assert.AreEqual(23612118.994, Math.Round(r[249].ForceIndex.Value, 3));
        Assert.AreEqual(-16824018.428, Math.Round(r[501].ForceIndex.Value, 3));
    }

    [TestMethod]
    public void Chainor()
    {
        IReadOnlyList<SmaResult> results = Quotes
            .ToForceIndex(13)
            .ToSma(10);

        Assert.HasCount(502, results);
        Assert.HasCount(480, results.Where(x => x.Sma != null));
    }

    [TestMethod]
    public override void BadData()
    {
        IReadOnlyList<ForceIndexResult> r = BadQuotes
            .ToForceIndex();

        Assert.HasCount(502, r);
        Assert.IsEmpty(r.Where(x => x.ForceIndex is double v && double.IsNaN(v)));
    }

    [TestMethod]
    public override void NoQuotes()
    {
        IReadOnlyList<ForceIndexResult> r0 = Noquotes
            .ToForceIndex(5);

        Assert.IsEmpty(r0);

        IReadOnlyList<ForceIndexResult> r1 = Onequote
            .ToForceIndex(5);

        Assert.HasCount(1, r1);
    }

    [TestMethod]
    public void Removed()
    {
        IReadOnlyList<ForceIndexResult> results = Quotes
            .ToForceIndex(13)
            .RemoveWarmupPeriods();

        // assertions
        Assert.HasCount(502 - (13 + 100), results);

        ForceIndexResult last = results[^1];
        Assert.AreEqual(-16824018.428, Math.Round(last.ForceIndex.Value, 3));
    }

    // bad lookback period
    [TestMethod]
    public void Exceptions()
<<<<<<< HEAD
        => Assert.ThrowsExactly<ArgumentOutOfRangeException>(()
            => Quotes.ToForceIndex(0));
=======
        => Assert.ThrowsExactly<ArgumentOutOfRangeException>(
            () => Quotes.ToForceIndex(0));
>>>>>>> eb8d3e69
}<|MERGE_RESOLUTION|>--- conflicted
+++ resolved
@@ -74,11 +74,6 @@
     // bad lookback period
     [TestMethod]
     public void Exceptions()
-<<<<<<< HEAD
-        => Assert.ThrowsExactly<ArgumentOutOfRangeException>(()
-            => Quotes.ToForceIndex(0));
-=======
         => Assert.ThrowsExactly<ArgumentOutOfRangeException>(
             () => Quotes.ToForceIndex(0));
->>>>>>> eb8d3e69
 }