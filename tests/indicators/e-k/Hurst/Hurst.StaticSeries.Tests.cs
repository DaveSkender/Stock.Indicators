namespace StaticSeries;

[TestClass]
public class Hurst : StaticSeriesTestBase
{
    [TestMethod]
    public override void Standard()
    {
        IReadOnlyList<HurstResult> results = LongestQuotes
            .ToHurst(LongestQuotes.Count - 1);

        // assertions

        // proper quantities
        Assert.HasCount(15821, results);
        Assert.HasCount(1, results.Where(x => x.HurstExponent != null));

        // sample value
        HurstResult r15820 = results[15820];
        Assert.AreEqual(0.483563, r15820.HurstExponent.Round(6));
    }

    [TestMethod]
    public void UseReusable()
    {
        IReadOnlyList<HurstResult> results = Quotes
            .Use(CandlePart.Close)
            .ToHurst();

        Assert.HasCount(502, results);
        Assert.AreEqual(402, results.Count(x => x.HurstExponent != null));
    }

    [TestMethod]
    public void Chainor()
    {
        IReadOnlyList<SmaResult> results = Quotes
            .ToHurst()
            .ToSma(10);

        Assert.HasCount(502, results);
        Assert.AreEqual(393, results.Count(x => x.Sma != null));
    }

    [TestMethod]
    public void Chainee()
    {
        IReadOnlyList<HurstResult> results = Quotes
            .ToSma(10)
            .ToHurst();

        Assert.HasCount(502, results);
        Assert.AreEqual(393, results.Count(x => x.HurstExponent != null));
    }

    [TestMethod]
    public override void BadData()
    {
        IReadOnlyList<HurstResult> r = BadQuotes
            .ToHurst(150);

        Assert.HasCount(502, r);
        Assert.IsEmpty(r.Where(x => x.HurstExponent is double v && double.IsNaN(v)));
    }

    [TestMethod]
    public override void NoQuotes()
    {
        IReadOnlyList<HurstResult> r0 = Noquotes
            .ToHurst();

        Assert.IsEmpty(r0);

        IReadOnlyList<HurstResult> r1 = Onequote
            .ToHurst();

        Assert.HasCount(1, r1);
    }

    [TestMethod]
    public void Removed()
    {
        IReadOnlyList<HurstResult> results = LongestQuotes.ToHurst(LongestQuotes.Count - 1)
            .RemoveWarmupPeriods();

        // assertions
        Assert.HasCount(1, results);

        HurstResult last = results[^1];
        Assert.AreEqual(0.483563, last.HurstExponent.Round(6));
    }

    // bad lookback period
    [TestMethod]
    public void Exceptions()
<<<<<<< HEAD
        => Assert.ThrowsExactly<ArgumentOutOfRangeException>(()
            => Quotes.ToHurst(19));
=======
        => Assert.ThrowsExactly<ArgumentOutOfRangeException>(
            () => Quotes.ToHurst(19));
>>>>>>> eb8d3e69
}<|MERGE_RESOLUTION|>--- conflicted
+++ resolved
@@ -93,11 +93,6 @@
     // bad lookback period
     [TestMethod]
     public void Exceptions()
-<<<<<<< HEAD
-        => Assert.ThrowsExactly<ArgumentOutOfRangeException>(()
-            => Quotes.ToHurst(19));
-=======
         => Assert.ThrowsExactly<ArgumentOutOfRangeException>(
             () => Quotes.ToHurst(19));
->>>>>>> eb8d3e69
 }