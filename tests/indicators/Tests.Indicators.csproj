--- conflicted
+++ resolved
@@ -1,19 +1,11 @@
 <Project Sdk="Microsoft.NET.Sdk">
+
   <PropertyGroup>
-<<<<<<< HEAD
-    <TargetFramework>net8.0</TargetFramework>
+    <TargetFramework>net9.0</TargetFramework>
     <IsPackable>false</IsPackable>
 
     <ImplicitUsings>enable</ImplicitUsings>
     <Nullable>disable</Nullable>
-=======
-
-    <TargetFramework>net9.0</TargetFramework>
-    <ImplicitUsings>enable</ImplicitUsings>
-    <IsPackable>false</IsPackable>
-
-    <GenerateDocumentationFile>true</GenerateDocumentationFile>
->>>>>>> 40c1e385
 
     <EnableNETAnalyzers>true</EnableNETAnalyzers>
     <AnalysisLevel>latest</AnalysisLevel>
@@ -21,27 +13,15 @@
     <RunAnalyzersDuringLiveAnalysis>true</RunAnalyzersDuringLiveAnalysis>
     <RunAnalyzersDuringBuild>true</RunAnalyzersDuringBuild>
     <EnforceCodeStyleInBuild>true</EnforceCodeStyleInBuild>
-
   </PropertyGroup>
 
   <ItemGroup>
-<<<<<<< HEAD
     <PackageReference Include="coverlet.collector" PrivateAssets="All" />
     <PackageReference Include="FluentAssertions" />
     <PackageReference Include="Microsoft.NET.Test.Sdk" />
     <PackageReference Include="MSTest.Analyzers" PrivateAssets="All" />
     <PackageReference Include="MSTest.TestAdapter" />
     <PackageReference Include="MSTest.TestFramework" />
-=======
-    <PackageReference Include="FluentAssertions" />
-    <PackageReference Include="Microsoft.NET.Test.Sdk" />
-    <PackageReference Include="MSTest.TestAdapter" />
-    <PackageReference Include="MSTest.TestFramework" />
-    <PackageReference Include="coverlet.collector">
-      <PrivateAssets>all</PrivateAssets>
-      <IncludeAssets>runtime; build; native; contentfiles; analyzers; buildtransitive</IncludeAssets>
-    </PackageReference>
->>>>>>> 40c1e385
   </ItemGroup>
 
   <ItemGroup>
@@ -53,6 +33,7 @@
     <None Update="_testdata\data\*.csv">
       <CopyToOutputDirectory>Always</CopyToOutputDirectory>
     </None>
+
     <None Update="a-d\Adx\issue859quotes.csv">
       <CopyToOutputDirectory>Always</CopyToOutputDirectory>
     </None>
