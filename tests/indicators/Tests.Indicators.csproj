--- conflicted
+++ resolved
@@ -1,12 +1,8 @@
 ﻿<Project Sdk="Microsoft.NET.Sdk">
 
-<<<<<<< HEAD
   <PropertyGroup>
-    <TargetFramework>net9.0</TargetFramework>
-=======
+
     <TargetFramework>net10.0</TargetFramework>
-    <ImplicitUsings>enable</ImplicitUsings>
->>>>>>> e4c40d7c
     <IsPackable>false</IsPackable>
     <IsPublishable>False</IsPublishable>
 
