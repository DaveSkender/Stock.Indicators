<Project Sdk="Microsoft.NET.Sdk">

  <PropertyGroup>
    <TargetFramework>net8.0</TargetFramework>
    <ImplicitUsings>enable</ImplicitUsings>
    <IsPackable>false</IsPackable>

    <EnableNETAnalyzers>true</EnableNETAnalyzers>
    <AnalysisLevel>latest</AnalysisLevel>
    <AnalysisMode>AllEnabledByDefault</AnalysisMode>
    <RunAnalyzersDuringLiveAnalysis>true</RunAnalyzersDuringLiveAnalysis>
    <RunAnalyzersDuringBuild>true</RunAnalyzersDuringBuild>
    <EnforceCodeStyleInBuild>true</EnforceCodeStyleInBuild>
  </PropertyGroup>

  <ItemGroup>
<<<<<<< HEAD
    <PackageReference Include="FluentAssertions" Version="6.12.0" />
    <PackageReference Include="Microsoft.NET.Test.Sdk" Version="17.10.0" />
    <PackageReference Include="MSTest.TestAdapter" Version="3.5.0" />
    <PackageReference Include="MSTest.TestFramework" Version="3.5.0" />
    <PackageReference Include="MSTest.Analyzers" Version="3.5.0">
      <PrivateAssets>all</PrivateAssets>
      <IncludeAssets>runtime; build; native; contentfiles; analyzers</IncludeAssets>
    </PackageReference>
=======
    <PackageReference Include="Microsoft.NET.Test.Sdk" Version="17.11.1" />
    <PackageReference Include="MSTest.TestAdapter" Version="3.6.1" />
    <PackageReference Include="MSTest.TestFramework" Version="3.6.1" />
>>>>>>> 56174ac3
    <PackageReference Include="coverlet.collector" Version="6.0.2">
      <PrivateAssets>all</PrivateAssets>
      <IncludeAssets>runtime; build; native; contentfiles; analyzers; buildtransitive</IncludeAssets>
    </PackageReference>
  </ItemGroup>

  <ItemGroup>
    <ProjectReference Include="..\..\src\Indicators.csproj" />
  </ItemGroup>

  <ItemGroup>
<<<<<<< HEAD

    <None Update="_testdata\data\*.csv">
=======
    <None Update="_common\data\*.csv">
>>>>>>> 56174ac3
      <CopyToOutputDirectory>Always</CopyToOutputDirectory>
    </None>

    <None Update="a-d\Adx\issue859quotes.csv">
      <CopyToOutputDirectory>Always</CopyToOutputDirectory>
    </None>
    <None Update="a-d\Dpo\Dpo.Data.csv">
      <CopyToOutputDirectory>Always</CopyToOutputDirectory>
    </None>
    <None Update="s-z\WilliamsR\issue1127quotes.csv">
      <CopyToOutputDirectory>Always</CopyToOutputDirectory>
    </None>
    <None Update="s-z\ZigZag\data.ethusdt.json">
      <CopyToOutputDirectory>Always</CopyToOutputDirectory>
    </None>
    <None Update="s-z\ZigZag\data.issue632.json">
      <CopyToOutputDirectory>Always</CopyToOutputDirectory>
    </None>
    <None Update="s-z\ZigZag\data.schrodinger.json">
      <CopyToOutputDirectory>Always</CopyToOutputDirectory>
    </None>
    <None Update="s-z\ZigZag\zigzag.csv">
      <CopyToOutputDirectory>Always</CopyToOutputDirectory>
    </None>
  </ItemGroup>

</Project><|MERGE_RESOLUTION|>--- conflicted
+++ resolved
@@ -14,20 +14,14 @@
   </PropertyGroup>
 
   <ItemGroup>
-<<<<<<< HEAD
     <PackageReference Include="FluentAssertions" Version="6.12.0" />
-    <PackageReference Include="Microsoft.NET.Test.Sdk" Version="17.10.0" />
-    <PackageReference Include="MSTest.TestAdapter" Version="3.5.0" />
-    <PackageReference Include="MSTest.TestFramework" Version="3.5.0" />
+    <PackageReference Include="Microsoft.NET.Test.Sdk" Version="17.11.1" />
+    <PackageReference Include="MSTest.TestAdapter" Version="3.6.1" />
+    <PackageReference Include="MSTest.TestFramework" Version="3.6.1" />
     <PackageReference Include="MSTest.Analyzers" Version="3.5.0">
       <PrivateAssets>all</PrivateAssets>
       <IncludeAssets>runtime; build; native; contentfiles; analyzers</IncludeAssets>
     </PackageReference>
-=======
-    <PackageReference Include="Microsoft.NET.Test.Sdk" Version="17.11.1" />
-    <PackageReference Include="MSTest.TestAdapter" Version="3.6.1" />
-    <PackageReference Include="MSTest.TestFramework" Version="3.6.1" />
->>>>>>> 56174ac3
     <PackageReference Include="coverlet.collector" Version="6.0.2">
       <PrivateAssets>all</PrivateAssets>
       <IncludeAssets>runtime; build; native; contentfiles; analyzers; buildtransitive</IncludeAssets>
@@ -39,12 +33,7 @@
   </ItemGroup>
 
   <ItemGroup>
-<<<<<<< HEAD
-
     <None Update="_testdata\data\*.csv">
-=======
-    <None Update="_common\data\*.csv">
->>>>>>> 56174ac3
       <CopyToOutputDirectory>Always</CopyToOutputDirectory>
     </None>
 
