--- conflicted
+++ resolved
@@ -14,18 +14,10 @@
   </PropertyGroup>
 
   <ItemGroup>
-<<<<<<< HEAD
-    <PackageReference Include="Alpaca.Markets" Version="7.0.1" />
-    <PackageReference Include="Microsoft.NET.Test.Sdk" Version="17.8.0" />
-    <PackageReference Include="MSTest.TestAdapter" Version="3.2.0" />
-    <PackageReference Include="MSTest.TestFramework" Version="3.2.0" />
-    <PackageReference Include="coverlet.collector" Version="6.0.0">
-=======
     <PackageReference Include="Microsoft.NET.Test.Sdk" Version="17.9.0" />
     <PackageReference Include="MSTest.TestAdapter" Version="3.2.2" />
     <PackageReference Include="MSTest.TestFramework" Version="3.2.2" />
     <PackageReference Include="coverlet.collector" Version="6.0.2">
->>>>>>> 49f5eb3b
       <PrivateAssets>all</PrivateAssets>
       <IncludeAssets>runtime; build; native; contentfiles; analyzers; buildtransitive</IncludeAssets>
     </PackageReference>
