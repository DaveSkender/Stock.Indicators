﻿using System;
using System.Collections.Generic;
using System.Linq;
using Microsoft.VisualStudio.TestTools.UnitTesting;
using Skender.Stock.Indicators;

namespace Internal.Tests
{
    [TestClass]
    public class Fractal : TestBase
    {

        [TestMethod]
        public void StandardSpan2()
        {

<<<<<<< HEAD
            List<FractalResult> results = history.GetFractal(2, EndType.HighLow).ToList();
=======
            List<FractalResult> results = quotes.GetFractal(2).ToList();
>>>>>>> 1925f868

            // assertions

            // proper quantities
            // should always be the same number of results as there is quotes
            Assert.AreEqual(502, results.Count);
            Assert.AreEqual(63, results.Where(x => x.FractalBear != null).Count());
            Assert.AreEqual(71, results.Where(x => x.FractalBull != null).Count());

            // sample values
            FractalResult r1 = results[1];
            Assert.AreEqual(null, r1.FractalBear);
            Assert.AreEqual(null, r1.FractalBull);

            FractalResult r2 = results[3];
            Assert.AreEqual(215.17m, r2.FractalBear);
            Assert.AreEqual(null, r2.FractalBull);

            FractalResult r3 = results[133];
            Assert.AreEqual(234.53m, r3.FractalBear);
            Assert.AreEqual(null, r3.FractalBull);

            FractalResult r4 = results[180];
            Assert.AreEqual(239.74m, r4.FractalBear);
            Assert.AreEqual(238.52m, r4.FractalBull);

            FractalResult r5 = results[250];
            Assert.AreEqual(null, r5.FractalBear);
            Assert.AreEqual(256.81m, r5.FractalBull);

            FractalResult r6 = results[500];
            Assert.AreEqual(null, r6.FractalBear);
            Assert.AreEqual(null, r6.FractalBull);
        }

        [TestMethod]
        public void StandardSpan4()
        {

<<<<<<< HEAD
            List<FractalResult> results = history.GetFractal(4, EndType.HighLow).ToList();
=======
            List<FractalResult> results = quotes.GetFractal(4).ToList();
>>>>>>> 1925f868

            // assertions

            // proper quantities
            // should always be the same number of results as there is quotes
            Assert.AreEqual(502, results.Count);
            Assert.AreEqual(35, results.Where(x => x.FractalBear != null).Count());
            Assert.AreEqual(34, results.Where(x => x.FractalBull != null).Count());

            // sample values
            FractalResult r1 = results[3];
            Assert.AreEqual(null, r1.FractalBear);
            Assert.AreEqual(null, r1.FractalBull);

            FractalResult r2 = results[7];
            Assert.AreEqual(null, r2.FractalBear);
            Assert.AreEqual(212.53m, r2.FractalBull);

            FractalResult r3 = results[120];
            Assert.AreEqual(233.02m, r3.FractalBear);
            Assert.AreEqual(null, r3.FractalBull);

            FractalResult r4 = results[180];
            Assert.AreEqual(239.74m, r4.FractalBear);
            Assert.AreEqual(null, r4.FractalBull);

            FractalResult r5 = results[250];
            Assert.AreEqual(null, r5.FractalBear);
            Assert.AreEqual(256.81m, r5.FractalBull);

            FractalResult r6 = results[500];
            Assert.AreEqual(null, r6.FractalBear);
            Assert.AreEqual(null, r6.FractalBull);
        }

        [TestMethod]
        public void BadData()
        {
            IEnumerable<FractalResult> r = Indicator.GetFractal(historyBad);
            Assert.AreEqual(502, r.Count());
        }

        [TestMethod]
        public void Exceptions()
        {
            // bad window span
            Assert.ThrowsException<ArgumentOutOfRangeException>(() =>
                Indicator.GetFractal(quotes, 1));

            // insufficient quotes
            Assert.ThrowsException<BadQuotesException>(() =>
                Indicator.GetFractal(HistoryTestData.Get(10), 5));
        }
    }
}<|MERGE_RESOLUTION|>--- conflicted
+++ resolved
@@ -1,4 +1,4 @@
-﻿using System;
+using System;
 using System.Collections.Generic;
 using System.Linq;
 using Microsoft.VisualStudio.TestTools.UnitTesting;
@@ -14,11 +14,7 @@
         public void StandardSpan2()
         {
 
-<<<<<<< HEAD
             List<FractalResult> results = history.GetFractal(2, EndType.HighLow).ToList();
-=======
-            List<FractalResult> results = quotes.GetFractal(2).ToList();
->>>>>>> 1925f868
 
             // assertions
 
@@ -58,11 +54,7 @@
         public void StandardSpan4()
         {
 
-<<<<<<< HEAD
             List<FractalResult> results = history.GetFractal(4, EndType.HighLow).ToList();
-=======
-            List<FractalResult> results = quotes.GetFractal(4).ToList();
->>>>>>> 1925f868
 
             // assertions
 
