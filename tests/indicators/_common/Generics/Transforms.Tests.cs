using System.Collections.ObjectModel;

namespace Utilities;

[TestClass]
public class Transforms : TestBase
{
    [TestMethod]
    public void ToCollection()
    {
        Collection<Quote> collection = Quotes
            .ToSortedList()
            .ToCollection();

        Assert.IsNotNull(collection);
<<<<<<< HEAD
        Assert.AreEqual(502, collection.Count);
        Assert.AreEqual(245.28m, collection[^1].Close);
=======
        Assert.HasCount(502, collection);
        Assert.AreEqual(245.28m, collection.LastOrDefault().Close);
>>>>>>> 00357645
    }

    // null ToCollection
    [TestMethod]
    public void ToCollectionNullExceptions()
    {
        IReadOnlyList<Quote> nullQuotes = null;

        Assert.ThrowsExactly<ArgumentNullException>(
            () => nullQuotes.ToCollection());
    }
}<|MERGE_RESOLUTION|>--- conflicted
+++ resolved
@@ -13,13 +13,8 @@
             .ToCollection();
 
         Assert.IsNotNull(collection);
-<<<<<<< HEAD
-        Assert.AreEqual(502, collection.Count);
-        Assert.AreEqual(245.28m, collection[^1].Close);
-=======
         Assert.HasCount(502, collection);
         Assert.AreEqual(245.28m, collection.LastOrDefault().Close);
->>>>>>> 00357645
     }
 
     // null ToCollection
