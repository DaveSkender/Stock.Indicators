namespace Utilities;

[TestClass]
public class RemoveWarmup : TestBase
{
    [TestMethod]
    public void Standard()
    {
        // specific periods
        IReadOnlyList<HeikinAshiResult> results = Quotes
            .ToHeikinAshi()
            .RemoveWarmupPeriods(102);

        Assert.HasCount(400, results);

        // bad remove period
<<<<<<< HEAD
        Assert.ThrowsExactly<ArgumentOutOfRangeException>(()
            => Quotes.ToAdx().RemoveWarmupPeriods(-1));
=======
        Assert.ThrowsExactly<ArgumentOutOfRangeException>(
            () => Quotes.ToAdx().RemoveWarmupPeriods(-1));
>>>>>>> eb8d3e69
    }

    [TestMethod]
    public void TooMany()
    {
        // more than available
        IReadOnlyList<HeikinAshiResult> results = Quotes
            .ToHeikinAshi()
            .RemoveWarmupPeriods(600);

        Assert.IsEmpty(results);
    }
}<|MERGE_RESOLUTION|>--- conflicted
+++ resolved
@@ -14,13 +14,8 @@
         Assert.HasCount(400, results);
 
         // bad remove period
-<<<<<<< HEAD
-        Assert.ThrowsExactly<ArgumentOutOfRangeException>(()
-            => Quotes.ToAdx().RemoveWarmupPeriods(-1));
-=======
         Assert.ThrowsExactly<ArgumentOutOfRangeException>(
             () => Quotes.ToAdx().RemoveWarmupPeriods(-1));
->>>>>>> eb8d3e69
     }
 
     [TestMethod]
