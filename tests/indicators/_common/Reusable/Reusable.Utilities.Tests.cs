--- conflicted
+++ resolved
@@ -88,20 +88,11 @@
             q.ToReusable(CandlePart.OHLC4).Value.Round(10));
 
         // bad argument
-<<<<<<< HEAD
         Assert.ThrowsExactly<ArgumentOutOfRangeException>(()
             => q.ToReusable((CandlePart)999));
 
         // bad argument
         Assert.ThrowsExactly<ArgumentOutOfRangeException>(()
             => q.ToReusable((CandlePart)999));
-=======
-        Assert.ThrowsExactly<ArgumentOutOfRangeException>(
-            () => q.ToReusable((CandlePart)999));
-
-        // bad argument
-        Assert.ThrowsExactly<ArgumentOutOfRangeException>(
-            () => q.ToReusable((CandlePart)999));
->>>>>>> eb8d3e69
     }
 }