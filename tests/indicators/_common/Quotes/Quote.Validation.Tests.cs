--- conflicted
+++ resolved
@@ -75,12 +75,7 @@
     }
 
     [TestMethod]
-<<<<<<< HEAD
-    [ExpectedException(typeof(InvalidQuotesException), "Duplicate date found.")]
     public void ValidateDuplicates()
-=======
-    public void DuplicateHistory()
->>>>>>> eeb02bc9
     {
         IReadOnlyList<Quote> badHistory =
         [
