using System.Globalization;

namespace Utilities;

// quote validation

public partial class Quotes : TestBase
{
    [TestMethod]
    public void Validate()
    {
        IReadOnlyList<Quote> quotes = Data.GetDefault();

        IReadOnlyList<Quote> h = quotes.Validate();

        // proper quantities
        Assert.AreEqual(502, h.Count);

        // sample values
        DateTime lastDate = DateTime.ParseExact("12/31/2018", "MM/dd/yyyy", invariantCulture);
        Assert.AreEqual(lastDate, h[501].Timestamp);

        DateTime spotDate = DateTime.ParseExact("02/01/2017", "MM/dd/yyyy", invariantCulture);
        Assert.AreEqual(spotDate, h[20].Timestamp);
    }

    [TestMethod]
    public void ValidateLong()
    {
        IReadOnlyList<Quote> h = LongishQuotes.Validate();

        // proper quantities
        Assert.AreEqual(5285, h.Count);

        // sample values
        DateTime lastDate = DateTime.ParseExact("09/04/2020", "MM/dd/yyyy", invariantCulture);
        Assert.AreEqual(lastDate, h[5284].Timestamp);
    }

    [TestMethod]
    public void ValidateCut()
    {
        // if quotes post-cleaning, is cut down in size it should not corrupt the results

        IReadOnlyList<Quote> quotes = Data.GetDefault(200);

        IReadOnlyList<Quote> h = quotes.Validate();

        // should be 200 periods, initially
        Assert.AreEqual(200, h.Count);

        // should be 20 results and no index corruption
        IReadOnlyList<SmaResult> r1 = h.TakeLast(20).ToList().ToSma(14).ToList();
        Assert.AreEqual(20, r1.Count);

        for (int i = 1; i < r1.Count; i++)
        {
            Assert.IsTrue(r1[i].Timestamp >= r1[i - 1].Timestamp);
        }

        // should be 50 results and no index corruption
        IReadOnlyList<SmaResult> r2 = h.TakeLast(50).ToList().ToSma(14).ToList();
        Assert.AreEqual(50, r2.Count);

        for (int i = 1; i < r2.Count; i++)
        {
            Assert.IsTrue(r2[i].Timestamp >= r2[i - 1].Timestamp);
        }

        // should be original 200 periods and no index corruption, after temp mods
        Assert.AreEqual(200, h.Count);

        for (int i = 1; i < h.Count; i++)
        {
            Assert.IsTrue(h[i].Timestamp >= h[i - 1].Timestamp);
        }
    }

    [TestMethod]
    public void ValidateDuplicates()
    {
<<<<<<< HEAD
        IReadOnlyList<Quote> dupQuotes = new List<Quote>
        {
            new(Timestamp: DateTime.ParseExact("2017-01-03", "yyyy-MM-dd", invariantCulture), Open: 214.86m, High: 220.33m, Low: 210.96m, Close: 216.99m, Volume: 5923254),
            new(Timestamp: DateTime.ParseExact("2017-01-04", "yyyy-MM-dd", invariantCulture), Open: 214.75m, High: 228.00m, Low: 214.31m, Close: 226.99m, Volume: 11213471),
            new(Timestamp: DateTime.ParseExact("2017-01-05", "yyyy-MM-dd", invariantCulture), Open: 226.42m, High: 227.48m, Low: 221.95m, Close: 226.75m, Volume: 5911695),
            new(Timestamp: DateTime.ParseExact("2017-01-06", "yyyy-MM-dd", invariantCulture), Open: 226.93m, High: 230.31m, Low: 225.45m, Close: 229.01m, Volume: 5527893),
            new(Timestamp: DateTime.ParseExact("2017-01-06", "yyyy-MM-dd", invariantCulture), Open: 228.97m, High: 231.92m, Low: 228.00m, Close: 231.28m, Volume: 3979484)
        };

        InvalidQuotesException dx
            = Assert.ThrowsException<InvalidQuotesException>(
                () => dupQuotes.Validate());

        dx.Message.Should()
            .Be("Duplicate date found on 01/06/2017. (Parameter 'quotes')");
    }

    [TestMethod]
    public void ValidateOutOfSequence()
    {
        IReadOnlyList<Quote> unorderedQuotes = new List<Quote>
        {
            new(Timestamp: DateTime.ParseExact("2017-01-03", "yyyy-MM-dd", invariantCulture), Open: 214.86m, High: 220.33m, Low: 210.96m, Close: 216.99m, Volume: 5923254),
            new(Timestamp: DateTime.ParseExact("2017-01-04", "yyyy-MM-dd", invariantCulture), Open: 214.75m, High: 228.00m, Low: 214.31m, Close: 226.99m, Volume: 11213471),
            new(Timestamp: DateTime.ParseExact("2017-01-06", "yyyy-MM-dd", invariantCulture), Open: 228.97m, High: 231.92m, Low: 228.00m, Close: 231.28m, Volume: 3979484),
            new(Timestamp: DateTime.ParseExact("2017-01-05", "yyyy-MM-dd", invariantCulture), Open: 226.42m, High: 227.48m, Low: 221.95m, Close: 226.75m, Volume: 5911695),
            new(Timestamp: DateTime.ParseExact("2017-01-06", "yyyy-MM-dd", invariantCulture), Open: 226.93m, High: 230.31m, Low: 225.45m, Close: 229.01m, Volume: 5527893)
        };

        InvalidQuotesException dx
            = Assert.ThrowsException<InvalidQuotesException>(
                () => unorderedQuotes.Validate());

        dx.Message.Should()
            .Be("Quotes are out of sequence on 01/05/2017. (Parameter 'quotes')");
=======
        IReadOnlyList<Quote> badHistory =
        [
            new(Timestamp: DateTime.ParseExact("2017-01-03", "yyyy-MM-dd", englishCulture), Open: 214.86m, High: 220.33m, Low: 210.96m, Close: 216.99m, Volume: 5923254),
            new(Timestamp: DateTime.ParseExact("2017-01-04", "yyyy-MM-dd", englishCulture), Open: 214.75m, High: 228.00m, Low: 214.31m, Close: 226.99m, Volume: 11213471),
            new(Timestamp: DateTime.ParseExact("2017-01-05", "yyyy-MM-dd", englishCulture), Open: 226.42m, High: 227.48m, Low: 221.95m, Close: 226.75m, Volume: 5911695),
            new(Timestamp: DateTime.ParseExact("2017-01-06", "yyyy-MM-dd", englishCulture), Open: 226.93m, High: 230.31m, Low: 225.45m, Close: 229.01m, Volume: 5527893),
            new(Timestamp: DateTime.ParseExact("2017-01-06", "yyyy-MM-dd", englishCulture), Open: 228.97m, High: 231.92m, Low: 228.00m, Close: 231.28m, Volume: 3979484)
        ];

        InvalidQuotesException ex =
            Assert.ThrowsException<InvalidQuotesException>(()
                => badHistory.Validate());

        ex.Message.Should().Contain("Duplicate date found on 2017-01-06T00:00:00.0000000.");
>>>>>>> b908d813
    }
}<|MERGE_RESOLUTION|>--- conflicted
+++ resolved
@@ -79,7 +79,6 @@
     [TestMethod]
     public void ValidateDuplicates()
     {
-<<<<<<< HEAD
         IReadOnlyList<Quote> dupQuotes = new List<Quote>
         {
             new(Timestamp: DateTime.ParseExact("2017-01-03", "yyyy-MM-dd", invariantCulture), Open: 214.86m, High: 220.33m, Low: 210.96m, Close: 216.99m, Volume: 5923254),
@@ -93,8 +92,7 @@
             = Assert.ThrowsException<InvalidQuotesException>(
                 () => dupQuotes.Validate());
 
-        dx.Message.Should()
-            .Be("Duplicate date found on 01/06/2017. (Parameter 'quotes')");
+        dx.Message.Should().Contain("Duplicate date found on 2017-01-06T00:00:00.0000000.");
     }
 
     [TestMethod]
@@ -114,22 +112,6 @@
                 () => unorderedQuotes.Validate());
 
         dx.Message.Should()
-            .Be("Quotes are out of sequence on 01/05/2017. (Parameter 'quotes')");
-=======
-        IReadOnlyList<Quote> badHistory =
-        [
-            new(Timestamp: DateTime.ParseExact("2017-01-03", "yyyy-MM-dd", englishCulture), Open: 214.86m, High: 220.33m, Low: 210.96m, Close: 216.99m, Volume: 5923254),
-            new(Timestamp: DateTime.ParseExact("2017-01-04", "yyyy-MM-dd", englishCulture), Open: 214.75m, High: 228.00m, Low: 214.31m, Close: 226.99m, Volume: 11213471),
-            new(Timestamp: DateTime.ParseExact("2017-01-05", "yyyy-MM-dd", englishCulture), Open: 226.42m, High: 227.48m, Low: 221.95m, Close: 226.75m, Volume: 5911695),
-            new(Timestamp: DateTime.ParseExact("2017-01-06", "yyyy-MM-dd", englishCulture), Open: 226.93m, High: 230.31m, Low: 225.45m, Close: 229.01m, Volume: 5527893),
-            new(Timestamp: DateTime.ParseExact("2017-01-06", "yyyy-MM-dd", englishCulture), Open: 228.97m, High: 231.92m, Low: 228.00m, Close: 231.28m, Volume: 3979484)
-        ];
-
-        InvalidQuotesException ex =
-            Assert.ThrowsException<InvalidQuotesException>(()
-                => badHistory.Validate());
-
-        ex.Message.Should().Contain("Duplicate date found on 2017-01-06T00:00:00.0000000.");
->>>>>>> b908d813
+            .Contain("Quotes are out of sequence on 2017-01-05T00:00:00.0000000.");
     }
 }