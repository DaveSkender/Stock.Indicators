--- conflicted
+++ resolved
@@ -48,13 +48,8 @@
         Assert.HasCount(200, h);
 
         // should be 20 results and no index corruption
-<<<<<<< HEAD
         IReadOnlyList<SmaResult> r1 = h.TakeLast(20).ToList().ToSma(14).ToList();
-        Assert.AreEqual(20, r1.Count);
-=======
-        List<SmaResult> r1 = Indicator.GetSma(h.TakeLast(20), 14).ToList();
         Assert.HasCount(20, r1);
->>>>>>> 00357645
 
         for (int i = 1; i < r1.Count; i++)
         {
@@ -62,13 +57,8 @@
         }
 
         // should be 50 results and no index corruption
-<<<<<<< HEAD
         IReadOnlyList<SmaResult> r2 = h.TakeLast(50).ToList().ToSma(14).ToList();
-        Assert.AreEqual(50, r2.Count);
-=======
-        List<SmaResult> r2 = Indicator.GetSma(h.TakeLast(50), 14).ToList();
         Assert.HasCount(50, r2);
->>>>>>> 00357645
 
         for (int i = 1; i < r2.Count; i++)
         {
@@ -97,16 +87,15 @@
         };
 
         InvalidQuotesException dx
-            = Assert.ThrowsException<InvalidQuotesException>(
+            = Assert.ThrowsExactly<InvalidQuotesException>(
                 () => dupQuotes.Validate());
 
-        _ = dx.Message.Should().Contain("Duplicate date found on 2017-01-06T00:00:00.0000000.");
+        dx.Message.Should().Contain("Duplicate date found on 2017-01-06T00:00:00.0000000.");
     }
 
     [TestMethod]
     public void ValidateOutOfSequence()
     {
-<<<<<<< HEAD
         IReadOnlyList<Quote> unorderedQuotes = new List<Quote>
         {
             new(Timestamp: DateTime.ParseExact("2017-01-03", "yyyy-MM-dd", invariantCulture), Open: 214.86m, High: 220.33m, Low: 210.96m, Close: 216.99m, Volume: 5923254),
@@ -117,26 +106,10 @@
         };
 
         InvalidQuotesException dx
-            = Assert.ThrowsException<InvalidQuotesException>(
+            = Assert.ThrowsExactly<InvalidQuotesException>(
                 () => unorderedQuotes.Validate());
 
-        _ = dx.Message.Should()
+        dx.Message.Should()
             .Contain("Quotes are out of sequence on 2017-01-05T00:00:00.0000000.");
-=======
-        List<Quote> badHistory =
-        [
-            new Quote { Date = DateTime.ParseExact("2017-01-03", "yyyy-MM-dd", EnglishCulture), Open = 214.86m, High = 220.33m, Low = 210.96m, Close = 216.99m, Volume = 5923254 },
-            new Quote { Date = DateTime.ParseExact("2017-01-04", "yyyy-MM-dd", EnglishCulture), Open = 214.75m, High = 228.00m, Low = 214.31m, Close = 226.99m, Volume = 11213471 },
-            new Quote { Date = DateTime.ParseExact("2017-01-05", "yyyy-MM-dd", EnglishCulture), Open = 226.42m, High = 227.48m, Low = 221.95m, Close = 226.75m, Volume = 5911695 },
-            new Quote { Date = DateTime.ParseExact("2017-01-06", "yyyy-MM-dd", EnglishCulture), Open = 226.93m, High = 230.31m, Low = 225.45m, Close = 229.01m, Volume = 5527893 },
-            new Quote { Date = DateTime.ParseExact("2017-01-06", "yyyy-MM-dd", EnglishCulture), Open = 228.97m, High = 231.92m, Low = 228.00m, Close = 231.28m, Volume = 3979484 }
-        ];
-
-        InvalidQuotesException ex =
-            Assert.ThrowsExactly<InvalidQuotesException>(()
-                => badHistory.Validate());
-
-        ex.Message.Should().Contain("Duplicate date found on 2017-01-06T00:00:00.0000000.");
->>>>>>> 00357645
     }
 }