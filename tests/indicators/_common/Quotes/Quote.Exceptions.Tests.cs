--- conflicted
+++ resolved
@@ -5,30 +5,17 @@
 public partial class Quotes : TestBase
 {
     [TestMethod]
-<<<<<<< HEAD
-    public void InvalidQuotesExceptionThrow()
-        => Assert.ThrowsException<InvalidQuotesException>(()
-            => throw new InvalidQuotesException());
-
-    [TestMethod]
-    public void InvalidQuotesExceptionThrowWithMessage()
-        => Assert.ThrowsException<InvalidQuotesException>(()
-            => throw new InvalidQuotesException("This is a quotes exception."));
-
-    [TestMethod]
-    public void InvalidQuotesExceptionThrowWithInner()
-        => Assert.ThrowsException<InvalidQuotesException>(()
-            => throw new InvalidQuotesException("This has an inner Exception.", new ArgumentException()));
-=======
     public void BadHistory()
-        => Assert.ThrowsExactly<InvalidQuotesException>(() => throw new InvalidQuotesException());
+        => Assert.ThrowsExactly<InvalidQuotesException>(
+            () => throw new InvalidQuotesException());
 
     [TestMethod]
     public void BadHistoryWithMessage()
-        => Assert.ThrowsExactly<InvalidQuotesException>(() => throw new InvalidQuotesException("This is a quotes exception."));
+        => Assert.ThrowsExactly<InvalidQuotesException>(
+            () => throw new InvalidQuotesException("This is a quotes exception."));
 
     [TestMethod]
     public void BadHistoryWithInner()
-        => Assert.ThrowsExactly<InvalidQuotesException>(() => throw new InvalidQuotesException("This has an inner Exception.", new ArgumentException()));
->>>>>>> 00357645
+        => Assert.ThrowsExactly<InvalidQuotesException>(
+            () => throw new InvalidQuotesException("This has an inner Exception.", new ArgumentException()));
 }