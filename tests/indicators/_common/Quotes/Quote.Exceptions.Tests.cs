namespace Utilities;

// invalid quotes exceptions

public partial class Quotes : TestBase
{
    [TestMethod]
<<<<<<< HEAD
    public void InvalidQuotesExceptionThrow()
        => Assert.ThrowsExactly<InvalidQuotesException>(()
            => throw new InvalidQuotesException());

    [TestMethod]
    public void InvalidQuotesExceptionThrowWithMessage()
        => Assert.ThrowsExactly<InvalidQuotesException>(()
            => throw new InvalidQuotesException("This is a quotes exception."));

    [TestMethod]
    public void InvalidQuotesExceptionThrowWithInner()
        => Assert.ThrowsExactly<InvalidQuotesException>(()
            => throw new InvalidQuotesException("This has an inner Exception.", new ArgumentException()));
=======
    public void BadHistory()
        => Assert.ThrowsExactly<InvalidQuotesException>(
            () => throw new InvalidQuotesException());

    [TestMethod]
    public void BadHistoryWithMessage()
        => Assert.ThrowsExactly<InvalidQuotesException>(
            () => throw new InvalidQuotesException("This is a quotes exception."));

    [TestMethod]
    public void BadHistoryWithInner()
        => Assert.ThrowsExactly<InvalidQuotesException>(
            () => throw new InvalidQuotesException("This has an inner Exception.", new ArgumentException()));
>>>>>>> eb8d3e69
}<|MERGE_RESOLUTION|>--- conflicted
+++ resolved
@@ -5,21 +5,6 @@
 public partial class Quotes : TestBase
 {
     [TestMethod]
-<<<<<<< HEAD
-    public void InvalidQuotesExceptionThrow()
-        => Assert.ThrowsExactly<InvalidQuotesException>(()
-            => throw new InvalidQuotesException());
-
-    [TestMethod]
-    public void InvalidQuotesExceptionThrowWithMessage()
-        => Assert.ThrowsExactly<InvalidQuotesException>(()
-            => throw new InvalidQuotesException("This is a quotes exception."));
-
-    [TestMethod]
-    public void InvalidQuotesExceptionThrowWithInner()
-        => Assert.ThrowsExactly<InvalidQuotesException>(()
-            => throw new InvalidQuotesException("This has an inner Exception.", new ArgumentException()));
-=======
     public void BadHistory()
         => Assert.ThrowsExactly<InvalidQuotesException>(
             () => throw new InvalidQuotesException());
@@ -33,5 +18,4 @@
     public void BadHistoryWithInner()
         => Assert.ThrowsExactly<InvalidQuotesException>(
             () => throw new InvalidQuotesException("This has an inner Exception.", new ArgumentException()));
->>>>>>> eb8d3e69
 }