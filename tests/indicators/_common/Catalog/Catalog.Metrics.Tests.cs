namespace Catalogging;

/// <summary>
/// Catalog metrics tests:
/// - basic catalog sanity (presence, minimum size, non-empty fields)
/// - exact style counts and total count matching current static catalog
/// </summary>
[TestClass]
public class CatalogMetricsTests : TestBase
{
    [TestMethod]
    public void StaticCatalogShouldHaveCorrectCount()
    {
        IReadOnlyCollection<IndicatorListing> allListings = Catalog.Get();
        allListings.Should().NotBeEmpty();
        allListings.Count.Should().BeGreaterThan(50);
        allListings.Should().OnlyContain(l => !string.IsNullOrWhiteSpace(l.Uiid));
        allListings.Should().OnlyContain(l => !string.IsNullOrWhiteSpace(l.Name));
    }

    [TestMethod]
    public void CatalogShouldHaveExactStyleCounts()
    {
        IReadOnlyList<IndicatorListing> catalog = Catalog.Listings;
        int seriesCount = catalog.Count(x => x.Style == Style.Series);
        int streamCount = catalog.Count(x => x.Style == Style.Stream);
        int bufferCount = catalog.Count(x => x.Style == Style.Buffer);

        Console.WriteLine($"Actual Catalog Style Counts: Series={seriesCount}, Stream={streamCount}, Buffer={bufferCount}, Total={seriesCount + streamCount + bufferCount}");

        seriesCount.Should().Be(84);
<<<<<<< HEAD
        bufferCount.Should().Be(5);  // Added SMMA BufferListing
        streamCount.Should().Be(10); // Added SMMA StreamListing

        int totalCount = seriesCount + streamCount + bufferCount;
        totalCount.Should().Be(99);  // Updated total: 84 + 5 + 10 = 99
=======
        bufferCount.Should().Be(6);
        streamCount.Should().Be(11);

        int totalCount = seriesCount + streamCount + bufferCount;
        totalCount.Should().Be(101);
>>>>>>> 4f434885
    }
}<|MERGE_RESOLUTION|>--- conflicted
+++ resolved
@@ -29,18 +29,10 @@
         Console.WriteLine($"Actual Catalog Style Counts: Series={seriesCount}, Stream={streamCount}, Buffer={bufferCount}, Total={seriesCount + streamCount + bufferCount}");
 
         seriesCount.Should().Be(84);
-<<<<<<< HEAD
-        bufferCount.Should().Be(5);  // Added SMMA BufferListing
-        streamCount.Should().Be(10); // Added SMMA StreamListing
-
-        int totalCount = seriesCount + streamCount + bufferCount;
-        totalCount.Should().Be(99);  // Updated total: 84 + 5 + 10 = 99
-=======
         bufferCount.Should().Be(6);
         streamCount.Should().Be(11);
 
         int totalCount = seriesCount + streamCount + bufferCount;
         totalCount.Should().Be(101);
->>>>>>> 4f434885
     }
 }