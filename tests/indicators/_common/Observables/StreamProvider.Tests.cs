--- conflicted
+++ resolved
@@ -16,10 +16,7 @@
         QuoteHub<Quote> provider = new();
 
         // prefill quotes to provider
-        for (int i = 0; i < length; i++)
-        {
-            provider.Add(quotesList[i]);
-        }
+        provider.Add(quotesList);
 
         // initialize observer
         QuotePartHub<Quote> observer = provider
@@ -48,14 +45,8 @@
         // setup quote provider, observer
         QuoteHub<Quote> provider = new();
 
-<<<<<<< HEAD
         QuotePartHub<Quote> observer
             = provider.ToQuotePart(CandlePart.OHLC4);
-=======
-        IReadOnlyList<Quote> quotesList = Quotes
-            .Take(10)
-            .ToList();
->>>>>>> d8574db1
 
         // assert: subscribed
         provider.SubscriberCount.Should().Be(1);
@@ -90,19 +81,6 @@
     [TestMethod]
     public void ChainProvider()
     {
-<<<<<<< HEAD
-        List<Quote> quotesList = Quotes
-=======
-
-        // setup quote provider
-
-        IReadOnlyList<Quote> quotesList = Quotes
-            .Take(10)
->>>>>>> d8574db1
-            .ToSortedList();
-
-        int length = quotesList.Count;
-
         // setup quote provider
         QuoteHub<Quote> provider = new();
 
@@ -112,86 +90,23 @@
             .ToEma(11);
 
         // emulate adding quotes to provider
-        for (int i = 0; i < length; i++)
-        {
-            provider.Add(quotesList[i]);
-        }
-
-<<<<<<< HEAD
+        provider.Add(Quotes);
         provider.EndTransmission();
-=======
-        Quote q3 = quotesList[3];
-
-        // act: clear cache
-        observer.ClearCache(q3.Timestamp);
-
-        // assert: cache is empty
-        observer.Cache.Should().HaveCount(3);
-        provider.Cache.Should().HaveCount(10);
-
-        IReadOnlyList<QuotePart> cacheOver
-            = observer.Results
-                .Where(c => c.Timestamp >= q3.Timestamp).ToList();
-
-        IReadOnlyList<QuotePart> cacheUndr
-            = observer.Results
-                .Where(c => c.Timestamp <= q3.Timestamp).ToList();
-
-        cacheOver.Should().BeEmpty();
-        cacheUndr.Should().HaveCount(3);
-    }
-
-    [TestMethod]
-    public void ClearCacheByIndex()
-    {
->>>>>>> d8574db1
 
         // stream results
-        IReadOnlyList<EmaResult> streamEma
+        IReadOnlyList<EmaResult> streamList
             = observer.Results;
 
-<<<<<<< HEAD
         // time-series, for comparison
-        List<EmaResult> staticEma = Quotes
+        IReadOnlyList<EmaResult> seriesList = Quotes
             .Use(CandlePart.HL2)
-            .GetEma(11)
-=======
-        IReadOnlyList<Quote> quotesList = Quotes
-            .Take(10)
->>>>>>> d8574db1
-            .ToList();
+            .GetEma(11);
 
         // assert, should equal series
-        for (int i = 0; i < length; i++)
-        {
-            Quote q = quotesList[i];
-            EmaResult s = staticEma[i];
-            EmaResult r = streamEma[i];
+        streamList.Should().HaveCount(Quotes.Count);
+        streamList.Should().BeEquivalentTo(seriesList);
 
-<<<<<<< HEAD
-            r.Timestamp.Should().Be(q.Timestamp);
-            r.Timestamp.Should().Be(s.Timestamp);
-            r.Ema.Should().Be(s.Ema);
-            r.Should().Be(s);
-        }
-
-        // confirm public interface
-        Assert.AreEqual(observer.Cache.Count, observer.Results.Count);
-=======
-        // assert: cache is empty
-        observer.Cache.Should().HaveCount(3);
-        provider.Cache.Should().HaveCount(10);
-
-        IReadOnlyList<QuotePart> cacheOver
-            = observer.Results
-                .Where(c => c.Timestamp >= q3.Timestamp).ToList();
-
-        IReadOnlyList<QuotePart> cacheUndr
-            = observer.Results
-                .Where(c => c.Timestamp <= q3.Timestamp).ToList();
->>>>>>> d8574db1
-
-        // confirm same length as provider cache
-        Assert.AreEqual(observer.Cache.Count, provider.Quotes.Count);
+        observer.Unsubscribe();
+        provider.EndTransmission();
     }
 }