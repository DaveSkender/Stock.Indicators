namespace Observables;

[TestClass]
public class CacheUtilities : TestBase
{
    [TestMethod]
    public void ClearCacheByTimestamp()
    {

        // setup quote provider

        IReadOnlyList<Quote> quotesList = Quotes
            .Take(10)
            .ToList();

        int length = quotesList.Count;

        QuoteHub<Quote> provider = new();

        QuotePartHub<Quote> observer = provider
            .ToQuotePart(CandlePart.Close);

        for (int i = 0; i < length; i++)
        {
            provider.Add(quotesList[i]);
        }

        Quote q3 = quotesList[3];

        // act: clear cache
        observer.RemoveRange(q3.Timestamp, notify: false);

        // assert: cache is empty
        observer.Cache.Should().HaveCount(3);
        provider.Cache.Should().HaveCount(10);

        List<QuotePart> cacheOver
            = observer.Results
                .Where(c => c.Timestamp >= q3.Timestamp).ToList();

        List<QuotePart> cacheUndr
            = observer.Results
                .Where(c => c.Timestamp <= q3.Timestamp).ToList();

        cacheOver.Should().BeEmpty();
        cacheUndr.Should().HaveCount(3);
    }

    [TestMethod]
    public void ClearCacheByIndex()
    {
        // setup quote provider

        List<Quote> quotesList = Quotes
            .ToSortedList()
            .Take(10)
            .ToList();

        int length = quotesList.Count;

        QuoteHub<Quote> provider = new();

        QuotePartHub<Quote> observer = provider
            .ToQuotePart(CandlePart.Close);

        for (int i = 0; i < length; i++)
        {
            provider.Add(quotesList[i]);
        }

        Quote q3 = quotesList[3];

        // act: clear cache
        observer.RemoveRange(3, notify: true);

        // assert: cache is empty
        observer.Cache.Should().HaveCount(3);
        provider.Cache.Should().HaveCount(10);

        List<QuotePart> cacheOver
            = observer.Results
                .Where(c => c.Timestamp >= q3.Timestamp).ToList();

        List<QuotePart> cacheUndr
            = observer.Results
                .Where(c => c.Timestamp <= q3.Timestamp).ToList();

        cacheOver.Should().BeEmpty();
        cacheUndr.Should().HaveCount(3);
    }

    [TestMethod]
    public void GetIndex()
    {
        // setup quote provider

        IReadOnlyList<Quote> quotesList = Quotes
            .Take(10)
            .ToList();

        int length = quotesList.Count;

        QuoteHub<Quote> provider = new();

        for (int i = 0; i < length; i++)
        {
            provider.Add(quotesList[i]);
        }

        // find position of quote
        Quote q = quotesList[4];

        int itemIndexEx = provider.Cache.IndexOf(q, true);
        int timeIndexEx = provider.Cache.IndexOf(q.Timestamp, true);

        // assert: same index
        itemIndexEx.Should().Be(4);
        timeIndexEx.Should().Be(4);

        // out of range (exceptions)
        Quote o = Quotes[10];

<<<<<<< HEAD
        Assert.ThrowsExactly<ArgumentException>(() => {
            provider.Cache.IndexOf(o, true);
        });

        Assert.ThrowsExactly<ArgumentException>(() => {
            provider.Cache.IndexOf(o.Timestamp, true);
        });
=======
        Assert.ThrowsExactly<ArgumentException>(
            () => { provider.Cache.IndexOf(o, true); });

        Assert.ThrowsExactly<ArgumentException>(
            () => { provider.Cache.IndexOf(o.Timestamp, true); });
>>>>>>> eb8d3e69

        // out of range (no exceptions)
        int itemIndexNo = provider.Cache.IndexOf(o, false);
        int timeIndexNo = provider.Cache.IndexOf(o.Timestamp, false);

        itemIndexNo.Should().Be(-1);
        timeIndexNo.Should().Be(-1);

        int timeInsertOut = provider.Cache.IndexGte(o.Timestamp);
        int timeInsertIn = provider.Cache.IndexGte(quotesList[2].Timestamp);

        timeInsertOut.Should().Be(-1);
        timeInsertIn.Should().Be(2);
    }

    [TestMethod]
    public void TryFindIndex()
    {

        // setup quote provider

        List<Quote> quotesList = Quotes
            .ToSortedList()
            .Take(10)
            .ToList();

        int length = quotesList.Count;

        QuoteHub<Quote> provider = new();

        for (int i = 0; i < length; i++)
        {
            provider.Add(quotesList[i]);
        }

        Quote q = quotesList[4];

        // act: find index of quote

        // assert: correct index
        if (provider.Cache.TryFindIndex(q.Timestamp, out int goodIndex))
        {
            goodIndex.Should().Be(4);
        }
        else
        {
            Assert.Fail("index not found");
        }

        // assert: out of range
        if (provider.Cache.TryFindIndex(DateTime.MaxValue, out int badIndex))
        {
            Assert.Fail("unexpected index found");
        }
        else
        {
            badIndex.Should().Be(-1);
        }
    }
}<|MERGE_RESOLUTION|>--- conflicted
+++ resolved
@@ -120,21 +120,11 @@
         // out of range (exceptions)
         Quote o = Quotes[10];
 
-<<<<<<< HEAD
-        Assert.ThrowsExactly<ArgumentException>(() => {
-            provider.Cache.IndexOf(o, true);
-        });
-
-        Assert.ThrowsExactly<ArgumentException>(() => {
-            provider.Cache.IndexOf(o.Timestamp, true);
-        });
-=======
         Assert.ThrowsExactly<ArgumentException>(
             () => { provider.Cache.IndexOf(o, true); });
 
         Assert.ThrowsExactly<ArgumentException>(
             () => { provider.Cache.IndexOf(o.Timestamp, true); });
->>>>>>> eb8d3e69
 
         // out of range (no exceptions)
         int itemIndexNo = provider.Cache.IndexOf(o, false);
