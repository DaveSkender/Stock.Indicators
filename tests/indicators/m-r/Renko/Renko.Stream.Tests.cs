namespace Stream;

[TestClass]
public class RenkoTests : StreamTestBase, ITestChainProvider
{
    [TestMethod]
    public override void QuoteObserver()
    {
        decimal brickSize = 2.5m;
        EndType endType = EndType.Close;

        List<Quote> quotesList = Quotes
            .ToSortedList();

        int length = quotesList.Count;

        // setup quote provider
        QuoteHub<Quote> provider = new();

        // prefill quotes to provider
        for (int i = 0; i < 50; i++)
        {
            provider.Add(quotesList[i]);
        }

        // initialize observer
        RenkoHub<Quote> observer = provider
            .ToRenko(brickSize, endType);

        // fetch initial results (early)
        IReadOnlyList<RenkoResult> streamList
            = observer.Results;

        // emulate adding quotes to provider
        for (int i = 50; i < length; i++)
        {
            // skip one (add later)
            if (i == 80)
            {
                continue;
            }

            Quote q = quotesList[i];
            provider.Add(q);

            // resend duplicate quotes
            if (i is > 100 and < 105)
            {
                provider.Add(q);
            }
        }

        // late arrival
        provider.Add(quotesList[80]);

        // delete
        provider.Remove(quotesList[400]);
        quotesList.RemoveAt(400);

        // time-series, for comparison
<<<<<<< HEAD
        IEnumerable<RenkoResult> seriesList = quotesList
=======
        IReadOnlyList<RenkoResult> seriesList = quotesList
>>>>>>> d8574db1
            .GetRenko(brickSize, endType);

        // assert, should equal series
        streamList.Should().HaveCount(112);
        streamList.Should().BeEquivalentTo(seriesList);

        observer.Unsubscribe();
        provider.EndTransmission();
    }

    [TestMethod]
    public void ChainProvider()
    {
        decimal brickSize = 2.5m;
        EndType endType = EndType.Close;
        int smaPeriods = 8;

        List<Quote> quotesList = Quotes
            .ToSortedList();

        int length = quotesList.Count;

        // setup quote provider
        QuoteHub<Quote> provider = new();

        // initialize observer
        SmaHub<RenkoResult> observer = provider
            .ToRenko(brickSize, endType)
            .ToSma(smaPeriods);

        // emulate quote stream
        for (int i = 0; i < length; i++)
        {
            provider.Add(quotesList[i]);
        }

        // delete
        provider.Remove(quotesList[400]);
        quotesList.RemoveAt(400);

        // final results
        IReadOnlyList<SmaResult> streamList
            = observer.Results;

        // time-series, for comparison
<<<<<<< HEAD
        IEnumerable<SmaResult> seriesList = quotesList
=======
        IReadOnlyList<SmaResult> seriesList = quotesList
>>>>>>> d8574db1
            .GetRenko(brickSize, endType)
            .GetSma(smaPeriods);

        // assert, should equal series
        streamList.Should().HaveCount(112);
        streamList.Should().BeEquivalentTo(seriesList);

        observer.Unsubscribe();
        provider.EndTransmission();
    }
}<|MERGE_RESOLUTION|>--- conflicted
+++ resolved
@@ -58,11 +58,7 @@
         quotesList.RemoveAt(400);
 
         // time-series, for comparison
-<<<<<<< HEAD
-        IEnumerable<RenkoResult> seriesList = quotesList
-=======
         IReadOnlyList<RenkoResult> seriesList = quotesList
->>>>>>> d8574db1
             .GetRenko(brickSize, endType);
 
         // assert, should equal series
@@ -108,11 +104,7 @@
             = observer.Results;
 
         // time-series, for comparison
-<<<<<<< HEAD
-        IEnumerable<SmaResult> seriesList = quotesList
-=======
         IReadOnlyList<SmaResult> seriesList = quotesList
->>>>>>> d8574db1
             .GetRenko(brickSize, endType)
             .GetSma(smaPeriods);
 
