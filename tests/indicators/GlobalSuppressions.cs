using System.Diagnostics.CodeAnalysis;

[assembly: SuppressMessage(
<<<<<<< HEAD
=======
    "StyleCop.CSharp.NamingRules",
    "SA1304:Non-private readonly fields should begin with upper-case letter",
    Justification = "Acceptable for test project.")]

[assembly: SuppressMessage(
    "StyleCop.CSharp.NamingRules",
    "SA1307:Accessible fields should begin with upper-case letter",
    Justification = "Acceptable for test project.")]

[assembly: SuppressMessage(
    "StyleCop.CSharp.NamingRules",
    "SA1311:Static readonly fields should begin with upper-case letter",
    Justification = "Acceptable for test project.")]

[assembly: SuppressMessage(
    "Maintainability",
    "CA1515:Consider making public types internal",
    Justification = "Test projects use public class types.")]

[assembly: SuppressMessage(
>>>>>>> 40c1e385
    "Security",
    "CA5394:Do not use insecure randomness",
    Justification = "Okay for test rig, non-production code.")]<|MERGE_RESOLUTION|>--- conflicted
+++ resolved
@@ -1,21 +1,4 @@
 using System.Diagnostics.CodeAnalysis;
-
-[assembly: SuppressMessage(
-<<<<<<< HEAD
-=======
-    "StyleCop.CSharp.NamingRules",
-    "SA1304:Non-private readonly fields should begin with upper-case letter",
-    Justification = "Acceptable for test project.")]
-
-[assembly: SuppressMessage(
-    "StyleCop.CSharp.NamingRules",
-    "SA1307:Accessible fields should begin with upper-case letter",
-    Justification = "Acceptable for test project.")]
-
-[assembly: SuppressMessage(
-    "StyleCop.CSharp.NamingRules",
-    "SA1311:Static readonly fields should begin with upper-case letter",
-    Justification = "Acceptable for test project.")]
 
 [assembly: SuppressMessage(
     "Maintainability",
@@ -23,7 +6,11 @@
     Justification = "Test projects use public class types.")]
 
 [assembly: SuppressMessage(
->>>>>>> 40c1e385
     "Security",
     "CA5394:Do not use insecure randomness",
-    Justification = "Okay for test rig, non-production code.")]+    Justification = "Okay for test rig, non-production code.")]
+
+[assembly: SuppressMessage(
+    "Performance",
+    "CA1859:Use concrete types when possible for improved performance",
+    Justification = "Test data reflects API interface type.")]