<Project Sdk="Microsoft.NET.Sdk">

  <PropertyGroup>
    <OutputType>Exe</OutputType>
    <TargetFramework>net8.0</TargetFramework>
    <ImplicitUsings>enable</ImplicitUsings>
  </PropertyGroup>

  <ItemGroup>
<<<<<<< HEAD
    <PackageReference Include="Alpaca.Markets" Version="7.0.1" />
=======
    <PackageReference Include="Alpaca.Markets" Version="7.0.4" />
>>>>>>> 49f5eb3b
  </ItemGroup>

  <ItemGroup>
    <ProjectReference Include="..\..\src\Indicators.csproj" />
  </ItemGroup>

</Project><|MERGE_RESOLUTION|>--- conflicted
+++ resolved
@@ -7,11 +7,7 @@
   </PropertyGroup>
 
   <ItemGroup>
-<<<<<<< HEAD
-    <PackageReference Include="Alpaca.Markets" Version="7.0.1" />
-=======
     <PackageReference Include="Alpaca.Markets" Version="7.0.4" />
->>>>>>> 49f5eb3b
   </ItemGroup>
 
   <ItemGroup>
