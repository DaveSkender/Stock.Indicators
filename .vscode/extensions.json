--- conflicted
+++ resolved
@@ -1,19 +1,4 @@
 {
-<<<<<<< HEAD
-  "recommendations": [
-    "adrianwilczynski.user-secrets",
-    "codacy-app.codacy",
-    "DavidAnson.vscode-markdownlint",
-    "dotjoshjohnson.xml",
-    "github.vscode-github-actions",
-    "github.vscode-pull-request-github",
-    "ms-dotnettools.csdevkit",
-    "redhat.vscode-yaml",
-    "bierner.github-markdown-preview",
-    "editorconfig.editorconfig",
-    "ms-dotnettools.vscodeintellicode-csharp"
-  ]
-=======
     "recommendations": [
         "adrianwilczynski.user-secrets",
         "github.vscode-github-actions",
@@ -23,5 +8,4 @@
         "redhat.vscode-yaml",
         "vunguyentuan.vscode-css-variables"
     ]
->>>>>>> 5e9d3e34
 }