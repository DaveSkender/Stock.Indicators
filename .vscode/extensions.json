{
  "recommendations": [
    "bierner.github-markdown-preview",
    "CodeRabbit.coderabbit-vscode",
    "codacy-app.codacy",
    "DavidAnson.vscode-markdownlint",
    "DotJoshJohnson.xml",
    "EditorConfig.EditorConfig",
    "github.vscode-github-actions",
    "GitHub.copilot-chat",
    "ms-dotnettools.csdevkit",
<<<<<<< HEAD
=======
    "ms-azuretools.vscode-containers",
>>>>>>> bcf84009
    "ms-vscode-remote.remote-containers",
    "redhat.vscode-yaml"
  ]
}<|MERGE_RESOLUTION|>--- conflicted
+++ resolved
@@ -9,10 +9,7 @@
     "github.vscode-github-actions",
     "GitHub.copilot-chat",
     "ms-dotnettools.csdevkit",
-<<<<<<< HEAD
-=======
     "ms-azuretools.vscode-containers",
->>>>>>> bcf84009
     "ms-vscode-remote.remote-containers",
     "redhat.vscode-yaml"
   ]
