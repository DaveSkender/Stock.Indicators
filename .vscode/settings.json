--- conflicted
+++ resolved
@@ -1,5 +1,4 @@
 {
-<<<<<<< HEAD
   "files.autoSave": "afterDelay",
   "files.autoSaveDelay": 3000,
   "files.encoding": "utf8",
@@ -15,15 +14,8 @@
       "front_matter_title": "^\\s*title\\s*[:=]"
     }
   },
-=======
-  // file settings
-  "files.autoSave": "afterDelay",
-  "files.autoSaveDelay": 3000,
-  "files.encoding": "utf8",
   "chat.mcp.enabled": true,
   "chat.mcp.discovery.enabled": true,
-  // search settings, auto excludes files.exclude
->>>>>>> 5e9d3e34
   "search.exclude": {
     "**/_site/**": true,
     "**/.vs/**": true,
