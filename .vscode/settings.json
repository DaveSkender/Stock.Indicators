{
<<<<<<< HEAD
  "files.autoSave": "afterDelay",
  "files.autoSaveDelay": 3000,
  "files.encoding": "utf8",
  "chat.mcp.enabled": true,
  "chat.mcp.discovery.enabled": true,
=======
  "chat.agent.enabled": true,
  "chat.mcp.enabled": true,
  "chat.mcp.discovery.enabled": true,
  "dotnet.defaultSolution": "Stock.Indicators.sln",
  "files.encoding": "utf8",
  "files.eol": "\n",
  "files.insertFinalNewline": true,
  "files.trimFinalNewlines": false,
  "github.copilot.chat.enabled": true,
  "githubPullRequests.ignoredPullRequestBranches": [
    "v3"
  ],
  "github.copilot.enable": {
    "*": false
  },
  "markdownlint.config": {
    "MD033": false, // no-inline-html
    "MD025": false // single-title/single-h1 --> fails with front-matter
  },
>>>>>>> 92da0ee3
  "search.exclude": {
    "**/_site/**": true,
    "**/.vs/**": true,
    "**/bin/**": true,
    "**/obj/**": true,
    "**/TestResults/**": true,
    "**/*.csproj.user": true,
    "**/*.log": true,
    "**/*.tmp": true
<<<<<<< HEAD
  },
  "dotnet.defaultSolution": "Stock.Indicators.sln",
  "dotnet.automaticallySyncWithActiveItem": false,
  "dotnet.testWindow.useTestingPlatformProtocol": true
=======
  }
>>>>>>> 92da0ee3
}<|MERGE_RESOLUTION|>--- conflicted
+++ resolved
@@ -1,11 +1,4 @@
 {
-<<<<<<< HEAD
-  "files.autoSave": "afterDelay",
-  "files.autoSaveDelay": 3000,
-  "files.encoding": "utf8",
-  "chat.mcp.enabled": true,
-  "chat.mcp.discovery.enabled": true,
-=======
   "chat.agent.enabled": true,
   "chat.mcp.enabled": true,
   "chat.mcp.discovery.enabled": true,
@@ -25,7 +18,6 @@
     "MD033": false, // no-inline-html
     "MD025": false // single-title/single-h1 --> fails with front-matter
   },
->>>>>>> 92da0ee3
   "search.exclude": {
     "**/_site/**": true,
     "**/.vs/**": true,
@@ -35,12 +27,5 @@
     "**/*.csproj.user": true,
     "**/*.log": true,
     "**/*.tmp": true
-<<<<<<< HEAD
-  },
-  "dotnet.defaultSolution": "Stock.Indicators.sln",
-  "dotnet.automaticallySyncWithActiveItem": false,
-  "dotnet.testWindow.useTestingPlatformProtocol": true
-=======
   }
->>>>>>> 92da0ee3
 }