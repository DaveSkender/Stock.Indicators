--- conflicted
+++ resolved
@@ -1,24 +1,8 @@
 {
   "files.encoding": "utf8",
-<<<<<<< HEAD
-  "chat.mcp.enabled": true,
-  "chat.mcp.discovery.enabled": true,
-  // search settings, auto excludes files.exclude
-  "search.exclude": {
-    "**/_site/**": true,
-    "**/.vs/**": true,
-    "**/bin/**": true,
-    "**/obj/**": true,
-    "**/TestResults/**": true,
-    "**/*.csproj.user": true
-  },
-  // editor settings
-  "editor.codeLens": false,
-=======
   "files.eol": "\n",
   "files.insertFinalNewline": true,
   "files.trimFinalNewlines": false,
->>>>>>> 4dd7e286
   "editor.bracketPairColorization.enabled": true,
   "editor.guides.bracketPairs": "active",
   "editor.formatOnPaste": true,
@@ -31,5 +15,5 @@
   "github.copilot.chat.enabled": true,
   "github.copilot.chat.codesearch.enabled": false,
   "chat.agent.enabled": true,
-  "chat.mcp.enabled": true,
+  "chat.mcp.enabled": true
 }