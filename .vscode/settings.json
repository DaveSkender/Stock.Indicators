{
<<<<<<< HEAD
  // file settings
  "files.autoSave": "afterDelay",
  "files.autoSaveDelay": 3000,
=======
  "chat.agent.enabled": true,
  "chat.mcp.enabled": true,
  "chat.mcp.discovery.enabled": true,
  "dotnet.defaultSolution": "Stock.Indicators.sln",
>>>>>>> 8272fca5
  "files.encoding": "utf8",
  "files.eol": "\n",
  "files.insertFinalNewline": true,
  "files.trimFinalNewlines": false,
  "github.copilot.chat.enabled": true,
  "githubPullRequests.ignoredPullRequestBranches": [
    "v3"
  ],
  "github.copilot.enable": {
    "*": false
  },
  "markdownlint.config": {
    "MD033": false, // no-inline-html
    "MD025": false // single-title/single-h1 --> fails with front-matter
  },
  "search.exclude": {
    "**/_site/**": true,
    "**/.vs/**": true,
    "**/bin/**": true,
    "**/obj/**": true,
    "**/TestResults/**": true,
    "**/*.csproj.user": true,
    "**/*.log": true,
    "**/*.tmp": true
  }
}<|MERGE_RESOLUTION|>--- conflicted
+++ resolved
@@ -1,14 +1,8 @@
 {
-<<<<<<< HEAD
-  // file settings
-  "files.autoSave": "afterDelay",
-  "files.autoSaveDelay": 3000,
-=======
   "chat.agent.enabled": true,
   "chat.mcp.enabled": true,
   "chat.mcp.discovery.enabled": true,
   "dotnet.defaultSolution": "Stock.Indicators.sln",
->>>>>>> 8272fca5
   "files.encoding": "utf8",
   "files.eol": "\n",
   "files.insertFinalNewline": true,
