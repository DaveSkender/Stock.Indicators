--- conflicted
+++ resolved
@@ -24,10 +24,7 @@
     "**/_site/**": true,
     "**/vendor/**": true,
     "**/node_modules/**": true,
-<<<<<<< HEAD
-=======
     "**/_testdata/**": true,
->>>>>>> 075fd774
     "**/.vs/**": true,
     "**/bin/**": true,
     "**/obj/**": true,
