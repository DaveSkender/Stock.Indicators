{
<<<<<<< HEAD
=======
  "[markdown]": {
    "editor.defaultFormatter": "DavidAnson.vscode-markdownlint",
  },
>>>>>>> 4c2ffd01
  "dotnet.defaultSolution": "Stock.Indicators.sln",
  "files.associations": {
    "*.md": "markdown"
  },
  "github.copilot.chat.githubMcpServer.enabled": true,
  "github.copilot.chat.githubMcpServer.readonly": true,
  "github.copilot.chat.githubMcpServer.toolsets": [
    "default",
    "issues",
    "pull_requests",
    "actions",
    "workflows",
    "discussions",
    "projects",
    "copilot",
    "copilot_spaces",
    "github_support_docs_search",
    "web_search"
  ],
  "github.copilot.chat.tools.memory.enabled": true,
  "githubPullRequests.ignoredPullRequestBranches": [
    "v3"
  ],
  "search.exclude": {
    "**/_site/**": true,
    "**/_testdata/**/*.csv": true,
    "**/_testdata/**/*.json": true,
    "**/.vs/**": true,
    "**/bin/**": true,
    "**/obj/**": true,
    "**/node_modules/**": true,
    "**/TestResults/**": true,
    "**/vendor/**": true,
    "**/*.csproj.user": true,
    "**/*.log": true,
    "**/*.tmp": true,
  }
}<|MERGE_RESOLUTION|>--- conflicted
+++ resolved
@@ -1,10 +1,7 @@
 {
-<<<<<<< HEAD
-=======
   "[markdown]": {
     "editor.defaultFormatter": "DavidAnson.vscode-markdownlint",
   },
->>>>>>> 4c2ffd01
   "dotnet.defaultSolution": "Stock.Indicators.sln",
   "files.associations": {
     "*.md": "markdown"
