--- conflicted
+++ resolved
@@ -54,16 +54,10 @@
       }
     },
     {
-<<<<<<< HEAD
       "label": "Run: Angular Dev Server",
       "type": "shell",
-      "command": "ng serve",
+      "command": "npm start",
       "dependsOn": "Install: NPM Packages (docs)",
-=======
-      "label": "Run: Docs Dev Server",
-      "type": "shell",
-      "command": "npm start",
->>>>>>> dffa2e73
       "isBackground": true,
       "options": {
         "cwd": "${workspaceFolder}/docs"
@@ -76,7 +70,6 @@
       }
     },
     {
-<<<<<<< HEAD
       "label": "Install: NPM Packages (docs)",
       "type": "shell",
       "command": "npm install",
@@ -96,7 +89,15 @@
       "command": "npm update",
       "options": {
         "cwd": "${workspaceFolder}/docs"
-=======
+      },
+      "group": "none",
+      "problemMatcher": [],
+      "presentation": {
+        "reveal": "silent",
+        "panel": "dedicated"
+      }
+    },
+    {
       "label": "Build: Docs Site",
       "type": "shell",
       "command": "npm run build:complete",
@@ -105,7 +106,6 @@
       },
       "group": {
         "kind": "build"
->>>>>>> dffa2e73
       },
       "problemMatcher": "$tsc",
       "presentation": {
