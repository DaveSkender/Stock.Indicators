--- conflicted
+++ resolved
@@ -334,8 +334,6 @@
       "problemMatcher": "$msCompile"
     },
     {
-<<<<<<< HEAD
-=======
       "label": "Run: Manual perf test (keyword + periods)",
       "detail": "Run ManualTestDirect benchmark for a single indicator keyword using a custom-sized random dataset (direct calls, no catalog overhead)",
       "type": "shell",
@@ -362,7 +360,6 @@
       "dependsOrder": "sequence"
     },
     {
->>>>>>> 20c0aa6e
       "label": "Run: Doc site with LiveReload",
       "detail": "Serve VitePress docs site with hot reload (port 5173, opens browser)",
       "type": "shell",
