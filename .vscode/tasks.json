{
  // See https://go.microsoft.com/fwlink/?LinkId=733558
  // Schema: https://code.visualstudio.com/docs/reference/tasks-appendix
  "$schema": "vscode://schemas/tasks",
  "version": "2.0.0",
  "inputs": [
    {
      "id": "featureDescription",
      "description": "Enter a brief description of the feature to implement",
      "default": "New indicator or feature",
      "type": "promptString"
    }
  ],

  // defaults
  "group": "none",
  "presentation": {
    "clear": true,
    "echo": true,
    "panel": "dedicated",
    "focus": true,
    "reveal": "always",
    "revealProblems": "onProblem",
    "showReuseMessage": false
  },
  "problemMatcher": [],
  "options": { "cwd": "${workspaceFolder}" },

  // tasks
  "tasks": [
    {
      "label": "Setup: Dev tools",
      "detail": "Complete one-time environment setup (global tools, SpecKit, packages)",
      "type": "shell",
      "command": "bash .devcontainer/startup.sh",
      "problemMatcher": [ "$msCompile", "$eslint-compact" ]
    },
    {
      "label": "Initialize: Pull, rebuild, fixers, and unit test",
      "detail": "Pull latest, clean, rebuild non-incremental, fix all, and test",
      "group": "build",
      "dependsOn": [
        "Git: pull",
        "Clean: .NET Solution (dotnet clean)",
        "Build: .NET Solution (not incremental)",
        "Lint: .NET code & markdown files (fix)",
        "Test: Unit tests"
      ],
      "dependsOrder": "sequence"
    },
    {
      "label": "Git: pull",
      "detail": "Pull latest changes from Git",
      "type": "shell",
      "command": "git pull || echo 'No remote branch!'",
      "problemMatcher": []
    },
    {
      "label": "Install: All code dependencies",
      "detail": "Restore .NET packages",
      "dependsOn": [
        "Install: .NET packages",
        "Install: NPM (pnpm) packages"
      ],
      "dependsOrder": "parallel"
    },
    {
      "label": "Install: .NET packages",
      "detail": "Restore NuGet packages for solution",
      "type": "shell",
      "command": "dotnet restore && dotnet outdated --exclude FluentAssertions",
      "problemMatcher": "$msCompile"
    },
    {
      "label": "Inspect: .NET packages",
      "detail": "List outdated NuGet packages in the root solution using dotnet-outdated",
      "type": "shell",
      "command": "dotnet outdated --exclude FluentAssertions"
    },
    {
      "label": "Update: .NET packages (outdated --upgrade)",
      "detail": "Upgrade outdated NuGet packages in the root solution using dotnet-outdated",
      "type": "shell",
      "command": "dotnet outdated --upgrade --exclude FluentAssertions && dotnet outdated --upgrade docs/Examples"
    },
    {
      "label": "Install: NPM (pnpm) packages",
      "detail": "Install pnpm packages for docs site (VitePress)",
      "type": "shell",
      "command": "pnpm install",
      "options": {
<<<<<<< HEAD
        "cwd": "${workspaceFolder}/docs"
      },
      "problemMatcher": [],
      "presentation": {
        "group": "install"
=======
        "cwd": "${workspaceFolder}/docs",
        "env": {
          "BUNDLE_GEMFILE": "${workspaceFolder}/docs/Gemfile",
          "BUNDLE_PATH": "${workspaceFolder}/docs/vendor/bundle"
        }
      },
      "problemMatcher": {
        "owner": "bundle",
        "fileLocation": "relative",
        "pattern": { "regexp": "^(.*):(\\d+):\\s+(.*)$", "file": 1, "line": 2, "message": 3 }
>>>>>>> 85876f3f
      }
    },
    {
      "label": "Update: NPM (pnpm) packages",
      "detail": "Update pnpm packages for docs site",
      "type": "shell",
      "command": "pnpm update",
      "options": {
<<<<<<< HEAD
        "cwd": "${workspaceFolder}/docs"
      },
      "problemMatcher": [],
      "presentation": { "group": "install" }
=======
        "cwd": "${workspaceFolder}/docs",
        "env": {
          "BUNDLE_GEMFILE": "${workspaceFolder}/docs/Gemfile",
          "BUNDLE_PATH": "${workspaceFolder}/docs/vendor/bundle"
        }
      }
>>>>>>> 85876f3f
    },
    {
      "label": "Clean: .NET Solution (dotnet clean)",
      "detail": "Clean build outputs (bin/obj) for solution",
      "type": "shell",
      "command": "dotnet clean -v minimal --nologo",
      "group": "build",
      "problemMatcher": "$msCompile"
    },
    {
      "label": "Delete: Temporary caches (and restore)",
      "detail": "Delete bin, obj, node_modules, other caches, and lock files",
      "type": "shell",
      "command": "bash tools/scripts/clean.sh",
      "group": "build",
      "problemMatcher": "$msCompile"
    },
    {
      "label": "Delete: Temporary caches (and build)",
      "detail": "Delete temporary caches then rebuild",
      "type": "shell",
      "command": "bash tools/scripts/clean.sh && dotnet build --no-incremental",
      "group": "build",
      "problemMatcher": "$msCompile"
    },
    {
      "label": "Build: .NET Solution (incremental)",
      "detail": "Incremental build of solution (default)",
      "type": "shell",
      "command": "dotnet build -v minimal --nologo",
      "group": {
        "kind": "build",
        "isDefault": true
      },
      "problemMatcher": "$msCompile"
    },
    {
      "label": "Build: .NET Solution (not incremental)",
      "detail": "Full rebuild without incremental compilation",
      "type": "shell",
      "command": "dotnet build -v minimal --nologo --no-incremental",
      "group": "build",
      "problemMatcher": "$msCompile"
    },
    {
      "label": "Lint: .NET code (format check)",
      "detail": "Verify code formatting and style with 'dotnet format'",
      "type": "shell",
      "command": "dotnet format --verify-no-changes --severity info --no-restore",
      "group": "test",
      "problemMatcher": "$msCompile"
    },
    {
      "label": "Lint: .NET code (Roslynator check)",
      "detail": "Verify code formatting and style with Roslynator",
      "type": "shell",
      "command": "roslynator analyze --properties TargetFramework=net10.0 --severity-level hidden --verbosity normal",
      "group": "test",
      "problemMatcher": "$msCompile"
    },
    {
      "label": "Lint: .NET code (Roslynator fix)",
      "detail": "Verify code formatting and style with Roslynator",
      "type": "shell",
      "command": "roslynator fix --properties TargetFramework=net10.0 --severity-level hidden --verbosity normal",
      "group": "test",
      "problemMatcher": "$msCompile"
    },
    {
      "label": "Lint: .NET code (Roslynator fix)",
      "detail": "Verify code formatting and style with Roslynator",
      "type": "shell",
      "command": "roslynator fix --properties TargetFramework=net10.0 --severity-level hidden --verbosity normal",
      "group": "test",
      "problemMatcher": "$msCompile",
      "presentation": { "group": "analysis" }
    },
    {
      "label": "Lint: .NET code (full analysis)",
      "detail": "Run Roslynator analysis and .NET format check",
      "type": "shell",
      "command": "bash tools/scripts/lint-code-check.sh",
      "group": "test",
      "problemMatcher": "$msCompile",
      "dependsOn": ["Build: .NET Solution (incremental)"],
      "dependsOrder": "sequence"
    },
    {
      "label": "Lint: .NET code (fix)",
      "detail": "Auto-fix .NET code formatting issues",
      "type": "shell",
      "command": "bash tools/scripts/lint-code-fix.sh",
      "problemMatcher": "$msCompile"
    },
    {
      "label": "Lint: Markdown files",
      "detail": "Run markdownlint over documentation",
      "type": "shell",
      "command": "echo y | npx markdownlint-cli2",
      "group": "test",
      "problemMatcher": "$markdownlint"
    },
    {
      "label": "Lint: Markdown files (fix)",
      "detail": "Auto-fix markdown formatting issues",
      "type": "shell",
      "command": "echo y | npx markdownlint-cli2 --fix",
      "problemMatcher": "$markdownlint"
    },
    {
      "label": "Lint: .NET code & markdown files",
      "detail": "Run all linting checks (code + markdown) in sequence",
      "dependsOn": [
        "Build: .NET Solution (incremental)",
        "Lint: .NET code (full analysis)",
        "Lint: Markdown files"
      ],
      "dependsOrder": "sequence",
      "group": "test",
      "problemMatcher": ["$msCompile", "$markdownlint"]
    },
    {
      "label": "Lint: .NET code & markdown files (fix)",
      "detail": "Auto-fix code format and markdown issues",
      "dependsOn": [
        "Build: .NET Solution (incremental)",
        "Lint: .NET code (fix)",
        "Lint: Markdown files (fix)"
      ],
      "dependsOrder": "sequence",
      "group": "none",
      "problemMatcher": ["$msCompile", "$markdownlint"]
    },
    {
      "label": "Test: Unit tests",
      "detail": "Run unit tests only (excludes integration and regression tests)",
      "type": "shell",
      "command": "dotnet test tests/indicators/Tests.Indicators.csproj --no-restore --nologo --settings tests/tests.unit.runsettings",
      "group": {
        "kind": "test",
        "isDefault": true
      },
      "problemMatcher": "$msCompile"
    },
    {
      "label": "Test: Regression tests",
      "detail": "Run regression tests only (baseline validation)",
      "type": "shell",
      "command": "dotnet test tests/indicators/Tests.Indicators.csproj --no-restore --nologo --settings tests/tests.regression.runsettings",
      "group": "test",
      "problemMatcher": "$msCompile"
    },
    {
      "label": "Test: Integration",
      "detail": "Run integration tests only (requires external dependencies)",
      "type": "shell",
      "command": "dotnet test tests/integration/Tests.Integration.csproj --no-restore --nologo && dotnet test tests/public-api/Tests.PublicApi.csproj --no-restore --nologo",
      "group": "test",
      "problemMatcher": "$msCompile"
    },
    {
      "label": "Test: All tests",
      "detail": "Run all tests including integration tests",
      "type": "shell",
      "command": "dotnet test --no-restore --nologo",
      "group": "test",
      "problemMatcher": "$msCompile"
    },
    {
      "label": "Test: Unit tests with coverage",
      "detail": "Run tests with coverage collection",
      "type": "shell",
      "command": "dotnet test --collect:\"Code Coverage\" --no-restore --nologo",
      "group": "test",
      "problemMatcher": "$msCompile"
    },
    {
      "label": "Verify: Quick checks (build + lint + unit test)",
      "detail": "Complete CI verification: build, lint, and test",
      "dependsOn": [
        "Build: .NET Solution (incremental)",
        "Lint: .NET code & markdown files",
        "Test: Unit tests"
      ],
      "dependsOrder": "sequence",
      "group": "test",
      "presentation": {
        "reveal": "always",
        "panel": "shared"
      }
    },
    {
      "label": "Test: Performance (all)",
      "detail": "Run all BenchmarkDotNet performance tests (Release mode)",
      "type": "shell",
      "command": "dotnet run --project tools/performance/Tests.Performance.csproj -c Release",
      "group": "test",
      "problemMatcher": "$msCompile"
    },
    {
      "label": "Test: Performance (Series)",
      "detail": "Run Series indicator benchmarks only (Release mode)",
      "type": "shell",
      "command": "dotnet run --project tools/performance/Tests.Performance.csproj -c Release -- --filter *SeriesIndicators*",
      "group": "test",
      "problemMatcher": "$msCompile"
    },
    {
      "label": "Test: Performance (Buffer)",
      "detail": "Run Buffer indicator benchmarks only (Release mode)",
      "type": "shell",
      "command": "dotnet run --project tools/performance/Tests.Performance.csproj -c Release -- --filter *BufferIndicators*",
      "group": "test",
      "problemMatcher": "$msCompile"
    },
    {
      "label": "Test: Performance (Stream)",
      "detail": "Run Stream indicator benchmarks only (Release mode)",
      "type": "shell",
      "command": "dotnet run --project tools/performance/Tests.Performance.csproj -c Release -- --filter *StreamIndicators*",
      "group": "test",
      "problemMatcher": "$msCompile"
    },
    {
<<<<<<< HEAD
      "label": "Run: Doc site with LiveReload (external browser)",
      "detail": "Serve VitePress docs site with hot reload (port 5173, opens browser)",
      "type": "shell",
      "command": "pnpm run docs:dev -- --open",
      "dependsOn": "Install: NPM (pnpm) packages",
      "dependsOrder": "sequence",
      "isBackground": true,
      "runOptions": {
        "instanceLimit": 1
      },
      "options": {
        "cwd": "${workspaceFolder}/docs"
      },
      "problemMatcher": {
        "owner": "vitepress",
        "pattern": {
          "regexp": ".*",
          "file": 0,
          "line": 0,
          "column": 0,
          "message": 0
        },
        "background": {
          "activeOnStart": true,
          "beginsPattern": ".*vitepress.*",
          "endsPattern": ".*Local:.*http.*"
        }
      },
      "presentation": {
        "clear": true,
        "panel": "dedicated",
        "group": "hosted"
      }
=======
      "label": "Verify: Quick checks (build + lint + unit test)",
      "detail": "Complete CI verification: build, lint, and test",
      "group": "test",
      "dependsOn": [
        "Build: .NET Solution (incremental)",
        "Lint: .NET code & markdown files",
        "Test: Unit tests"
      ],
      "dependsOrder": "sequence"
>>>>>>> 85876f3f
    },
    {
      "label": "Run: Doc site with LiveReload (Simple Browser)",
      "detail": "Serve VitePress docs site on port 5174 with hot reload (VS Code Simple Browser)",
      "type": "shell",
      "command": "pnpm run docs:dev -- --port 5174",
      "dependsOn": "Install: NPM (pnpm) packages",
      "isBackground": true,
      "runOptions": {
        "instanceLimit": 1
      },
      "options": {
        "cwd": "${workspaceFolder}/docs"
      },
      "problemMatcher": {
        "owner": "vitepress",
        "pattern": {
          "regexp": ".*",
          "file": 0,
          "line": 0,
          "column": 0,
          "message": 0
        },
        "background": {
          "activeOnStart": true,
          "beginsPattern": ".*vitepress.*",
          "endsPattern": ".*Local:.*http.*"
        }
      }
    },
    {
      "label": "Run: Doc site (serve only)",
      "detail": "Serve VitePress docs site (background, port 5173, no browser open)",
      "type": "shell",
      "command": "pnpm run docs:dev",
      "dependsOn": "Install: NPM (pnpm) packages",
      "dependsOrder": "sequence",
      "isBackground": true,
      "runOptions": {
        "instanceLimit": 1
      },
      "options": {
        "cwd": "${workspaceFolder}/docs"
      },
      "problemMatcher": {
        "owner": "vitepress",
        "pattern": {
          "regexp": ".*",
          "file": 0,
          "line": 0,
          "column": 0,
          "message": 0
        },
        "background": {
          "activeOnStart": true,
          "beginsPattern": ".*vitepress.*",
          "endsPattern": ".*Local:.*http.*"
        }
      },
      "presentation": {
        "clear": true,
        "panel": "dedicated",
        "group": "hosted"
      }
    },
    {
      "label": "Build: Documentation site",
      "detail": "Build VitePress docs site for production",
      "type": "shell",
      "command": "pnpm run docs:build",
      "dependsOn": "Install: NPM (pnpm) packages",
      "options": {
        "cwd": "${workspaceFolder}/docs"
      },
      "problemMatcher": [],
      "presentation": {
        "clear": true,
        "panel": "shared"
      }
    },
    {
      "label": "Preview: Documentation site",
      "detail": "Preview production build of VitePress docs site",
      "type": "shell",
      "command": "pnpm run docs:preview -- --open",
      "dependsOn": "Build: Documentation site",
      "isBackground": true,
      "options": {
        "cwd": "${workspaceFolder}/docs"
      },
      "problemMatcher": {
        "owner": "vitepress",
        "pattern": {
          "regexp": ".*",
          "file": 0,
          "line": 0,
          "column": 0,
          "message": 0
        },
        "background": {
          "activeOnStart": true,
          "beginsPattern": ".*vitepress.*",
          "endsPattern": ".*Local:.*http.*"
        }
      }
    },
    {
      "label": "Run: Test application",
      "detail": "Run the test application tool (exercises all indicators)",
      "type": "shell",
      "command": "dotnet run --project tools/application/Test.Application.csproj",
      "group": "none",
      "problemMatcher": "$msCompile"
    },
    {
      "label": "Run: Simulation Demo",
      "detail": "Run streaming indicators simulation demo",
      "type": "shell",
      "command": "dotnet run --project tools/simulate/Test.Simulation.csproj",
      "group": "none",
      "problemMatcher": "$msCompile"
    },
    {
      "label": "Run: Generate test baseline data (all)",
      "detail": "Generate all regression test baseline JSON files",
      "type": "shell",
      "command": "dotnet run --project tools/baselining/Test.DataGenerator.csproj -- --all",
      "group": "none",
      "problemMatcher": "$msCompile"
<<<<<<< HEAD
    },
    {
      "label": "Test: Website links (htmlproofer)",
      "detail": "Build docs and run htmlproofer link checks (parity with CI)",
      "type": "shell",
      "command": "bash .vitepress/run-htmlproofer.sh",
      "options": {
        "cwd": "${workspaceFolder}/docs"
      },
      "problemMatcher": []
    },
    {
      "label": "Test: Website a11y (pa11y)",
      "detail": "Build docs, preview locally, and run pa11y-ci sitemap checks",
      "type": "shell",
      "command": "bash -lc 'set -e; export PUPPETEER_EXECUTABLE_PATH=\"/c/Program Files/Google/Chrome/Application/chrome.exe\"; pnpm run docs:build >/tmp/vp-build.log; pnpm run docs:preview --host --port 4173 --strictPort >/tmp/vp-preview.log 2>&1 & PREVIEW_PID=$!; trap \"kill $PREVIEW_PID 2>/dev/null || true\" EXIT; for i in {1..10}; do if curl -sSf http://localhost:4173/sitemap.xml >/dev/null; then break; fi; sleep 2; if [ $i -eq 10 ]; then echo \"Preview not ready\"; cat /tmp/vp-preview.log; exit 1; fi; done; pnpm dlx pa11y --environment; pnpm dlx pa11y-ci --sitemap http://localhost:4173/sitemap.xml --sitemap-find https://dotnet.stockindicators.dev --sitemap-replace http://localhost:4173'",
      "options": {
        "cwd": "${workspaceFolder}/docs"
      },
      "problemMatcher": []
    },
    {
      "label": "Setup: Dev tools",
      "detail": "Complete one-time environment setup (global tools, SpecKit, packages)",
      "type": "shell",
      "command": "bash .devcontainer/startup.sh",
      "problemMatcher": [
        "$msCompile",
        "$eslint-compact"
      ]
    },
    {
      "label": "Stop: All hosted servers",
      "detail": "Stop VitePress dev/preview servers on default ports (5173/5174) across platforms",
      "type": "shell",
      "command": "pkill -f \"vitepress|docs:dev|docs:preview|5173|5174\" || true",
      "windows": {
        "command": "powershell -NoLogo -NoProfile -Command \"Get-Process node -ErrorAction SilentlyContinue | Where-Object { $_.Path -and ( $_.CommandLine -match 'vitepress' -or $_.CommandLine -match 'docs:dev' -or $_.CommandLine -match 'docs:preview' -or $_.CommandLine -match '5173' -or $_.CommandLine -match '5174' ) } | ForEach-Object { Write-Host \\\"Stopping VitePress process $($_.Id)\\\"; Stop-Process -Id $_.Id -Force }\""
      },
      "osx": {
        "command": "pkill -f \"vitepress|docs:dev|docs:preview|5173|5174\" || true"
      },
      "group": "none",
      "problemMatcher": [],
      "presentation": {
        "reveal": "silent",
        "panel": "shared"
      }
=======
>>>>>>> 85876f3f
    }
  ]
}<|MERGE_RESOLUTION|>--- conflicted
+++ resolved
@@ -89,24 +89,11 @@
       "type": "shell",
       "command": "pnpm install",
       "options": {
-<<<<<<< HEAD
         "cwd": "${workspaceFolder}/docs"
       },
       "problemMatcher": [],
       "presentation": {
         "group": "install"
-=======
-        "cwd": "${workspaceFolder}/docs",
-        "env": {
-          "BUNDLE_GEMFILE": "${workspaceFolder}/docs/Gemfile",
-          "BUNDLE_PATH": "${workspaceFolder}/docs/vendor/bundle"
-        }
-      },
-      "problemMatcher": {
-        "owner": "bundle",
-        "fileLocation": "relative",
-        "pattern": { "regexp": "^(.*):(\\d+):\\s+(.*)$", "file": 1, "line": 2, "message": 3 }
->>>>>>> 85876f3f
       }
     },
     {
@@ -115,19 +102,10 @@
       "type": "shell",
       "command": "pnpm update",
       "options": {
-<<<<<<< HEAD
         "cwd": "${workspaceFolder}/docs"
       },
       "problemMatcher": [],
       "presentation": { "group": "install" }
-=======
-        "cwd": "${workspaceFolder}/docs",
-        "env": {
-          "BUNDLE_GEMFILE": "${workspaceFolder}/docs/Gemfile",
-          "BUNDLE_PATH": "${workspaceFolder}/docs/vendor/bundle"
-        }
-      }
->>>>>>> 85876f3f
     },
     {
       "label": "Clean: .NET Solution (dotnet clean)",
@@ -352,7 +330,6 @@
       "problemMatcher": "$msCompile"
     },
     {
-<<<<<<< HEAD
       "label": "Run: Doc site with LiveReload (external browser)",
       "detail": "Serve VitePress docs site with hot reload (port 5173, opens browser)",
       "type": "shell",
@@ -380,23 +357,7 @@
           "beginsPattern": ".*vitepress.*",
           "endsPattern": ".*Local:.*http.*"
         }
-      },
-      "presentation": {
-        "clear": true,
-        "panel": "dedicated",
-        "group": "hosted"
-      }
-=======
-      "label": "Verify: Quick checks (build + lint + unit test)",
-      "detail": "Complete CI verification: build, lint, and test",
-      "group": "test",
-      "dependsOn": [
-        "Build: .NET Solution (incremental)",
-        "Lint: .NET code & markdown files",
-        "Test: Unit tests"
-      ],
-      "dependsOrder": "sequence"
->>>>>>> 85876f3f
+      }
     },
     {
       "label": "Run: Doc site with LiveReload (Simple Browser)",
@@ -455,11 +416,6 @@
           "beginsPattern": ".*vitepress.*",
           "endsPattern": ".*Local:.*http.*"
         }
-      },
-      "presentation": {
-        "clear": true,
-        "panel": "dedicated",
-        "group": "hosted"
       }
     },
     {
@@ -471,11 +427,7 @@
       "options": {
         "cwd": "${workspaceFolder}/docs"
       },
-      "problemMatcher": [],
-      "presentation": {
-        "clear": true,
-        "panel": "shared"
-      }
+      "problemMatcher": []
     },
     {
       "label": "Preview: Documentation site",
@@ -526,7 +478,6 @@
       "command": "dotnet run --project tools/baselining/Test.DataGenerator.csproj -- --all",
       "group": "none",
       "problemMatcher": "$msCompile"
-<<<<<<< HEAD
     },
     {
       "label": "Test: Website links (htmlproofer)",
@@ -575,8 +526,6 @@
         "reveal": "silent",
         "panel": "shared"
       }
-=======
->>>>>>> 85876f3f
     }
   ]
 }