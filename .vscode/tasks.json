{
  "version": "2.0.0",
  "tasks": [
    {
      "label": "Restore: .NET Packages",
      "type": "shell",
      "command": "dotnet restore \"${workspaceFolder}/Stock.Indicators.sln\"",
      "options": {
        "cwd": "${workspaceFolder}"
      },
      "group": "none",
      "problemMatcher": [
        "$msCompile"
      ],
      "presentation": {
        "reveal": "silent",
        "panel": "dedicated"
      }
    },
    {
      "label": "Build: .NET Solution",
      "type": "shell",
      "command": "dotnet build \"${workspaceFolder}/Stock.Indicators.sln\" -v minimal --nologo",
      "options": {
        "cwd": "${workspaceFolder}"
      },
      "group": {
        "kind": "build",
        "isDefault": true
      },
      "problemMatcher": [
        "$msCompile"
      ],
      "presentation": {
        "reveal": "always",
        "panel": "dedicated"
      }
    },
    {
      "label": "Test: .NET Solution",
      "type": "shell",
      "command": "dotnet test \"${workspaceFolder}/Stock.Indicators.sln\" --no-restore --nologo",
      "options": {
        "cwd": "${workspaceFolder}"
      },
      "group": {
        "kind": "test",
        "isDefault": true
      },
      "problemMatcher": [],
      "presentation": {
        "reveal": "always",
        "panel": "dedicated"
      }
    },
    {
      "label": "Run: Angular Dev Server",
      "type": "shell",
      "command": "npm start",
      "dependsOn": "Install: NPM Packages (docs)",
      "isBackground": true,
      "options": {
        "cwd": "${workspaceFolder}/docs"
      },
      "group": "none",
      "problemMatcher": "$tsc",
      "presentation": {
        "reveal": "always",
        "panel": "dedicated"
      }
    },
    {
      "label": "Install: NPM Packages (docs)",
      "type": "shell",
      "command": "npm install",
      "options": {
        "cwd": "${workspaceFolder}/docs"
      },
      "group": "none",
      "problemMatcher": [],
      "presentation": {
        "reveal": "silent",
        "panel": "dedicated"
      }
    },
    {
      "label": "Update: NPM Packages (docs)",
      "type": "shell",
      "command": "npm update",
      "options": {
        "cwd": "${workspaceFolder}/docs"
      },
      "group": "none",
      "problemMatcher": [],
      "presentation": {
        "reveal": "silent",
        "panel": "dedicated"
      }
    },
    {
<<<<<<< HEAD
      "label": "Build: Docs Site",
      "type": "shell",
      "command": "npm run build:complete",
      "options": {
        "cwd": "${workspaceFolder}/docs"
      },
      "group": {
        "kind": "build"
      },
      "problemMatcher": "$tsc",
      "presentation": {
        "reveal": "always",
        "panel": "dedicated"
      }
    },
    {
      "label": "Test: Jest Unit Tests",
      "type": "shell",
      "command": "npm",
      "args": ["test"],
      "options": {
        "cwd": "${workspaceFolder}/docs"
      },
      "group": "test",
      "presentation": {
        "echo": true,
        "reveal": "always",
        "focus": false,
        "panel": "shared",
        "showReuseMessage": true,
        "clear": false
      }
    },
    {
      "label": "Test: Jest Watch Mode",
      "type": "shell",
      "command": "npm",
      "args": ["run", "test:watch"],
      "options": {
        "cwd": "${workspaceFolder}/docs"
      },
      "group": "test",
      "isBackground": true,
      "presentation": {
        "echo": true,
        "reveal": "always",
        "focus": false,
        "panel": "shared",
        "showReuseMessage": true,
        "clear": false
      }
    },
    {
      "label": "Test: Playwright E2E",
      "type": "shell",
      "command": "npm",
      "args": ["run", "e2e"],
      "options": {
        "cwd": "${workspaceFolder}/docs"
      },
      "group": "test",
      "presentation": {
        "echo": true,
        "reveal": "always",
        "focus": false,
        "panel": "shared",
        "showReuseMessage": true,
        "clear": false
      }
    },
    {
      "label": "Test: Playwright UI Mode",
      "type": "shell",
      "command": "npm",
      "args": ["run", "e2e:ui"],
      "options": {
        "cwd": "${workspaceFolder}/docs"
      },
      "group": "test",
      "presentation": {
        "echo": true,
        "reveal": "always",
        "focus": false,
        "panel": "shared",
        "showReuseMessage": true,
        "clear": false
      }
    },
    {
      "label": "Lint: ESLint",
      "type": "shell",
      "command": "npm",
      "args": ["run", "lint"],
      "options": {
        "cwd": "${workspaceFolder}/docs"
      },
      "group": "build",
      "presentation": {
        "echo": true,
        "reveal": "always",
        "focus": false,
        "panel": "shared",
        "showReuseMessage": true,
        "clear": false
      }
    },
    {
      "label": "Lint: Markdown",
      "type": "shell",
      "command": "npm",
      "args": ["run", "lint:md"],
      "options": {
        "cwd": "${workspaceFolder}/docs"
      },
      "group": "build",
      "presentation": {
        "echo": true,
        "reveal": "always",
        "focus": false,
        "panel": "shared",
        "showReuseMessage": true,
        "clear": false
      }
    },
    {
      "label": "Lint: Markdown Fix",
      "type": "shell",
      "command": "npm",
      "args": ["run", "lint:md:fix"],
      "options": {
        "cwd": "${workspaceFolder}/docs"
      },
      "group": "build",
=======
      "label": "Lint: Markdown Files",
      "type": "shell",
      "command": "npm run lint:md",
      "options": {
        "cwd": "${workspaceFolder}"
      },
      "group": "none",
      "problemMatcher": [],
>>>>>>> 3d5f6c29
      "presentation": {
        "echo": true,
        "reveal": "always",
        "focus": false,
        "panel": "shared",
<<<<<<< HEAD
        "showReuseMessage": true,
        "clear": false
=======
        "showReuseMessage": true
>>>>>>> 3d5f6c29
      }
    }
  ]
}<|MERGE_RESOLUTION|>--- conflicted
+++ resolved
@@ -98,7 +98,6 @@
       }
     },
     {
-<<<<<<< HEAD
       "label": "Build: Docs Site",
       "type": "shell",
       "command": "npm run build:complete",
@@ -232,7 +231,16 @@
         "cwd": "${workspaceFolder}/docs"
       },
       "group": "build",
-=======
+      "presentation": {
+        "echo": true,
+        "reveal": "always",
+        "focus": false,
+        "panel": "shared",
+        "showReuseMessage": true,
+        "clear": false
+      }
+    },
+    {
       "label": "Lint: Markdown Files",
       "type": "shell",
       "command": "npm run lint:md",
@@ -241,18 +249,12 @@
       },
       "group": "none",
       "problemMatcher": [],
->>>>>>> 3d5f6c29
-      "presentation": {
-        "echo": true,
-        "reveal": "always",
-        "focus": false,
-        "panel": "shared",
-<<<<<<< HEAD
-        "showReuseMessage": true,
-        "clear": false
-=======
+      "presentation": {
+        "echo": true,
+        "reveal": "always",
+        "focus": false,
+        "panel": "shared",
         "showReuseMessage": true
->>>>>>> 3d5f6c29
       }
     }
   ]
