--- conflicted
+++ resolved
@@ -56,12 +56,8 @@
       "label": "Install: All code dependencies",
       "detail": "Restore .NET packages",
       "dependsOn": [
-<<<<<<< HEAD
         "Install: .NET packages",
         "Install: NPM (pnpm) packages"
-=======
-        "Install: .NET packages"
->>>>>>> 08d6b34e
       ],
       "dependsOrder": "parallel"
     },
@@ -76,12 +72,6 @@
       }
     },
     {
-<<<<<<< HEAD
-      "label": "Install: NPM (pnpm) packages",
-      "detail": "Install pnpm packages for docs site (VitePress)",
-      "type": "shell",
-      "command": "pnpm install",
-=======
       "label": "Inspect: .NET packages",
       "detail": "List outdated NuGet packages in the root solution using dotnet-outdated",
       "type": "shell",
@@ -98,11 +88,10 @@
       "presentation": { "group": "install" }
     },
     {
-      "label": "Install: Ruby packages",
-      "detail": "Install Ruby gems for docs site (Jekyll)",
-      "type": "shell",
-      "command": "bundle install --jobs 4 && bundle clean --force && echo '✓ Install complete!'",
->>>>>>> 08d6b34e
+      "label": "Install: NPM (pnpm) packages",
+      "detail": "Install pnpm packages for docs site (VitePress)",
+      "type": "shell",
+      "command": "pnpm install",
       "options": {
         "cwd": "${workspaceFolder}/docs"
       },
@@ -112,17 +101,10 @@
       }
     },
     {
-<<<<<<< HEAD
       "label": "Update: NPM (pnpm) packages",
       "detail": "Update pnpm packages for docs site",
       "type": "shell",
       "command": "pnpm update",
-=======
-      "label": "Update: Ruby packages",
-      "detail": "Install then update Ruby gems conservatively and clean",
-      "type": "shell",
-      "command": "bundle lock --add-platform x86_64-linux x64-mingw-ucrt && bundle install && bundle update --conservative && bundle clean --force && echo '✓ Update complete!'",
->>>>>>> 08d6b34e
       "options": {
         "cwd": "${workspaceFolder}/docs"
       },
@@ -404,14 +386,9 @@
       "label": "Run: Doc site with LiveReload (external browser)",
       "detail": "Serve VitePress docs site with hot reload (port 5173, opens browser)",
       "type": "shell",
-<<<<<<< HEAD
       "command": "pnpm run docs:dev -- --open",
       "dependsOn": "Install: NPM (pnpm) packages",
-=======
-      "command": "bundle exec jekyll serve --livereload --open-url",
-      "dependsOn": "Install: Ruby packages",
-      "dependsOrder": "sequence",
->>>>>>> 08d6b34e
+      "dependsOrder": "sequence",
       "isBackground": true,
       "runOptions": {
         "instanceLimit": 1
@@ -478,14 +455,9 @@
       "label": "Run: Doc site (serve only)",
       "detail": "Serve VitePress docs site (background, port 5173, no browser open)",
       "type": "shell",
-<<<<<<< HEAD
       "command": "pnpm run docs:dev",
       "dependsOn": "Install: NPM (pnpm) packages",
-=======
-      "command": "bundle exec jekyll serve --livereload",
-      "dependsOn": "Install: Ruby packages",
-      "dependsOrder": "sequence",
->>>>>>> 08d6b34e
+      "dependsOrder": "sequence",
       "isBackground": true,
       "runOptions": {
         "instanceLimit": 1
