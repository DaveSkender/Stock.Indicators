--- conflicted
+++ resolved
@@ -34,11 +34,7 @@
       "type": "shell",
       "command": "bash .devcontainer/startup.sh",
       "problemMatcher": [ "$msCompile", "$eslint-compact" ]
-<<<<<<< HEAD
-    },
-=======
-    },    
->>>>>>> 39c12f1a
+    },
     {
       "label": "Initialize: Pull, rebuild, fixers, and unit test",
       "detail": "Pull latest, clean, rebuild non-incremental, fix all, and test",
@@ -93,6 +89,7 @@
       "detail": "Upgrade outdated NuGet packages in the root solution using dotnet-outdated",
       "type": "shell",
       "command": "dotnet outdated --upgrade --exclude FluentAssertions && dotnet outdated --upgrade docs/Examples",
+      "command": "dotnet outdated --upgrade --exclude FluentAssertions && dotnet outdated --upgrade docs/Examples",
       "problemMatcher": [],
       "presentation": { "group": "install" }
     },
@@ -168,8 +165,18 @@
     {
       "label": "Lint: .NET code (format check)",
       "detail": "Verify code formatting and style with 'dotnet format'",
+      "detail": "Verify code formatting and style with 'dotnet format'",
       "type": "shell",
       "command": "dotnet format --verify-no-changes --severity info --no-restore",
+      "group": "test",
+      "problemMatcher": "$msCompile",
+      "presentation": { "group": "analysis" }
+    },
+    {
+      "label": "Lint: .NET code (Roslynator check)",
+      "detail": "Verify code formatting and style with Roslynator",
+      "type": "shell",
+      "command": "roslynator analyze --properties TargetFramework=net10.0 --severity-level hidden --verbosity normal",
       "group": "test",
       "problemMatcher": "$msCompile",
       "presentation": { "group": "analysis" }
@@ -363,28 +370,8 @@
       }
     },
     {
-<<<<<<< HEAD
       "label": "Run: Doc site with LiveReload (external browser)",
       "detail": "Serve VitePress docs site with hot reload (port 5173, opens browser)",
-=======
-      "label": "Verify: Quick checks (build + lint + unit test)",
-      "detail": "Complete CI verification: build, lint, and test",
-      "dependsOn": [
-        "Build: .NET Solution (incremental)",
-        "Lint: .NET code & markdown files",
-        "Test: Unit tests"
-      ],
-      "dependsOrder": "sequence",
-      "group": "test",
-      "presentation": {
-        "reveal": "always",
-        "panel": "shared"
-      }
-    },
-    {
-      "label": "Run: Doc site with LiveReload",
-      "detail": "Serve Jekyll docs site with livereload",
->>>>>>> 39c12f1a
       "type": "shell",
       "command": "pnpm run docs:dev -- --open",
       "dependsOn": "Install: NPM (pnpm) packages",
@@ -561,7 +548,6 @@
       "group": "none",
       "problemMatcher": "$msCompile"
     },
-<<<<<<< HEAD
     {
       "label": "Setup: Dev tools",
       "detail": "Complete one-time environment setup (global tools, SpecKit, packages)",
@@ -584,7 +570,5 @@
         "panel": "shared"
       }
     },
-=======
->>>>>>> 39c12f1a
   ]
 }