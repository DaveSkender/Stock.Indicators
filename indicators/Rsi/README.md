--- conflicted
+++ resolved
@@ -59,15 +59,6 @@
 
 // calculate RSI(14)
 IEnumerable<RsiResult> results = quotes.GetRsi(14);
-<<<<<<< HEAD
-
-// use results as needed
-RsiResult result = results.LastOrDefault();
-Console.WriteLine("RSI on {0} was {1}", result.Date, result.Rsi);
-```
-
-```bash
-RSI on 12/31/2018 was 42.08
 ```
 
 ## Extended analysis
@@ -91,7 +82,4 @@
 | name | type | notes
 | -- |-- |--
 | `Date` | DateTime | Date
-| `Rsi` | decimal | RSI over prior `N` lookback periods
-=======
-```
->>>>>>> ef3d4b2f
+| `Rsi` | decimal | RSI over prior `N` lookback periods