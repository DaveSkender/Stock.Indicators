--- conflicted
+++ resolved
@@ -22,11 +22,7 @@
             return CalcRsi(bdList, lookbackPeriods);
         }
 
-<<<<<<< HEAD
-        // GENERIC RSI
-        private static IEnumerable<RsiResult> CalcRsi(List<BasicData> bdList, int lookbackPeriod)
-=======
-
+      
         // remove recommended periods extensions
         public static IEnumerable<RsiResult> RemoveWarmupPeriods(
             this IEnumerable<RsiResult> results)
@@ -41,7 +37,6 @@
 
         // internals
         private static IEnumerable<RsiResult> CalcRsi(List<BasicData> bdList, int lookbackPeriods)
->>>>>>> 1925f868
         {
 
             // check parameter arguments
@@ -111,12 +106,7 @@
             return results;
         }
 
-<<<<<<< HEAD
-        // validation
-=======
-
         // parameter validation
->>>>>>> 1925f868
         private static void ValidateRsi(
             List<BasicData> quotes,
             int lookbackPeriods)
