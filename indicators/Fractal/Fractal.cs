--- conflicted
+++ resolved
@@ -10,14 +10,9 @@
         /// <include file='./info.xml' path='indicator/*' />
         /// 
         public static IEnumerable<FractalResult> GetFractal<TQuote>(
-<<<<<<< HEAD
-            IEnumerable<TQuote> history,
+            this IEnumerable<TQuote> history,
             int windowSpan = 2,
             EndType endType = EndType.HighLow)
-=======
-            this IEnumerable<TQuote> history,
-            int windowSpan = 2)
->>>>>>> 84c26686
             where TQuote : IQuote
         {
 
