--- conflicted
+++ resolved
@@ -1,4 +1,4 @@
-﻿using System;
+using System;
 using System.Collections.Generic;
 using System.Linq;
 
@@ -10,14 +10,9 @@
         /// <include file='./info.xml' path='indicator/*' />
         /// 
         public static IEnumerable<FractalResult> GetFractal<TQuote>(
-<<<<<<< HEAD
-            this IEnumerable<TQuote> history,
+            this IEnumerable<TQuote> quotes,
             int windowSpan = 2,
             EndType endType = EndType.HighLow)
-=======
-            this IEnumerable<TQuote> quotes,
-            int windowSpan = 2)
->>>>>>> 1925f868
             where TQuote : IQuote
         {
 
@@ -61,9 +56,8 @@
                             continue;
                         }
 
-<<<<<<< HEAD
-                        // evaluate wing period
-                        TQuote wing = historyList[p];
+                        // evaluate wing periods
+                        TQuote wing = quotesList[p];
 
                         decimal wingHigh = (endType == EndType.Close) ?
                             Math.Max(wing.Open, wing.Close) : wing.High;
@@ -72,21 +66,11 @@
                             Math.Min(wing.Open, wing.Close) : wing.Low;
 
                         if (evalHigh <= wingHigh)
-=======
-                        // evaluate "wings"
-                        TQuote d = quotesList[p];
-
-                        if (q.High <= d.High)
->>>>>>> 1925f868
                         {
                             isHigh = false;
                         }
 
-<<<<<<< HEAD
                         if (evalLow >= wingLow)
-=======
-                        if (q.Low >= d.Low)
->>>>>>> 1925f868
                         {
                             isLow = false;
                         }
@@ -95,21 +79,13 @@
                     // bearish signal
                     if (isHigh)
                     {
-<<<<<<< HEAD
                         r.FractalBear = evalHigh;
-=======
-                        r.FractalBear = q.High;
->>>>>>> 1925f868
                     }
 
                     // bullish signal
                     if (isLow)
                     {
-<<<<<<< HEAD
                         r.FractalBull = evalLow;
-=======
-                        r.FractalBull = q.Low;
->>>>>>> 1925f868
                     }
                 }
 
