--- conflicted
+++ resolved
@@ -10,13 +10,8 @@
         /// <include file='./info.xml' path='indicator/*' />
         /// 
         public static IEnumerable<ZigZagResult> GetZigZag<TQuote>(
-<<<<<<< HEAD
-            IEnumerable<TQuote> history,
+            this IEnumerable<TQuote> history,
             EndType endType = EndType.Close,
-=======
-            this IEnumerable<TQuote> history,
-            ZigZagType type = ZigZagType.Close,
->>>>>>> 84c26686
             decimal percentChange = 5)
             where TQuote : IQuote
         {
