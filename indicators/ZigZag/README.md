--- conflicted
+++ resolved
@@ -37,9 +37,6 @@
 IEnumerable<ZigZagResult>
 ```
 
-<<<<<<< HEAD
-:warning: **Warning**:  depending on the specified `endType`, the indicator cannot be initialized if the first `Quote` in `quotes` has a `High`,`Low`, or `Close` value of 0 (zero).
-=======
 - This method returns a time series of all available indicator values for the `quotes` provided.
 - It always returns the same number of elements as there are in the historical quotes.
 - It does not return a single incremental indicator value.
@@ -47,8 +44,7 @@
 - The first line segment starts after the first confirmed point; ZigZag values before the first confirmed point will be `null`.
 - The last line segment is an approximation as the direction is indeterminate.
 
-:warning: **Warning**:  depending on the specified `type`, the indicator cannot be initialized if the first `Quote` in `quotes` has a `High`,`Low`, or `Close` value of 0 (zero).
->>>>>>> ef3d4b2f
+:warning: **Warning**:  depending on the specified `endType`, the indicator cannot be initialized if the first `Quote` in `quotes` has a `High`,`Low`, or `Close` value of 0 (zero).
 
 :paintbrush: **Repaint Warning**: the last line segement will always be redrawn back to the last known pivot.  Do not attempt to calculate incremental values since previous values may change based on newer quotes.
 
