--- conflicted
+++ resolved
@@ -8,11 +8,7 @@
     for more information.
   </summary>
   <typeparam name="TQuote">Configurable Quote type.  See Guide for more information.</typeparam>
-<<<<<<< HEAD
-  <param name="history">Historical price quotes.</param>
-=======
   <param name="quotes">Historical price quotes.</param>
->>>>>>> 1925f868
   <param name="endType">Determines use of Close or High/Low wicks for extreme points.</param>
   <param name="percentChange">Percent price change to set threshold for minimum size movements.</param>
   <returns>Time series of Zig Zag values.</returns>
